{
  "_id": "nywSVEeDvp1bk7L3",
  "name": "Shaken",
  "type": "feat",
  "data": {
    "type": "",
    "ability": "int",
    "abilityMods": {
      "parts": []
    },
    "actionType": "",
    "activation": {
      "type": "",
      "condition": "",
      "cost": 0
    },
    "area": {
      "effect": "",
      "shape": "",
      "units": null,
      "value": null
    },
    "attackBonus": 0,
    "chatFlavor": "",
    "critical": {
      "effect": "",
      "parts": []
    },
    "damage": {
      "parts": []
    },
    "description": {
      "chat": "",
      "unidentified": "",
      "value": "<p style=\"text-align: justify;\">&gt;@Compendium[sfrpg.rules.0yJjfyvWg5pDLcVR]{Conditions}</p>\n<hr />\n<p style=\"text-align: justify;\">You take a &ndash;2 penalty to attack rolls, saving throws, skill checks, and ability checks while you have the shaken condition.</p>\n<p style=\"text-align: justify;\">If you are already shaken and then become subject to an additional effect that would cause you to be shaken, the duration of the shaken condition increases by the duration of the second effect.</p>"
    },
    "descriptors": [],
    "duration": {
      "units": "",
      "value": ""
    },
    "formula": "",
    "isActive": null,
    "modifiers": [
      {
        "_id": "05a1ec53-c4b6-4699-b4a9-8dc0ef0aac8f",
        "name": "Shaken",
        "type": "untyped",
        "condition": "",
        "effectType": "all-attacks",
        "enabled": true,
        "modifier": -2,
        "modifierType": "constant",
        "notes": "",
        "source": "Condition",
        "subtab": "misc",
        "valueAffected": "acr"
      },
      {
        "_id": "36603808-e34d-4337-972c-8272fa926420",
        "name": "Shaken",
        "type": "untyped",
        "condition": "",
        "effectType": "saves",
        "enabled": true,
        "modifier": -2,
        "modifierType": "constant",
        "notes": "",
        "source": "Condition",
        "subtab": "misc",
        "valueAffected": ""
      },
      {
        "_id": "15405124-f002-4c28-a0a6-1a1fe740eec9",
        "name": "Shaken",
        "type": "untyped",
        "condition": "",
        "effectType": "all-skills",
        "enabled": true,
        "modifier": -2,
        "modifierType": "constant",
        "notes": "",
        "source": "Condition",
        "subtab": "misc",
        "valueAffected": ""
      },
      {
        "_id": "96edfe69-69a8-48e6-a618-c0ae4902b26f",
        "name": "Shaken",
        "type": "untyped",
        "condition": "",
        "effectType": "ability-checks",
        "enabled": true,
        "max": -2,
        "modifier": "-2",
        "modifierType": "constant",
        "notes": "",
        "source": "Shaken",
        "subtab": "misc",
        "valueAffected": ""
      }
    ],
    "range": {
      "additional": "",
      "per": "",
      "units": null,
      "value": null
    },
    "recharge": {
      "charged": false,
      "value": null
    },
    "requirements": "Condition",
    "save": {
      "type": "",
      "dc": null,
      "descriptor": "negate"
    },
    "source": "CRB.277",
    "target": {
      "type": "",
      "value": ""
    },
    "uses": {
      "max": 0,
      "per": "",
      "value": 0
    }
  },
<<<<<<< HEAD
=======
  "flags": {},
  "img": "systems/sfrpg/icons/conditions/shaken.webp",
>>>>>>> 2b095a38
  "effects": [],
  "flags": {},
  "img": "systems/sfrpg/icons/conditions/shaken.png"
}<|MERGE_RESOLUTION|>--- conflicted
+++ resolved
@@ -127,12 +127,7 @@
       "value": 0
     }
   },
-<<<<<<< HEAD
-=======
-  "flags": {},
-  "img": "systems/sfrpg/icons/conditions/shaken.webp",
->>>>>>> 2b095a38
   "effects": [],
   "flags": {},
-  "img": "systems/sfrpg/icons/conditions/shaken.png"
+  "img": "systems/sfrpg/icons/conditions/shaken.webp"
 }