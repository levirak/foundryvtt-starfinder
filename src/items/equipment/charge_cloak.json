--- conflicted
+++ resolved
@@ -22,14 +22,9 @@
     "source": "Core Rulebook"
   },
   "flags": {},
-<<<<<<< HEAD
-  "img": "systems/sfrpg/icons/equipment/magic%20items/charge-cloak.jpg",
+  "img": "systems/sfrpg/icons/equipment/magic%20items/charge-cloak.webp",
   "permission": {
     "default": 0,
     "umHu8DFnCrMQVZ37": 3
   }
-=======
-  "img": "systems/sfrpg/icons/equipment/magic%20items/charge-cloak.webp",
-  "_id": "NOql3TSXYOkLv0jZ"
->>>>>>> 2b095a38
 }