--- conflicted
+++ resolved
@@ -57,12 +57,5 @@
     "source": "AA4 pg. 144",
     "system": "brain"
   },
-<<<<<<< HEAD
-  "img": "systems/sfrpg/icons/spells/magic_missile.png"
-=======
-  "flags": {},
-  "img": "systems/sfrpg/icons/spells/magic_missile.webp",
-  "effects": [],
-  "_id": "9fBQJY9B3gUNRJAm"
->>>>>>> 2b095a38
+  "img": "systems/sfrpg/icons/spells/magic_missile.webp"
 }