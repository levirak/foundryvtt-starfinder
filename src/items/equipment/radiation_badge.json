{
  "_id": "DCe4d6AjTBpyGRcc",
  "name": "Radiation Badge",
  "type": "technological",
  "data": {
    "type": "",
    "attuned": false,
    "bulk": "L",
    "capacity": {
      "max": null,
      "value": null
    },
    "damage": {
      "parts": []
    },
    "description": {
      "chat": "",
      "unidentified": "",
      "value": "<p><span id=\"ctl00_MainContent_DataListTechItems_ctl00_LabelName\">Because the invisible danger of radiation can lurk anywhere, dwarven mining consortiums often issue these small apparatuses to those exploring uncharted asteroids. When you are about to enter a square containing any level of radiation and you are wearing a radiation badge, the badge beeps audibly to warn you. A radiation badge is always on and functions for 7 days before it needs to be recharged (much like the @Compendium[sfrpg.rules.WP7hddXW4mLXXXOg]{Environmental protections} of a suit of armor with an item level of 1).&nbsp;</span></p>"
    },
    "equipped": false,
    "hands": null,
    "identified": true,
    "level": 1,
    "price": 100,
    "quantity": 1,
    "source": "Pact Worlds",
    "usage": {
      "per": "",
      "value": null
    }
  },
  "flags": {},
<<<<<<< HEAD
  "img": "systems/sfrpg/icons/equipment/technological%20items/radiation-badge.jpg",
  "permission": {
    "QKfICymYNdnzinV1": 3,
    "default": 0
  }
=======
  "img": "systems/sfrpg/icons/equipment/technological%20items/radiation-badge.webp",
  "_id": "DCe4d6AjTBpyGRcc"
>>>>>>> 2b095a38
}<|MERGE_RESOLUTION|>--- conflicted
+++ resolved
@@ -31,14 +31,9 @@
     }
   },
   "flags": {},
-<<<<<<< HEAD
-  "img": "systems/sfrpg/icons/equipment/technological%20items/radiation-badge.jpg",
+  "img": "systems/sfrpg/icons/equipment/technological%20items/radiation-badge.webp",
   "permission": {
     "QKfICymYNdnzinV1": 3,
     "default": 0
   }
-=======
-  "img": "systems/sfrpg/icons/equipment/technological%20items/radiation-badge.webp",
-  "_id": "DCe4d6AjTBpyGRcc"
->>>>>>> 2b095a38
 }