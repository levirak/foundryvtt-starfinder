{
  "_id": "z9E1GaYn10m11Yyr",
  "name": "Club",
  "type": "weapon",
  "data": {
    "type": "",
    "ability": "str",
    "abilityMods": {
      "parts": []
    },
    "actionTarget": "kac",
    "actionType": "mwak",
    "activation": {
      "type": "none",
      "condition": "",
      "cost": null
    },
    "area": {
      "effect": "",
      "shape": "",
      "units": "none",
      "value": null
    },
    "attackBonus": 0,
    "attributes": {
      "ac": {
        "value": ""
      },
      "customBuilt": false,
      "dex": {
        "mod": ""
      },
      "hardness": {
        "value": ""
      },
      "hp": {
        "max": "15",
        "value": 15
      },
      "size": "medium",
      "sturdy": true
    },
    "attuned": false,
    "bulk": "L",
    "capacity": {
      "max": null,
      "value": null
    },
    "chatFlavor": "",
    "container": {
      "contents": [],
      "isOpen": true,
      "storage": []
    },
    "critical": {
      "effect": "",
      "parts": []
    },
    "damage": {
      "parts": [
        {
          "formula": "1d6 + @abilities.str.mod",
          "operator": "",
          "types": {
            "bludgeoning": true
          }
        }
      ]
    },
    "description": {
      "chat": "",
      "unidentified": "",
      "value": "<p>A club is any sort of blunt, oblong instrument with a haft suitable for gripping. Clubs can be made of stone, wood, or similar materials. Metal clubs exist as well, and they are usually hollow to keep them from being too heavy. Some Free Captains refer to clubs as belaying pins, though those archaic items are not required on starships.</p>"
    },
    "descriptors": [],
    "duration": {
      "units": "",
      "value": ""
    },
    "equipped": false,
    "formula": "",
    "identified": true,
    "isActive": null,
    "level": 0,
    "modifiers": [],
    "price": 0,
    "proficient": false,
    "properties": {
      "aeon": false,
      "amm": false,
      "analog": true,
      "antibiological": false,
      "archaic": true,
      "aurora": false,
      "automatic": false,
      "blast": false,
      "block": false,
      "boost": false,
      "breach": false,
      "breakdown": false,
      "bright": false,
      "cluster": false,
      "conceal": false,
      "deconstruct": false,
      "deflect": false,
      "disarm": false,
      "double": false,
      "drainCharge": false,
      "echo": false,
      "entangle": false,
      "explode": false,
      "extinguish": false,
      "feint": false,
      "fiery": false,
      "firstArc": false,
      "flexibleLine": false,
      "force": false,
      "freeHands": false,
      "fueled": false,
      "grapple": false,
      "gravitation": false,
      "guided": false,
      "harrying": false,
      "holyWater": false,
      "hybrid": false,
      "ignite": false,
      "indirect": false,
      "injection": false,
      "integrated": false,
      "line": false,
      "living": false,
      "lockdown": false,
      "mind-affecting": false,
      "mine": false,
      "mire": false,
      "modal": false,
      "necrotic": false,
      "nonlethal": false,
      "one": true,
      "operative": false,
      "penetrating": false,
      "polarize": false,
      "polymorphic": false,
      "powered": false,
      "professional": false,
      "punchGun": false,
      "qreload": false,
      "radioactive": false,
      "reach": false,
      "recall": false,
      "regrowth": false,
      "relic": false,
      "reposition": false,
      "shape": false,
      "shells": false,
      "shield": false,
      "sniper": false,
      "stun": false,
      "subtle": false,
      "sunder": false,
      "swarm": false,
      "tail": false,
      "teleportive": false,
      "thought": false,
      "throttle": false,
      "thrown": true,
      "trip": false,
      "two": false,
      "unbalancing": false,
      "underwater": false,
      "unwieldy": false,
      "variantBoost": false,
      "wideLine": false
    },
    "quantity": 1,
    "range": {
      "additional": "",
      "per": "",
      "units": "ft",
      "value": 10
    },
    "save": {
      "type": "",
      "dc": "",
      "descriptor": "negate"
    },
    "source": "CRB pg. 171",
    "special": "",
    "target": {
      "type": "",
      "value": ""
    },
    "usage": {
      "per": "",
      "value": null
    },
    "uses": {
      "max": null,
      "per": "",
      "value": null
    },
    "weaponCategory": "uncategorized",
    "weaponType": "basicM"
  },
  "effects": [],
  "flags": {},
<<<<<<< HEAD
  "img": "systems/sfrpg/icons/equipment/weapons/club.jpg"
=======
  "img": "systems/sfrpg/icons/equipment/weapons/club.webp",
  "effects": []
>>>>>>> 2b095a38
}<|MERGE_RESOLUTION|>--- conflicted
+++ resolved
@@ -204,10 +204,5 @@
   },
   "effects": [],
   "flags": {},
-<<<<<<< HEAD
-  "img": "systems/sfrpg/icons/equipment/weapons/club.jpg"
-=======
-  "img": "systems/sfrpg/icons/equipment/weapons/club.webp",
-  "effects": []
->>>>>>> 2b095a38
+  "img": "systems/sfrpg/icons/equipment/weapons/club.webp"
 }