--- conflicted
+++ resolved
@@ -22,13 +22,9 @@
     "source": "Core Rulebook"
   },
   "flags": {},
-<<<<<<< HEAD
-  "img": "systems/sfrpg/icons/equipment/goods/field-ration.jpg",
+  "img": "systems/sfrpg/icons/equipment/goods/field-ration.webp",
   "permission": {
     "default": 0,
     "umHu8DFnCrMQVZ37": 3
   }
-=======
-  "img": "systems/sfrpg/icons/equipment/goods/field-ration.webp"
->>>>>>> 2b095a38
 }