--- conflicted
+++ resolved
@@ -235,10 +235,5 @@
   },
   "effects": [],
   "flags": {},
-<<<<<<< HEAD
-  "img": "systems/sfrpg/icons/equipment/weapons/dueling-sword.jpg"
-=======
-  "img": "systems/sfrpg/icons/equipment/weapons/dueling-sword.webp",
-  "effects": []
->>>>>>> 2b095a38
+  "img": "systems/sfrpg/icons/equipment/weapons/dueling-sword.webp"
 }