{
  "_id": "Y0nwcTjdXpdpf8pE",
  "name": "Sprayflesh",
  "type": "technological",
  "data": {
    "type": "",
    "attuned": false,
    "bulk": "L",
    "capacity": {
      "max": 1,
      "value": 1
    },
    "damage": {
      "parts": []
    },
    "description": {
      "chat": "",
      "unidentified": "",
      "value": "<p><span id=\"ctl00_MainContent_DataListTechItems_ctl00_LabelName\">Sprayflesh is an advanced biotech medical device that sprays neutral biomass into a wound or area of concern (such as a clearly diseased or poisoned section of the body). If you have ranks in Medicine, a dose of sprayflesh allows you to attempt a check to treat deadly wounds on a creature that has already received its limit of treat deadly wound benefits for the day. If you succeed at a DC 25 Medicine check, the next time such a creature rests for 10 minutes and spends a Resolve Point to regain Stamina Points, it can instead gain the benefit of your Medicine check to treat deadly wounds. If you are not trained in Medicine, a dose of sprayflesh acts as a medpatch.&nbsp;</span></p>"
    },
    "equipped": false,
    "hands": 1,
    "identified": true,
    "level": 5,
    "price": 440,
    "quantity": 1,
    "source": "Sun Divers",
    "usage": {
      "per": "shot",
      "value": 1
    }
  },
  "flags": {},
<<<<<<< HEAD
  "img": "systems/sfrpg/icons/equipment/technological%20items/sprayflesh.jpg",
  "permission": {
    "QKfICymYNdnzinV1": 3,
    "default": 0
  }
=======
  "img": "systems/sfrpg/icons/equipment/technological%20items/sprayflesh.webp",
  "_id": "Y0nwcTjdXpdpf8pE"
>>>>>>> 2b095a38
}<|MERGE_RESOLUTION|>--- conflicted
+++ resolved
@@ -31,14 +31,9 @@
     }
   },
   "flags": {},
-<<<<<<< HEAD
-  "img": "systems/sfrpg/icons/equipment/technological%20items/sprayflesh.jpg",
+  "img": "systems/sfrpg/icons/equipment/technological%20items/sprayflesh.webp",
   "permission": {
     "QKfICymYNdnzinV1": 3,
     "default": 0
   }
-=======
-  "img": "systems/sfrpg/icons/equipment/technological%20items/sprayflesh.webp",
-  "_id": "Y0nwcTjdXpdpf8pE"
->>>>>>> 2b095a38
 }