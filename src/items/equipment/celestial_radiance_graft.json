--- conflicted
+++ resolved
@@ -47,12 +47,7 @@
     "source": "AA4 pg. 142",
     "system": "skin"
   },
-<<<<<<< HEAD
-=======
-  "flags": {},
-  "img": "systems/sfrpg/icons/feats/greater_shadow_infusion.webp",
->>>>>>> 2b095a38
   "effects": [],
   "flags": {},
-  "img": "systems/sfrpg/icons/feats/greater_shadow_infusion.png"
+  "img": "systems/sfrpg/icons/feats/greater_shadow_infusion.webp"
 }