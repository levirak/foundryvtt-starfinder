--- conflicted
+++ resolved
@@ -23,14 +23,9 @@
     "system": "brain"
   },
   "flags": {},
-<<<<<<< HEAD
-  "img": "systems/sfrpg/icons/equipment/augmentations/datajack-standard.jpg",
+  "img": "systems/sfrpg/icons/equipment/augmentations/datajack-standard.webp",
   "permission": {
     "default": 0,
     "umHu8DFnCrMQVZ37": 3
   }
-=======
-  "img": "systems/sfrpg/icons/equipment/augmentations/datajack-standard.webp",
-  "_id": "HddTEUHh5eTKVGfB"
->>>>>>> 2b095a38
 }