{
  "_id": "S4SujHv66bltz8c1",
  "name": "Iridishell, basic",
  "type": "equipment",
  "augmentation": false,
  "consumable": false,
  "container": false,
  "data": {
    "type": "",
    "ability": null,
    "abilityMods": {
      "parts": []
    },
    "actionType": "",
    "activation": {
      "type": "",
      "condition": "",
      "cost": 0
    },
    "area": {
      "effect": "",
      "shape": "",
      "units": "",
      "value": null
    },
    "armor": {
      "type": "heavy",
      "acp": -2,
      "dex": 2,
      "eac": 3,
      "kac": 6,
      "speedAdjust": -5
    },
    "attackBonus": 0,
    "attributes": {
      "ac": {
        "value": "5"
      },
      "customBuilt": false,
      "dex": {
        "mod": ""
      },
      "hardness": {
        "value": "9"
      },
      "hp": {
        "max": "21",
        "value": 21
      },
      "size": "medium",
      "sturdy": true
    },
    "attuned": false,
    "bulk": "2",
    "capacity": {
      "max": 0,
      "value": 0
    },
    "chatFlavor": "",
    "container": {
      "contents": [],
      "isOpen": true,
      "storage": [
        {
          "type": "slot",
          "acceptsType": [
            "upgrade",
            "weapon"
          ],
          "affectsEncumbrance": true,
          "amount": 0,
          "subtype": "armorUpgrade",
          "weightProperty": "slots"
        }
      ]
    },
    "critical": {
      "effect": "",
      "parts": []
    },
    "damage": {
      "parts": []
    },
    "description": {
      "chat": "",
      "unidentified": "",
      "value": "<p><span id=\"ctl00_MainContent_DataListTalentsAll_ctl00_LabelName\">These gleaming metal plates lock together to form a suit of heavy armor reminiscent of an insectâ€™s shell. Although the iridishell was initially designed for shirrens, its beauty combined and functionality makes it a popular choice for many. More expensive suits of iridishell not only offer more protection but feature elaborate designs with gold or silver trim and embedded jewels.&nbsp;</span></p>"
    },
    "descriptors": [],
    "duration": {
      "units": "",
      "value": null
    },
    "equippable": true,
    "equipped": false,
    "formula": "",
    "identified": true,
    "isActive": null,
    "level": 2,
    "modifiers": [],
    "price": 755,
    "proficient": false,
    "quantity": 1,
    "range": {
      "additional": "",
      "per": "",
      "units": "",
      "value": null
    },
    "reach": "",
    "save": {
      "type": "",
      "dc": null,
      "descriptor": ""
    },
    "size": "",
    "source": "CRB pg. 197",
    "speed": "",
    "strength": 0,
    "target": {
      "type": "",
      "value": null
    },
    "usage": {
      "per": "",
      "value": 0
    },
    "uses": {
      "max": 0,
      "per": null,
      "value": 0
    }
  },
  "effects": [],
  "equipment": false,
  "flags": {},
<<<<<<< HEAD
  "fusion": false,
  "goods": false,
  "hybrid": false,
  "img": "systems/sfrpg/icons/equipment/armor/iridishell-basic.jpg",
  "magic": false,
  "shield": false,
  "spell": false,
=======
  "img": "systems/sfrpg/icons/equipment/armor/iridishell-basic.webp",
  "effects": [],
  "_id": "S4SujHv66bltz8c1",
>>>>>>> 2b095a38
  "storage": {
    "type": "slot",
    "affectsEncumbrance": true,
    "amount": 0,
    "subtype": "armorUpgrade",
    "weightProperty": "slots"
  },
  "technological": false,
  "upgrade": true,
  "weapon": true,
  "weaponAccessory": false
}<|MERGE_RESOLUTION|>--- conflicted
+++ resolved
@@ -134,19 +134,13 @@
   "effects": [],
   "equipment": false,
   "flags": {},
-<<<<<<< HEAD
   "fusion": false,
   "goods": false,
   "hybrid": false,
-  "img": "systems/sfrpg/icons/equipment/armor/iridishell-basic.jpg",
+  "img": "systems/sfrpg/icons/equipment/armor/iridishell-basic.webp",
   "magic": false,
   "shield": false,
   "spell": false,
-=======
-  "img": "systems/sfrpg/icons/equipment/armor/iridishell-basic.webp",
-  "effects": [],
-  "_id": "S4SujHv66bltz8c1",
->>>>>>> 2b095a38
   "storage": {
     "type": "slot",
     "affectsEncumbrance": true,
