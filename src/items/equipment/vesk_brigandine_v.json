--- conflicted
+++ resolved
@@ -110,13 +110,9 @@
     }
   },
   "flags": {},
-<<<<<<< HEAD
-  "img": "systems/sfrpg/icons/equipment/armor/vesk-brigandine-5.jpg",
+  "img": "systems/sfrpg/icons/equipment/armor/vesk-brigandine-5.webp",
   "permission": {
     "QKfICymYNdnzinV1": 3,
     "default": 0
   }
-=======
-  "img": "systems/sfrpg/icons/equipment/armor/vesk-brigandine-5.webp"
->>>>>>> 2b095a38
 }