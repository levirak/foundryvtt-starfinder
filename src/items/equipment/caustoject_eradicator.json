{
  "_id": "3Ev96iNUuMEXrfoR",
  "name": "Caustoject, Eradicator",
  "type": "weapon",
  "data": {
    "type": "",
    "ability": "dex",
    "actionTarget": "eac",
    "actionType": "rwak",
    "activation": {
      "type": "none",
      "condition": "",
      "cost": null
    },
    "area": {
      "effect": "",
      "shape": "",
      "units": "none",
      "value": null
    },
    "attackBonus": 0,
    "attuned": false,
    "bulk": "L",
    "capacity": {
      "max": 20,
      "value": 20
    },
    "chatFlavor": "",
    "container": {
      "contents": [],
      "storage": [
        {
          "type": "slot",
          "acceptsType": [
            "fusion"
          ],
          "affectsEncumbrance": true,
          "amount": 18,
          "subtype": "fusion",
          "weightProperty": "level"
        },
        {
          "type": "slot",
          "acceptsType": [
            "ammunition"
          ],
          "affectsEncumbrance": true,
          "amount": 1,
          "subtype": "ammunitionSlot",
          "weightProperty": ""
        }
      ]
    },
    "critical": {
      "effect": "",
      "parts": []
    },
    "damage": {
      "parts": [
        {
          "formula": "6d8",
          "operator": "",
          "types": {
            "acid": true
          }
        }
      ]
    },
    "description": {
      "chat": "",
      "unidentified": "",
      "value": "<p><span id=\"ctl00_MainContent_DataListTalentsAll_ctl00_LabelName\">Much of the design of this pistol-like weapon is based off the biological systems of the disintegration lash class of small arms, though a caustoject’s more traditional appearance is in stark contrast to its techno-organic inspiration. Caustojects create an injectable field that transforms ordinary matter into an acidic compound, disintegrating their targets from the inside. Syringes can be loaded into these weapons, allowing other materials to be quickly injected instead of an acidic discharge (in which case only the injection effect occurs—no acid damage is dealt).&nbsp;</span></p>"
    },
    "descriptors": [],
    "duration": {
      "units": "",
      "value": ""
    },
    "equipped": false,
    "formula": "",
    "identified": true,
    "level": 18,
    "price": 242300,
    "proficient": false,
    "properties": {
      "amm": false,
      "analog": false,
      "archaic": false,
      "automatic": false,
      "blast": false,
      "block": false,
      "boost": false,
      "bright": false,
      "disarm": false,
      "entangle": false,
      "explode": false,
      "injection": true,
      "line": false,
      "nonlethal": false,
      "one": true,
      "operative": false,
      "penetrating": false,
      "powered": false,
      "qreload": false,
      "radioactive": false,
      "reach": false,
      "sniper": false,
      "stun": false,
      "subtle": false,
      "thrown": false,
      "trip": false,
      "two": false,
      "unwieldy": false
    },
    "quantity": 1,
    "range": {
      "additional": "",
      "per": "",
      "units": "ft",
      "value": 30
    },
    "save": {
      "type": "",
      "dc": null,
      "descriptor": "negate"
    },
    "source": "Character Operations Manual",
    "special": "",
    "target": {
      "type": "",
      "value": ""
    },
    "usage": {
      "per": "round",
      "value": 2
    },
    "uses": {
      "max": 0,
      "per": "",
      "value": 0
    },
    "weaponType": "smallA"
  },
  "flags": {},
<<<<<<< HEAD
  "img": "systems/sfrpg/icons/equipment/weapons/caustoject-eradicator.jpg",
  "permission": {
    "default": 0,
    "umHu8DFnCrMQVZ37": 3
  }
=======
  "img": "systems/sfrpg/icons/equipment/weapons/caustoject-eradicator.webp"
>>>>>>> 2b095a38
}<|MERGE_RESOLUTION|>--- conflicted
+++ resolved
@@ -142,13 +142,9 @@
     "weaponType": "smallA"
   },
   "flags": {},
-<<<<<<< HEAD
-  "img": "systems/sfrpg/icons/equipment/weapons/caustoject-eradicator.jpg",
+  "img": "systems/sfrpg/icons/equipment/weapons/caustoject-eradicator.webp",
   "permission": {
     "default": 0,
     "umHu8DFnCrMQVZ37": 3
   }
-=======
-  "img": "systems/sfrpg/icons/equipment/weapons/caustoject-eradicator.webp"
->>>>>>> 2b095a38
 }