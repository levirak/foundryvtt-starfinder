--- conflicted
+++ resolved
@@ -234,12 +234,7 @@
     "weaponCategory": "uncategorized",
     "weaponType": "heavy"
   },
-<<<<<<< HEAD
-=======
-  "flags": {},
-  "img": "systems/sfrpg/icons/equipment/weapons/autobeam_rifle_advanced.webp",
->>>>>>> 2b095a38
   "effects": [],
   "flags": {},
-  "img": "systems/sfrpg/icons/equipment/weapons/autobeam_rifle_advanced.png"
+  "img": "systems/sfrpg/icons/equipment/weapons/autobeam_rifle_advanced.webp"
 }