{
  "_id": "hwLyllQFHFeJs9kZ",
  "name": "Retract Graft",
  "type": "augmentation",
  "data": {
    "type": "biotech",
    "abilityMods": {
      "parts": []
    },
    "attributes": {
      "ac": {
        "value": "5"
      },
      "customBuilt": false,
      "dex": {
        "mod": ""
      },
      "hardness": {
        "value": "8"
      },
      "hp": {
        "max": "9",
        "value": 9
      },
      "size": "medium",
      "sturdy": false
    },
    "attuned": false,
    "bulk": "-",
    "critical": {
      "parts": []
    },
    "damage": {
      "parts": []
    },
    "description": {
      "chat": "",
      "unidentified": "",
      "value": "<p>Tortoise-like creatures, telias can retract their heads and limbs into their shells for protection. Compressors within your skeleton grant you a similar defense. When you take the total defense action, you gain a +6 bonus to your Armor Class (instead of the usual +4 bonus), and also gain the @Compendium[sfrpg.universal-creature-rules.HVIRnDYhdYvXIp37]{Unflankable} universal creature rule until the start of your next turn.</p>"
    },
    "equipped": false,
    "identified": true,
    "level": 4,
    "modifiers": [],
    "price": 2100,
    "quantity": 1,
    "source": "AA4 pg. 146",
    "system": "spinal"
  },
<<<<<<< HEAD
=======
  "flags": {},
  "img": "systems/sfrpg/icons/spells/reflecting_armor.webp",
>>>>>>> 2b095a38
  "effects": [],
  "flags": {},
  "img": "systems/sfrpg/icons/spells/reflecting_armor.PNG"
}<|MERGE_RESOLUTION|>--- conflicted
+++ resolved
@@ -47,12 +47,7 @@
     "source": "AA4 pg. 146",
     "system": "spinal"
   },
-<<<<<<< HEAD
-=======
-  "flags": {},
-  "img": "systems/sfrpg/icons/spells/reflecting_armor.webp",
->>>>>>> 2b095a38
   "effects": [],
   "flags": {},
-  "img": "systems/sfrpg/icons/spells/reflecting_armor.PNG"
+  "img": "systems/sfrpg/icons/spells/reflecting_armor.webp"
 }