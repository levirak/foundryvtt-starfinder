--- conflicted
+++ resolved
@@ -110,13 +110,9 @@
     }
   },
   "flags": {},
-<<<<<<< HEAD
-  "img": "systems/sfrpg/icons/equipment/armor/vesk-brigandine-1.jpg",
+  "img": "systems/sfrpg/icons/equipment/armor/vesk-brigandine-1.webp",
   "permission": {
     "QKfICymYNdnzinV1": 3,
     "default": 0
   }
-=======
-  "img": "systems/sfrpg/icons/equipment/armor/vesk-brigandine-1.webp"
->>>>>>> 2b095a38
 }