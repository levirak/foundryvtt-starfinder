--- conflicted
+++ resolved
@@ -22,14 +22,9 @@
     "source": "Character Operations Manual"
   },
   "flags": {},
-<<<<<<< HEAD
-  "img": "systems/sfrpg/icons/equipment/magic%20items/ring-of-whispers.jpg",
+  "img": "systems/sfrpg/icons/equipment/magic%20items/ring-of-whispers.webp",
   "permission": {
     "default": 0,
     "umHu8DFnCrMQVZ37": 3
   }
-=======
-  "img": "systems/sfrpg/icons/equipment/magic%20items/ring-of-whispers.webp",
-  "_id": "cnfNG4kJ44tCuYL7"
->>>>>>> 2b095a38
 }