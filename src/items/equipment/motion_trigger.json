--- conflicted
+++ resolved
@@ -46,12 +46,7 @@
     "quantity": 1,
     "source": "AP #19 pg. 45"
   },
-<<<<<<< HEAD
-=======
-  "flags": {},
-  "img": "systems/sfrpg/icons/equipment/other_items/null-space_chamber.webp",
->>>>>>> 2b095a38
   "effects": [],
   "flags": {},
-  "img": "systems/sfrpg/icons/equipment/other_items/null-space_chamber.png"
+  "img": "systems/sfrpg/icons/equipment/other_items/null-space_chamber.webp"
 }