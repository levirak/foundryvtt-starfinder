{
  "_id": "q4RH1NYZ6o9FMG2F",
  "name": "Anacite ion cannon, storm",
  "type": "weapon",
  "data": {
    "type": "",
    "ability": "dex",
    "abilityMods": {
      "parts": []
    },
    "actionTarget": "eac",
    "actionType": "rwak",
    "activation": {
      "type": "none",
      "condition": "",
      "cost": 0
    },
    "area": {
      "effect": "burst",
      "shape": "line",
      "units": "ft",
      "value": 75
    },
    "attackBonus": 0,
    "attributes": {
      "ac": {
        "value": "5"
      },
      "customBuilt": false,
      "dex": {
        "mod": ""
      },
      "hardness": {
        "value": "31"
      },
      "hp": {
        "max": "54",
        "value": 54
      },
      "size": "medium",
      "sturdy": true
    },
    "attuned": false,
    "bulk": "2",
    "capacity": {
      "max": 80,
      "value": 80
    },
    "chatFlavor": "",
    "container": {
      "contents": [],
      "isOpen": true,
      "storage": [
        {
          "type": "slot",
          "acceptsType": [
            "fusion"
          ],
          "affectsEncumbrance": true,
          "amount": 13,
          "subtype": "fusion",
          "weightProperty": "level"
        },
        {
          "type": "slot",
          "acceptsType": [
            "goods"
          ],
          "affectsEncumbrance": true,
          "amount": 1,
          "subtype": "",
          "weightMultiplier": 1,
          "weightProperty": ""
        },
        {
          "type": "slot",
          "acceptsType": [
            "ammunition"
          ],
          "affectsEncumbrance": true,
          "amount": 1,
          "subtype": "ammunitionSlot",
          "weightProperty": ""
        }
      ]
    },
    "critical": {
      "effect": "Staggered",
      "parts": []
    },
    "damage": {
      "parts": [
        {
          "formula": "4d10",
          "operator": "",
          "types": {
            "electricity": true
          }
        }
      ]
    },
    "description": {
      "chat": "",
      "unidentified": "",
      "value": "<p>This heavy weapon was designed by Aballonian law-enforcement agencies for capturing criminal constructs without completely destroying them.</p>"
    },
    "descriptors": [],
    "duration": {
      "units": "",
      "value": ""
    },
    "equipped": false,
    "formula": "",
    "identified": true,
    "isActive": null,
    "level": 13,
    "modifiers": [],
    "price": 52900,
    "proficient": false,
    "properties": {
      "aeon": false,
      "amm": false,
      "analog": false,
      "antibiological": false,
      "archaic": false,
      "aurora": false,
      "automatic": false,
      "blast": false,
      "block": false,
      "boost": false,
      "breach": false,
      "breakdown": false,
      "bright": false,
      "cluster": false,
      "conceal": false,
      "deconstruct": false,
      "deflect": false,
      "disarm": false,
      "double": false,
      "drainCharge": false,
      "echo": false,
      "entangle": false,
      "explode": false,
      "extinguish": false,
      "feint": false,
      "fiery": false,
      "firstArc": false,
      "flexibleLine": false,
      "force": false,
      "freeHands": false,
      "fueled": false,
      "grapple": false,
      "gravitation": false,
      "guided": false,
      "harrying": false,
      "holyWater": false,
      "hybrid": false,
      "ignite": false,
      "indirect": false,
      "injection": false,
      "integrated": false,
      "line": true,
      "living": false,
      "lockdown": true,
      "mind-affecting": false,
      "mine": false,
      "mire": false,
      "modal": false,
      "necrotic": false,
      "nonlethal": false,
      "one": false,
      "operative": false,
      "penetrating": false,
      "polarize": false,
      "polymorphic": false,
      "powered": false,
      "professional": false,
      "punchGun": false,
      "qreload": false,
      "radioactive": false,
      "reach": false,
      "recall": false,
      "regrowth": false,
      "relic": false,
      "reposition": false,
      "shape": false,
      "shells": false,
      "shield": false,
      "sniper": false,
      "stun": false,
      "subtle": false,
      "sunder": false,
      "swarm": false,
      "tail": false,
      "teleportive": false,
      "thought": false,
      "throttle": false,
      "thrown": false,
      "trip": false,
      "two": true,
      "unbalancing": false,
      "underwater": false,
      "unwieldy": true,
      "variantBoost": false,
      "wideLine": false
    },
    "quantity": 1,
    "range": {
      "additional": "",
      "per": "",
      "units": "none",
      "value": null
    },
    "save": {
      "type": "",
      "dc": "",
      "descriptor": "negate"
    },
    "source": "PW pg. 193",
    "special": "",
    "target": {
      "type": "",
      "value": ""
    },
    "usage": {
      "per": "round",
      "value": 5
    },
    "uses": {
      "max": null,
      "per": "",
      "value": null
    },
    "weaponCategory": "shock",
    "weaponType": "heavy"
  },
<<<<<<< HEAD
=======
  "flags": {},
  "img": "systems/sfrpg/icons/equipment/weapons/advanced_autobeam_artillery.webp",
>>>>>>> 2b095a38
  "effects": [],
  "flags": {},
  "img": "systems/sfrpg/icons/equipment/weapons/advanced_autobeam_artillery.jpg"
}<|MERGE_RESOLUTION|>--- conflicted
+++ resolved
@@ -234,12 +234,7 @@
     "weaponCategory": "shock",
     "weaponType": "heavy"
   },
-<<<<<<< HEAD
-=======
-  "flags": {},
-  "img": "systems/sfrpg/icons/equipment/weapons/advanced_autobeam_artillery.webp",
->>>>>>> 2b095a38
   "effects": [],
   "flags": {},
-  "img": "systems/sfrpg/icons/equipment/weapons/advanced_autobeam_artillery.jpg"
+  "img": "systems/sfrpg/icons/equipment/weapons/advanced_autobeam_artillery.webp"
 }