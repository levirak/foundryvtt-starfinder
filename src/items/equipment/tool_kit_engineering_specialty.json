--- conflicted
+++ resolved
@@ -31,13 +31,9 @@
     }
   },
   "flags": {},
-<<<<<<< HEAD
-  "img": "systems/sfrpg/icons/equipment/technological%20items/tool-kit-engineering-specialty.jpg",
+  "img": "systems/sfrpg/icons/equipment/technological%20items/tool-kit-engineering-specialty.webp",
   "permission": {
     "QKfICymYNdnzinV1": 3,
     "default": 0
   }
-=======
-  "img": "systems/sfrpg/icons/equipment/technological%20items/tool-kit-engineering-specialty.webp"
->>>>>>> 2b095a38
 }