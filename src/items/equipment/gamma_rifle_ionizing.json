{
  "_id": "sGeCHZbCSvBmDiSZ",
  "name": "Gamma Rifle, Ionizing",
  "type": "weapon",
  "data": {
    "type": "",
    "ability": "dex",
    "actionTarget": "eac",
    "actionType": "rwak",
    "activation": {
      "type": "none",
      "condition": "",
      "cost": null
    },
    "area": {
      "effect": "",
      "shape": "",
      "units": null,
      "value": null
    },
    "attackBonus": 0,
    "attuned": false,
    "bulk": "1",
    "capacity": {
      "max": 40,
      "value": 40
    },
    "chatFlavor": "",
    "container": {
      "contents": [],
      "storage": [
        {
          "type": "slot",
          "acceptsType": [
            "fusion"
          ],
          "affectsEncumbrance": true,
          "amount": 9,
          "subtype": "fusion",
          "weightProperty": "level"
        },
        {
          "type": "slot",
          "acceptsType": [
            "ammunition"
          ],
          "affectsEncumbrance": true,
          "amount": 1,
          "subtype": "ammunitionSlot",
          "weightProperty": ""
        }
      ]
    },
    "critical": {
      "effect": "",
      "parts": []
    },
    "damage": {
      "parts": [
        {
          "formula": "2d10",
          "operator": "",
          "types": {
            "fire": true
          }
        }
      ]
    },
    "description": {
      "chat": "",
      "unidentified": "",
      "value": "<p><span id=\"ctl00_MainContent_DataListTalentsAll_ctl00_LabelName\">Flame weapons deal fire damage without using lasers or plasma. This flame damage usually comes via superheated metal coils or gas ignition, but weapon manufacturers may devise other methods as well. Flame weapons often have the ability to set targets on fire, dealing @Compendium[sfrpg.conditions.8LdyXZl9PeXXFE8O]{Burn} damage in addition to their initial fire damage when they land especially effective hits.<br></span></p>\n<p><span id=\"ctl00_MainContent_DataListTalentsAll_ctl00_LabelName\">Most flame weapons rely on a reactive blend of hydrocarbons called petrol for ammunition, rather than batteries.&nbsp;</span></p>"
    },
    "descriptors": [],
    "duration": {
      "units": "",
      "value": ""
    },
    "equipped": false,
    "formula": "",
    "identified": true,
    "level": 9,
    "price": 13600,
    "proficient": false,
    "properties": {
      "amm": false,
      "analog": false,
      "archaic": false,
      "automatic": false,
      "blast": false,
      "block": false,
      "boost": false,
      "bright": false,
      "disarm": false,
      "entangle": false,
      "explode": false,
      "injection": false,
      "line": false,
      "nonlethal": false,
      "one": false,
      "operative": false,
      "penetrating": false,
      "powered": false,
      "qreload": false,
      "radioactive": true,
      "reach": false,
      "sniper": true,
      "stun": false,
      "subtle": false,
      "thrown": false,
      "trip": false,
      "two": true,
      "unwieldy": true
    },
    "quantity": 1,
    "range": {
      "additional": "",
      "per": "",
      "units": "ft",
      "value": 80
    },
    "save": {
      "type": "",
      "dc": null,
      "descriptor": "negate"
    },
    "source": "Armory",
    "special": "",
    "target": {
      "type": "",
      "value": ""
    },
    "usage": {
      "per": "round",
      "value": 5
    },
    "uses": {
      "max": 0,
      "per": "",
      "value": 0
    },
    "weaponCategory": "flame",
    "weaponType": "sniper"
  },
  "flags": {},
<<<<<<< HEAD
  "img": "systems/sfrpg/icons/equipment/weapons/gamma-rifle-ionizing.jpg",
  "permission": {
    "default": 0,
    "umHu8DFnCrMQVZ37": 3
  }
=======
  "img": "systems/sfrpg/icons/equipment/weapons/gamma-rifle-ionizing.webp",
  "_id": "sGeCHZbCSvBmDiSZ"
>>>>>>> 2b095a38
}<|MERGE_RESOLUTION|>--- conflicted
+++ resolved
@@ -143,14 +143,9 @@
     "weaponType": "sniper"
   },
   "flags": {},
-<<<<<<< HEAD
-  "img": "systems/sfrpg/icons/equipment/weapons/gamma-rifle-ionizing.jpg",
+  "img": "systems/sfrpg/icons/equipment/weapons/gamma-rifle-ionizing.webp",
   "permission": {
     "default": 0,
     "umHu8DFnCrMQVZ37": 3
   }
-=======
-  "img": "systems/sfrpg/icons/equipment/weapons/gamma-rifle-ionizing.webp",
-  "_id": "sGeCHZbCSvBmDiSZ"
->>>>>>> 2b095a38
 }