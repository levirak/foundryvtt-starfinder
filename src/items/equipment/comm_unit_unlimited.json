--- conflicted
+++ resolved
@@ -31,14 +31,9 @@
     }
   },
   "flags": {},
-<<<<<<< HEAD
-  "img": "systems/sfrpg/icons/equipment/technological%20items/comm-unit-unlimited.jpg",
+  "img": "systems/sfrpg/icons/equipment/technological%20items/comm-unit-unlimited.webp",
   "permission": {
     "QKfICymYNdnzinV1": 3,
     "default": 0
   }
-=======
-  "img": "systems/sfrpg/icons/equipment/technological%20items/comm-unit-unlimited.webp",
-  "_id": "eXwShu6JxxX4ZvMO"
->>>>>>> 2b095a38
 }