{
  "_id": "KkYt3uaIxxTeJLLR",
  "name": "Handcoil, capital",
  "type": "weapon",
  "data": {
    "type": "",
    "ability": "dex",
    "abilityMods": {
      "parts": []
    },
    "actionTarget": "eac",
    "actionType": "rwak",
    "activation": {
      "type": "none",
      "condition": "",
      "cost": null
    },
    "area": {
      "effect": "",
      "shape": "",
      "units": "none",
      "value": null
    },
    "attackBonus": 0,
    "attributes": {
      "ac": {
        "value": "5"
      },
      "customBuilt": false,
      "dex": {
        "mod": ""
      },
      "hardness": {
        "value": "37"
      },
      "hp": {
        "max": "93",
        "value": 93
      },
      "size": "medium",
      "sturdy": true
    },
    "attuned": false,
    "bulk": "L",
    "capacity": {
      "max": 40,
      "value": 40
    },
    "chatFlavor": "",
    "container": {
      "contents": [],
      "isOpen": true,
      "storage": [
        {
          "type": "slot",
          "acceptsType": [
            "fusion"
          ],
          "affectsEncumbrance": true,
          "amount": 16,
          "subtype": "fusion",
          "weightProperty": "level"
        },
        {
          "type": "slot",
          "acceptsType": [
            "goods"
          ],
          "affectsEncumbrance": true,
          "amount": 1,
          "subtype": "",
          "weightMultiplier": 1,
          "weightProperty": ""
        },
        {
          "type": "slot",
          "acceptsType": [
            "ammunition"
          ],
          "affectsEncumbrance": true,
          "amount": 1,
          "subtype": "ammunitionSlot",
          "weightProperty": ""
        }
      ]
    },
    "critical": {
      "effect": "Arc 3d8",
      "parts": [
        {
          "formula": "3d8",
          "operator": "",
          "types": {
            "electricity": true
          }
        }
      ]
    },
    "damage": {
      "parts": [
        {
          "formula": "3d8",
          "operator": "",
          "types": {
            "electricity": true
          }
        }
      ]
    },
    "description": {
      "chat": "",
      "unidentified": "",
      "value": "<p>An ultraminiaturized version of the coilguns used on starships, this weapon has a short range but a powerful effect. Some of the first versions were produced by starship manufacturers and were accompanied by a promotional campaign suggesting that a starship&rsquo;s crew should match the starship itself, complete with flight suits to match a given ship&rsquo;s paint job. Most manufacturers still use the model classification set forth in those early campaigns: explorer, fighter, pilot, and capital handcoils.</p>"
    },
    "descriptors": [],
    "duration": {
      "units": "",
      "value": ""
    },
    "equipped": false,
    "formula": "",
    "identified": true,
    "isActive": null,
    "level": 16,
    "modifiers": [],
    "price": 150000,
    "proficient": false,
    "properties": {
      "aeon": false,
      "amm": false,
      "analog": false,
      "antibiological": false,
      "archaic": false,
      "aurora": false,
      "automatic": false,
      "blast": false,
      "block": false,
      "boost": false,
      "breach": false,
      "breakdown": false,
      "bright": false,
      "cluster": false,
      "conceal": false,
      "deconstruct": false,
      "deflect": false,
      "disarm": false,
      "double": false,
      "drainCharge": false,
      "echo": false,
      "entangle": false,
      "explode": false,
      "extinguish": false,
      "feint": false,
      "fiery": false,
      "firstArc": false,
      "flexibleLine": false,
      "force": false,
      "freeHands": false,
      "fueled": false,
      "grapple": false,
      "gravitation": false,
      "guided": false,
      "harrying": false,
      "holyWater": false,
      "hybrid": false,
      "ignite": false,
      "indirect": false,
      "injection": false,
      "integrated": false,
      "line": false,
      "living": false,
      "lockdown": false,
      "mind-affecting": false,
      "mine": false,
      "mire": false,
      "modal": false,
      "necrotic": false,
      "nonlethal": false,
      "one": true,
      "operative": false,
      "penetrating": false,
      "polarize": false,
      "polymorphic": false,
      "powered": false,
      "professional": false,
      "punchGun": false,
      "qreload": false,
      "radioactive": false,
      "reach": false,
      "recall": false,
      "regrowth": false,
      "relic": false,
      "reposition": false,
      "shape": false,
      "shells": false,
      "shield": false,
      "sniper": false,
      "stun": false,
      "subtle": false,
      "sunder": false,
      "swarm": false,
      "tail": false,
      "teleportive": false,
      "thought": false,
      "throttle": false,
      "thrown": false,
      "trip": false,
      "two": false,
      "unbalancing": false,
      "underwater": false,
      "unwieldy": false,
      "variantBoost": false,
      "wideLine": false
    },
    "quantity": 1,
    "range": {
      "additional": "",
      "per": "",
      "units": "ft",
      "value": 80
    },
    "save": {
      "type": "",
      "dc": "",
      "descriptor": "negate"
    },
    "source": "AR pg. 15",
    "special": "",
    "target": {
      "type": "",
      "value": ""
    },
    "usage": {
      "per": "shot",
      "value": 4
    },
    "uses": {
      "max": null,
      "per": "",
      "value": null
    },
    "weaponCategory": "shock",
    "weaponType": "smallA"
  },
<<<<<<< HEAD
=======
  "flags": {},
  "img": "systems/sfrpg/icons/equipment/weapons/laser-pistol-parallax.webp",
>>>>>>> 2b095a38
  "effects": [],
  "flags": {},
  "img": "systems/sfrpg/icons/equipment/weapons/laser-pistol-parallax.jpg"
}<|MERGE_RESOLUTION|>--- conflicted
+++ resolved
@@ -242,12 +242,7 @@
     "weaponCategory": "shock",
     "weaponType": "smallA"
   },
-<<<<<<< HEAD
-=======
-  "flags": {},
-  "img": "systems/sfrpg/icons/equipment/weapons/laser-pistol-parallax.webp",
->>>>>>> 2b095a38
   "effects": [],
   "flags": {},
-  "img": "systems/sfrpg/icons/equipment/weapons/laser-pistol-parallax.jpg"
+  "img": "systems/sfrpg/icons/equipment/weapons/laser-pistol-parallax.webp"
 }