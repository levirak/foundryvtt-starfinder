--- conflicted
+++ resolved
@@ -22,14 +22,9 @@
     "source": "Armory"
   },
   "flags": {},
-<<<<<<< HEAD
-  "img": "systems/sfrpg/icons/equipment/goods/tool-manual.jpg",
+  "img": "systems/sfrpg/icons/equipment/goods/tool-manual.webp",
   "permission": {
     "default": 0,
     "umHu8DFnCrMQVZ37": 3
   }
-=======
-  "img": "systems/sfrpg/icons/equipment/goods/tool-manual.webp",
-  "_id": "BWxgUiDEy01rCzOK"
->>>>>>> 2b095a38
 }