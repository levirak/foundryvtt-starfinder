--- conflicted
+++ resolved
@@ -22,14 +22,9 @@
     "source": "Core Rulebook"
   },
   "flags": {},
-<<<<<<< HEAD
-  "img": "systems/sfrpg/icons/equipment/magic%20items/ring-of-resistance.jpg",
+  "img": "systems/sfrpg/icons/equipment/magic%20items/ring-of-resistance.webp",
   "permission": {
     "default": 0,
     "umHu8DFnCrMQVZ37": 3
   }
-=======
-  "img": "systems/sfrpg/icons/equipment/magic%20items/ring-of-resistance.webp",
-  "_id": "s9F6HVxLgedrBmmn"
->>>>>>> 2b095a38
 }