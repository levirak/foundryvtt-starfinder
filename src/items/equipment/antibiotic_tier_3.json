{
  "_id": "Uza9DZA0wH9T3JRR",
  "name": "Antibiotic, Tier 3",
  "type": "consumable",
  "data": {
    "type": "",
    "ability": null,
    "actionType": "",
    "activation": {
      "type": "",
      "condition": "",
      "cost": 0
    },
    "area": {
      "effect": "",
      "shape": "",
      "units": "",
      "value": null
    },
    "attackBonus": 0,
    "attuned": false,
    "bulk": "L",
    "chatFlavor": "",
    "consumableType": "medicne",
    "critical": {
      "effect": "",
      "parts": []
    },
    "damage": {
      "parts": []
    },
    "description": {
      "chat": "",
      "unidentified": "",
      "value": "<p><span id=\"ctl00_MainContent_DataListOtherItems_ctl00_LabelName\">Antibiotics help patients fight off disease. When you take or are injected with an antibiotic, you gain a bonus (equal to 3 + the medicinal’s tier) to saving throws against disease for a number of days equal to 2 × the antibiotic’s tier.&nbsp;</span></p>"
    },
    "descriptors": [],
    "duration": {
      "units": "",
      "value": null
    },
    "equipped": false,
    "formula": "",
    "identified": true,
    "level": 10,
    "price": 15000,
    "quantity": 1,
    "range": {
      "additional": "",
      "per": "",
      "units": "",
      "value": null
    },
    "save": {
      "type": "",
      "dc": null,
      "descriptor": ""
    },
    "source": "Character Operation Manual",
    "target": {
      "type": "",
      "value": null
    },
    "uses": {
      "autoDestroy": true,
      "autoUse": true,
      "max": 0,
      "per": null,
      "value": 0
    }
  },
  "flags": {},
<<<<<<< HEAD
  "img": "systems/sfrpg/icons/equipment/goods/antibiotic-tier-3.jpg",
  "permission": {
    "default": 0,
    "umHu8DFnCrMQVZ37": 3
  }
=======
  "img": "systems/sfrpg/icons/equipment/goods/antibiotic-tier-3.webp",
  "_id": "Uza9DZA0wH9T3JRR"
>>>>>>> 2b095a38
}<|MERGE_RESOLUTION|>--- conflicted
+++ resolved
@@ -70,14 +70,9 @@
     }
   },
   "flags": {},
-<<<<<<< HEAD
-  "img": "systems/sfrpg/icons/equipment/goods/antibiotic-tier-3.jpg",
+  "img": "systems/sfrpg/icons/equipment/goods/antibiotic-tier-3.webp",
   "permission": {
     "default": 0,
     "umHu8DFnCrMQVZ37": 3
   }
-=======
-  "img": "systems/sfrpg/icons/equipment/goods/antibiotic-tier-3.webp",
-  "_id": "Uza9DZA0wH9T3JRR"
->>>>>>> 2b095a38
 }