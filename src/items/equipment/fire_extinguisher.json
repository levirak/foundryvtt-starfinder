--- conflicted
+++ resolved
@@ -31,14 +31,9 @@
     }
   },
   "flags": {},
-<<<<<<< HEAD
-  "img": "systems/sfrpg/icons/equipment/technological%20items/fire-extinguisher.jpg",
+  "img": "systems/sfrpg/icons/equipment/technological%20items/fire-extinguisher.webp",
   "permission": {
     "QKfICymYNdnzinV1": 3,
     "default": 0
   }
-=======
-  "img": "systems/sfrpg/icons/equipment/technological%20items/fire-extinguisher.webp",
-  "_id": "R3GfqumnLqHP85sn"
->>>>>>> 2b095a38
 }