{
  "_id": "mfPr8eSMWykOx5l6",
  "name": "Venomous",
  "type": "fusion",
  "data": {
    "type": "",
    "abilityMods": {
      "parts": []
    },
    "attributes": {
      "ac": {
        "value": ""
      },
      "customBuilt": false,
      "dex": {
        "mod": ""
      },
      "hardness": {
        "value": ""
      },
      "hp": {
        "max": "",
        "value": 6
      },
      "size": "medium",
      "sturdy": false
    },
    "attuned": false,
    "bulk": "L",
    "critical": {
      "parts": []
    },
    "damage": {
      "parts": []
    },
    "description": {
      "chat": "",
      "unidentified": "",
      "value": "<p><span id=\"ctl00_MainContent_DataListWeaponFusions_ctl00_LabelName\">A weapon with the <em>venomous </em>fusion gains the injection weapon special property (see page 181). Only a single attack each day may benefit from this property, and you must announce before making an attack that it is an injection attack. Regardless of how many targets you can hit with a single attack from your weapon, only a single target of your choice is exposed to the @Compendium[sfrpg.rules.aKqRtg165rAly1Cc]{Drug}, medicinal, or @Compendium[sfrpg.rules.aKqRtg165rAly1Cc]{Poison} when you use the injection property in an attack. Only weapons that deal piercing or slashing damage can benefit from this fusion.&nbsp;</span></p>"
    },
    "equipped": false,
    "identified": true,
    "level": 2,
    "modifiers": [],
    "price": 0,
    "quantity": 1,
    "source": "CRB pg. 195"
  },
<<<<<<< HEAD
=======
  "flags": {},
  "img": "systems/sfrpg/icons/equipment/weapons/weapon-fusions-2.webp",
>>>>>>> 2b095a38
  "effects": [],
  "flags": {},
  "img": "systems/sfrpg/icons/equipment/weapons/weapon-fusions-2.jpg"
}<|MERGE_RESOLUTION|>--- conflicted
+++ resolved
@@ -46,12 +46,7 @@
     "quantity": 1,
     "source": "CRB pg. 195"
   },
-<<<<<<< HEAD
-=======
-  "flags": {},
-  "img": "systems/sfrpg/icons/equipment/weapons/weapon-fusions-2.webp",
->>>>>>> 2b095a38
   "effects": [],
   "flags": {},
-  "img": "systems/sfrpg/icons/equipment/weapons/weapon-fusions-2.jpg"
+  "img": "systems/sfrpg/icons/equipment/weapons/weapon-fusions-2.webp"
 }