--- conflicted
+++ resolved
@@ -23,13 +23,9 @@
     "system": "hand"
   },
   "flags": {},
-<<<<<<< HEAD
-  "img": "systems/sfrpg/icons/equipment/augmentations/restraining-spinneret.jpg",
+  "img": "systems/sfrpg/icons/equipment/augmentations/restraining-spinneret.webp",
   "permission": {
     "default": 0,
     "umHu8DFnCrMQVZ37": 3
   }
-=======
-  "img": "systems/sfrpg/icons/equipment/augmentations/restraining-spinneret.webp"
->>>>>>> 2b095a38
 }