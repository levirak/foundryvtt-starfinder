--- conflicted
+++ resolved
@@ -47,12 +47,7 @@
     "source": "AA4 pg. 145",
     "system": "allHands"
   },
-<<<<<<< HEAD
-=======
-  "flags": {},
-  "img": "systems/sfrpg/icons/classes/healing_touch.webp",
->>>>>>> 2b095a38
   "effects": [],
   "flags": {},
-  "img": "systems/sfrpg/icons/classes/healing_touch.png"
+  "img": "systems/sfrpg/icons/classes/healing_touch.webp"
 }