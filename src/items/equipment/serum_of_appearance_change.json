--- conflicted
+++ resolved
@@ -22,13 +22,9 @@
     "source": "Core Rulebook"
   },
   "flags": {},
-<<<<<<< HEAD
-  "img": "systems/sfrpg/icons/equipment/magic%20items/serum-of-appearance-change.jpg",
+  "img": "systems/sfrpg/icons/equipment/magic%20items/serum-of-appearance-change.webp",
   "permission": {
     "default": 0,
     "umHu8DFnCrMQVZ37": 3
   }
-=======
-  "img": "systems/sfrpg/icons/equipment/magic%20items/serum-of-appearance-change.webp"
->>>>>>> 2b095a38
 }