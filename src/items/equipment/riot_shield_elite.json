--- conflicted
+++ resolved
@@ -121,14 +121,9 @@
     }
   },
   "flags": {},
-<<<<<<< HEAD
-  "img": "systems/sfrpg/icons/equipment/armor/riot-shield-elite.jpg",
+  "img": "systems/sfrpg/icons/equipment/armor/riot-shield-elite.webp",
   "permission": {
     "default": 0,
     "umHu8DFnCrMQVZ37": 3
   }
-=======
-  "img": "systems/sfrpg/icons/equipment/armor/riot-shield-elite.webp",
-  "_id": "EcihLCcGumWkVNJD"
->>>>>>> 2b095a38
 }