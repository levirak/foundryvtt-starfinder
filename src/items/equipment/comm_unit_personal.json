{
  "_id": "5GM9QlhUd1EB1LjJ",
  "name": "Comm Unit, Personal",
  "type": "technological",
  "data": {
    "type": "",
    "attuned": false,
    "bulk": "L",
    "capacity": {
      "max": 0,
      "value": 0
    },
    "damage": {
      "parts": []
    },
    "description": {
      "chat": "",
      "unidentified": "",
      "value": "<p><span id=\"ctl00_MainContent_DataListTechItems_ctl00_LabelName\">A personal comm unit is pocket-sized device that combines a minor portable computer (treat as a tier-0 computer with no upgrades or modules) and a cellular communication device, allowing wireless communication with other comm units in both audio- and text-based formats at planetary range (see page 272). A personal comm unit also includes a calculator, a flashlight (increases the light level one step in a 15-foot cone), and several entertainment options (including games and access to any local infospheres). You can upgrade a personal comm unit to function as some other devices (such as full computers and scanners) by spending credits equal to 110% of the additional device’s price.<br></span></p>\n<p><span id=\"ctl00_MainContent_DataListTechItems_ctl00_LabelName\">Comm units that function at system-wide and unlimited ranges aren’t as portable; they include built-in generators that provide the necessary amount of power. Short-term use of these units can be purchased in most major settlements (see page 234).<br>See page 430 for more about Pact Worlds communications.</span></p>"
    },
    "equipped": false,
    "hands": 1,
    "identified": true,
    "level": 1,
    "price": 7,
    "quantity": 1,
    "source": "Core Rulebook",
    "usage": {
      "per": "hour",
      "value": 1
    }
  },
  "flags": {},
<<<<<<< HEAD
  "img": "systems/sfrpg/icons/equipment/technological%20items/comm-unit-personal.jpg",
  "permission": {
    "QKfICymYNdnzinV1": 3,
    "default": 0
  }
=======
  "img": "systems/sfrpg/icons/equipment/technological%20items/comm-unit-personal.webp",
  "_id": "5GM9QlhUd1EB1LjJ"
>>>>>>> 2b095a38
}<|MERGE_RESOLUTION|>--- conflicted
+++ resolved
@@ -31,14 +31,9 @@
     }
   },
   "flags": {},
-<<<<<<< HEAD
-  "img": "systems/sfrpg/icons/equipment/technological%20items/comm-unit-personal.jpg",
+  "img": "systems/sfrpg/icons/equipment/technological%20items/comm-unit-personal.webp",
   "permission": {
     "QKfICymYNdnzinV1": 3,
     "default": 0
   }
-=======
-  "img": "systems/sfrpg/icons/equipment/technological%20items/comm-unit-personal.webp",
-  "_id": "5GM9QlhUd1EB1LjJ"
->>>>>>> 2b095a38
 }