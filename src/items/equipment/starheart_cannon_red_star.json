{
  "_id": "tLKCBVR3YLBJt020",
  "name": "Starheart cannon, red star",
  "type": "weapon",
  "data": {
    "type": "",
    "ability": "dex",
    "abilityMods": {
      "parts": []
    },
    "actionTarget": "eac",
    "actionType": "rwak",
    "activation": {
      "type": "none",
      "condition": "",
      "cost": 0
    },
    "area": {
      "effect": "burst",
      "shape": "sphere",
      "units": "ft",
      "value": 5
    },
    "attackBonus": 0,
    "attributes": {
      "ac": {
        "value": "5"
      },
      "customBuilt": false,
      "dex": {
        "mod": ""
      },
      "hardness": {
        "value": "11"
      },
      "hp": {
        "max": "24",
        "value": 24
      },
      "size": "medium",
      "sturdy": true
    },
    "attuned": false,
    "bulk": "2",
    "capacity": {
      "max": 40,
      "value": 40
    },
    "chatFlavor": "",
    "container": {
      "contents": [],
      "isOpen": true,
      "storage": [
        {
          "type": "slot",
          "acceptsType": [
            "fusion"
          ],
          "affectsEncumbrance": true,
          "amount": 3,
          "subtype": "fusion",
          "weightProperty": "level"
        },
        {
          "type": "slot",
          "acceptsType": [
            "goods"
          ],
          "affectsEncumbrance": true,
          "amount": 1,
          "subtype": "",
          "weightMultiplier": 1,
          "weightProperty": ""
        },
        {
          "type": "slot",
          "acceptsType": [
            "ammunition"
          ],
          "affectsEncumbrance": true,
          "amount": 1,
          "subtype": "ammunitionSlot",
          "weightProperty": ""
        }
      ]
    },
    "critical": {
      "effect": "Blind",
      "parts": []
    },
    "damage": {
      "parts": [
        {
          "formula": "1d6",
          "operator": "and",
          "types": {
            "electricity": true,
            "fire": true
          }
        }
      ]
    },
    "description": {
      "chat": "",
      "unidentified": "",
      "value": "<p>Followers of @Compendium[sfrpg.setting.VJ0UTIsAggcCQJBu]{Sarenrae} designed these very bright weapons to defend isolated solar outposts from Corpse Fleet marauders.</p>"
    },
    "descriptors": [],
    "duration": {
      "units": "",
      "value": ""
    },
    "equipped": false,
    "formula": "",
    "identified": true,
    "isActive": null,
    "level": 3,
    "modifiers": [],
    "price": 1300,
    "proficient": false,
    "properties": {
      "aeon": false,
      "amm": false,
      "analog": false,
      "antibiological": false,
      "archaic": false,
      "aurora": false,
      "automatic": false,
      "blast": false,
      "block": false,
      "boost": false,
      "breach": false,
      "breakdown": false,
      "bright": true,
      "cluster": false,
      "conceal": false,
      "deconstruct": false,
      "deflect": false,
      "disarm": false,
      "double": false,
      "drainCharge": false,
      "echo": false,
      "entangle": false,
      "explode": true,
      "extinguish": false,
      "feint": false,
      "fiery": false,
      "firstArc": false,
      "flexibleLine": false,
      "force": false,
      "freeHands": false,
      "fueled": false,
      "grapple": false,
      "gravitation": false,
      "guided": false,
      "harrying": false,
      "holyWater": false,
      "hybrid": false,
      "ignite": false,
      "indirect": false,
      "injection": false,
      "integrated": false,
      "line": false,
      "living": false,
      "lockdown": false,
      "mind-affecting": false,
      "mine": false,
      "mire": false,
      "modal": false,
      "necrotic": false,
      "nonlethal": false,
      "one": false,
      "operative": false,
      "penetrating": false,
      "polarize": false,
      "polymorphic": false,
      "powered": false,
      "professional": false,
      "punchGun": false,
      "qreload": false,
      "radioactive": false,
      "reach": false,
      "recall": false,
      "regrowth": false,
      "relic": false,
      "reposition": false,
      "shape": false,
      "shells": false,
      "shield": false,
      "sniper": false,
      "stun": false,
      "subtle": false,
      "sunder": false,
      "swarm": false,
      "tail": false,
      "teleportive": false,
      "thought": false,
      "throttle": false,
      "thrown": false,
      "trip": false,
      "two": true,
      "unbalancing": false,
      "underwater": false,
      "unwieldy": true,
      "variantBoost": false,
      "wideLine": false
    },
    "quantity": 1,
    "range": {
      "additional": "",
      "per": "",
      "units": "ft",
      "value": 100
    },
    "save": {
      "type": "",
      "dc": "",
      "descriptor": "negate"
    },
    "source": "PW pg. 193",
    "special": "",
    "target": {
      "type": "",
      "value": ""
    },
    "usage": {
      "per": "round",
      "value": 5
    },
    "uses": {
      "max": null,
      "per": "",
      "value": null
    },
    "weaponCategory": "plasma",
    "weaponType": "heavy"
  },
<<<<<<< HEAD
=======
  "flags": {},
  "img": "systems/sfrpg/icons/equipment/weapons/advanced_zero_cannon.webp",
>>>>>>> 2b095a38
  "effects": [],
  "flags": {},
  "img": "systems/sfrpg/icons/equipment/weapons/advanced_zero_cannon.jpg"
}<|MERGE_RESOLUTION|>--- conflicted
+++ resolved
@@ -235,12 +235,7 @@
     "weaponCategory": "plasma",
     "weaponType": "heavy"
   },
-<<<<<<< HEAD
-=======
-  "flags": {},
-  "img": "systems/sfrpg/icons/equipment/weapons/advanced_zero_cannon.webp",
->>>>>>> 2b095a38
   "effects": [],
   "flags": {},
-  "img": "systems/sfrpg/icons/equipment/weapons/advanced_zero_cannon.jpg"
+  "img": "systems/sfrpg/icons/equipment/weapons/advanced_zero_cannon.webp"
 }