--- conflicted
+++ resolved
@@ -47,12 +47,7 @@
     "source": "AA2 pg. 85",
     "system": "hand"
   },
-<<<<<<< HEAD
-=======
-  "flags": {},
-  "img": "systems/sfrpg/icons/classes/solar_manifestation.webp",
->>>>>>> 2b095a38
   "effects": [],
   "flags": {},
-  "img": "systems/sfrpg/icons/classes/solar_manifestation.png"
+  "img": "systems/sfrpg/icons/classes/solar_manifestation.webp"
 }