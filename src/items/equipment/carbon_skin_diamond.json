{
  "_id": "ZXnuyxBeh7TeQtcm",
  "name": "Carbon skin, diamond",
  "type": "equipment",
  "augmentation": false,
  "consumable": false,
  "container": false,
  "data": {
    "type": "",
    "ability": null,
    "abilityMods": {
      "parts": []
    },
    "actionType": "",
    "activation": {
      "type": "",
      "condition": "",
      "cost": 0
    },
    "area": {
      "effect": "",
      "shape": "",
      "units": "",
      "value": null
    },
    "armor": {
      "type": "light",
      "acp": -1,
      "dex": 7,
      "eac": 17,
      "kac": 19,
      "speedAdjust": 0
    },
    "attackBonus": 0,
    "attributes": {
      "ac": {
        "value": "5"
      },
      "customBuilt": false,
      "dex": {
        "mod": ""
      },
      "hardness": {
        "value": "35"
      },
      "hp": {
        "max": "90",
        "value": 90
      },
      "size": "medium",
      "sturdy": true
    },
    "attuned": false,
    "bulk": "1",
    "capacity": {
      "max": 0,
      "value": 0
    },
    "chatFlavor": "",
    "container": {
      "contents": [],
      "isOpen": true,
      "storage": [
        {
          "type": "slot",
          "acceptsType": [
            "upgrade",
            "weapon"
          ],
          "affectsEncumbrance": true,
          "amount": 4,
          "subtype": "armorUpgrade",
          "weightProperty": "slots"
        }
      ]
    },
    "critical": {
      "effect": "",
      "parts": []
    },
    "damage": {
      "parts": []
    },
    "description": {
      "chat": "",
      "unidentified": "",
      "value": "<p><span id=\"ctl00_MainContent_DataListTalentsAll_ctl00_LabelName\">Though these suits of light armor appear to be made of stiff fabric, they are actually woven from carbon fibers. Higher-quality carbon skins are reinforced with carbon allotypes, such as white carbon or diamond, and the heightened sheen of the fabric hints at their expensive construction.&nbsp;</span></p>"
    },
    "descriptors": [],
    "duration": {
      "units": "",
      "value": null
    },
    "equippable": true,
    "equipped": false,
    "formula": "",
    "identified": true,
    "isActive": null,
    "level": 15,
    "modifiers": [],
    "price": 126400,
    "proficient": false,
    "quantity": 1,
    "range": {
      "additional": "",
      "per": "",
      "units": "",
      "value": null
    },
    "reach": "",
    "save": {
      "type": "",
      "dc": null,
      "descriptor": ""
    },
    "size": "",
    "source": "CRB pg. 197",
    "speed": "",
    "strength": 0,
    "target": {
      "type": "",
      "value": null
    },
    "usage": {
      "per": "",
      "value": 0
    },
    "uses": {
      "max": 0,
      "per": null,
      "value": 0
    }
  },
  "effects": [],
  "equipment": false,
  "flags": {},
<<<<<<< HEAD
  "fusion": false,
  "goods": false,
  "hybrid": false,
  "img": "systems/sfrpg/icons/equipment/armor/carbon-skin-diamond.jpg",
  "magic": false,
  "shield": false,
  "spell": false,
=======
  "img": "systems/sfrpg/icons/equipment/armor/carbon-skin-diamond.webp",
  "effects": [],
  "_id": "ZXnuyxBeh7TeQtcm",
>>>>>>> 2b095a38
  "storage": {
    "type": "slot",
    "affectsEncumbrance": true,
    "amount": 4,
    "subtype": "armorUpgrade",
    "weightProperty": "slots"
  },
  "technological": false,
  "upgrade": true,
  "weapon": true,
  "weaponAccessory": false
}<|MERGE_RESOLUTION|>--- conflicted
+++ resolved
@@ -134,19 +134,13 @@
   "effects": [],
   "equipment": false,
   "flags": {},
-<<<<<<< HEAD
   "fusion": false,
   "goods": false,
   "hybrid": false,
-  "img": "systems/sfrpg/icons/equipment/armor/carbon-skin-diamond.jpg",
+  "img": "systems/sfrpg/icons/equipment/armor/carbon-skin-diamond.webp",
   "magic": false,
   "shield": false,
   "spell": false,
-=======
-  "img": "systems/sfrpg/icons/equipment/armor/carbon-skin-diamond.webp",
-  "effects": [],
-  "_id": "ZXnuyxBeh7TeQtcm",
->>>>>>> 2b095a38
   "storage": {
     "type": "slot",
     "affectsEncumbrance": true,
