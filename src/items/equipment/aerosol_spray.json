--- conflicted
+++ resolved
@@ -22,13 +22,9 @@
     "source": "Armory"
   },
   "flags": {},
-<<<<<<< HEAD
-  "img": "systems/sfrpg/icons/equipment/goods/aerosol-spray.jpg",
+  "img": "systems/sfrpg/icons/equipment/goods/aerosol-spray.webp",
   "permission": {
     "default": 0,
     "umHu8DFnCrMQVZ37": 3
   }
-=======
-  "img": "systems/sfrpg/icons/equipment/goods/aerosol-spray.webp"
->>>>>>> 2b095a38
 }