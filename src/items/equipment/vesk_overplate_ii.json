{
  "_id": "dmxzZeWCEKMBBS2Y",
  "name": "Vesk overplate II",
  "type": "equipment",
  "augmentation": false,
  "consumable": false,
  "container": false,
  "data": {
    "type": "",
    "ability": null,
    "abilityMods": {
      "parts": []
    },
    "actionType": "",
    "activation": {
      "type": "",
      "condition": "",
      "cost": 0
    },
    "area": {
      "effect": "",
      "shape": "",
      "units": "",
      "value": null
    },
    "armor": {
      "type": "heavy",
      "acp": -3,
      "dex": 2,
      "eac": 13,
      "kac": 15,
      "speedAdjust": -10
    },
    "attackBonus": 0,
    "attributes": {
      "ac": {
        "value": "5"
      },
      "customBuilt": false,
      "dex": {
        "mod": ""
      },
      "hardness": {
        "value": "21"
      },
      "hp": {
        "max": "39",
        "value": 39
      },
      "size": "medium",
      "sturdy": true
    },
    "attuned": false,
    "bulk": "3",
    "capacity": {
      "max": 0,
      "value": 0
    },
    "chatFlavor": "",
    "container": {
      "contents": [],
      "isOpen": true,
      "storage": [
        {
          "type": "slot",
          "acceptsType": [
            "upgrade",
            "weapon"
          ],
          "affectsEncumbrance": true,
          "amount": 3,
          "subtype": "armorUpgrade",
          "weightProperty": "slots"
        }
      ]
    },
    "critical": {
      "effect": "",
      "parts": []
    },
    "damage": {
      "parts": []
    },
    "description": {
      "chat": "",
      "unidentified": "",
      "value": "<p>These utilitarian suits of heavy armor reflect the brute strength of their inventors. Overplate makes no concession to comfort. Instead, each polycarbonate suit is solid, dense, and often unadorned, though the high-quality craftsmanship of each suit is apparent. Overplate has a reputation for withstanding any sort of trauma, thanks to its coating of thermoplastic resin.</p>"
    },
    "descriptors": [],
    "duration": {
      "units": "",
      "value": null
    },
    "equippable": true,
    "equipped": false,
    "formula": "",
    "identified": true,
    "isActive": null,
    "level": 8,
    "modifiers": [],
    "price": 10250,
    "proficient": false,
    "quantity": 1,
    "range": {
      "additional": "",
      "per": "",
      "units": "",
      "value": null
    },
    "reach": "",
    "save": {
      "type": "",
      "dc": null,
      "descriptor": ""
    },
    "size": "",
    "source": "CRB pg. 198",
    "speed": "",
    "strength": 0,
    "target": {
      "type": "",
      "value": null
    },
    "usage": {
      "per": "",
      "value": 0
    },
    "uses": {
      "max": 0,
      "per": null,
      "value": 0
    }
  },
  "effects": [],
  "equipment": false,
  "flags": {},
<<<<<<< HEAD
  "fusion": false,
  "goods": false,
  "hybrid": false,
  "img": "systems/sfrpg/icons/equipment/armor/vesk_overplate_II.png",
  "magic": false,
  "shield": false,
  "spell": false,
=======
  "img": "systems/sfrpg/icons/equipment/armor/vesk_overplate_II.webp",
  "effects": [],
  "_id": "dmxzZeWCEKMBBS2Y",
>>>>>>> 2b095a38
  "storage": {
    "type": "slot",
    "affectsEncumbrance": true,
    "amount": 3,
    "subtype": "armorUpgrade",
    "weightProperty": "slots"
  },
  "technological": false,
  "upgrade": true,
  "weapon": true,
  "weaponAccessory": false
}<|MERGE_RESOLUTION|>--- conflicted
+++ resolved
@@ -134,19 +134,13 @@
   "effects": [],
   "equipment": false,
   "flags": {},
-<<<<<<< HEAD
   "fusion": false,
   "goods": false,
   "hybrid": false,
-  "img": "systems/sfrpg/icons/equipment/armor/vesk_overplate_II.png",
+  "img": "systems/sfrpg/icons/equipment/armor/vesk_overplate_II.webp",
   "magic": false,
   "shield": false,
   "spell": false,
-=======
-  "img": "systems/sfrpg/icons/equipment/armor/vesk_overplate_II.webp",
-  "effects": [],
-  "_id": "dmxzZeWCEKMBBS2Y",
->>>>>>> 2b095a38
   "storage": {
     "type": "slot",
     "affectsEncumbrance": true,
