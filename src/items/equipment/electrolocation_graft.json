--- conflicted
+++ resolved
@@ -47,12 +47,7 @@
     "source": "AA4 pg. 143",
     "system": "allHands"
   },
-<<<<<<< HEAD
-=======
-  "flags": {},
-  "img": "systems/sfrpg/icons/classes/greater_emotionsense.webp",
->>>>>>> 2b095a38
   "effects": [],
   "flags": {},
-  "img": "systems/sfrpg/icons/classes/greater_emotionsense.png"
+  "img": "systems/sfrpg/icons/classes/greater_emotionsense.webp"
 }