--- conflicted
+++ resolved
@@ -150,11 +150,6 @@
       "value": 0
     }
   },
-<<<<<<< HEAD
-=======
-  "flags": {},
-  "img": "systems/sfrpg/icons/equipment/armor/ceremonial-plate-troop.webp",
->>>>>>> 2b095a38
   "effects": [],
   "equipment": [
     false,
@@ -173,7 +168,7 @@
     false,
     false
   ],
-  "img": "systems/sfrpg/icons/equipment/armor/ceremonial-plate-troop.jpg",
+  "img": "systems/sfrpg/icons/equipment/armor/ceremonial-plate-troop.webp",
   "magic": [
     false,
     false
