--- conflicted
+++ resolved
@@ -31,14 +31,9 @@
     }
   },
   "flags": {},
-<<<<<<< HEAD
-  "img": "systems/sfrpg/icons/equipment/technological%20items/lazer-drill.jpg",
+  "img": "systems/sfrpg/icons/equipment/technological%20items/lazer-drill.webp",
   "permission": {
     "QKfICymYNdnzinV1": 3,
     "default": 0
   }
-=======
-  "img": "systems/sfrpg/icons/equipment/technological%20items/lazer-drill.webp",
-  "_id": "tOtmTsXNEattXits"
->>>>>>> 2b095a38
 }