{
  "_id": "aSbKvtX5o259enSg",
  "name": "Perfume, Standard",
  "type": "goods",
  "data": {
    "type": "",
    "abilityMods": {
      "parts": []
    },
    "attributes": {
      "ac": {
        "value": ""
      },
      "customBuilt": false,
      "dex": {
        "mod": ""
      },
      "hardness": {
        "value": ""
      },
      "hp": {
        "max": "",
        "value": 6
      },
      "size": "medium",
      "sturdy": false
    },
    "attuned": false,
    "bulk": "L",
    "critical": {
      "parts": []
    },
    "damage": {
      "parts": []
    },
    "description": {
      "chat": "",
      "unidentified": "",
      "value": "<h1>Perfume</h1>\n<p>There is an immeasurable variety of perfumes and colognes in the galaxy, most tailored to the aesthetics of specific races with olfactory senses. A single dose of perfume lasts 1 hour, and a typical bottle of perfume contains 10 doses.</p>\n<p>&nbsp;</p>\n<p><strong>Standard aromas have a pleasant smell and can convey an air of hygiene, status, and wealth.</strong></p>"
    },
    "equipped": false,
    "identified": true,
    "level": 1,
    "modifiers": [],
    "price": 50,
    "quantity": 1,
    "source": "AR pg. 131"
  },
<<<<<<< HEAD
=======
  "flags": {},
  "img": "systems/sfrpg/icons/equipment/magic%20items/serum-of-appearance-change.webp",
>>>>>>> 2b095a38
  "effects": [],
  "flags": {},
  "img": "systems/sfrpg/icons/equipment/magic%20items/serum-of-appearance-change.jpg"
}<|MERGE_RESOLUTION|>--- conflicted
+++ resolved
@@ -46,12 +46,7 @@
     "quantity": 1,
     "source": "AR pg. 131"
   },
-<<<<<<< HEAD
-=======
-  "flags": {},
-  "img": "systems/sfrpg/icons/equipment/magic%20items/serum-of-appearance-change.webp",
->>>>>>> 2b095a38
   "effects": [],
   "flags": {},
-  "img": "systems/sfrpg/icons/equipment/magic%20items/serum-of-appearance-change.jpg"
+  "img": "systems/sfrpg/icons/equipment/magic%20items/serum-of-appearance-change.webp"
 }