--- conflicted
+++ resolved
@@ -25,14 +25,9 @@
     "useCapacity": false
   },
   "flags": {},
-<<<<<<< HEAD
-  "img": "systems/sfrpg/icons/equipment/weapons/explosive-rounds-small-arm.jpg",
+  "img": "systems/sfrpg/icons/equipment/weapons/explosive-rounds-small-arm.webp",
   "permission": {
     "default": 0,
     "umHu8DFnCrMQVZ37": 3
   }
-=======
-  "img": "systems/sfrpg/icons/equipment/weapons/explosive-rounds-small-arm.webp",
-  "_id": "Hxx9EMGtQ2mt0dEI"
->>>>>>> 2b095a38
 }