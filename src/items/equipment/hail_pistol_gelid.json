{
  "_id": "CHMEU26eUeJluUj1",
  "name": "Hail pistol, gelid",
  "type": "weapon",
  "data": {
    "type": "",
    "ability": "dex",
    "abilityMods": {
      "parts": []
    },
    "actionTarget": "kac",
    "actionType": "rwak",
    "activation": {
      "type": "none",
      "condition": "",
      "cost": null
    },
    "area": {
      "effect": "",
      "shape": "",
      "units": "none",
      "value": null
    },
    "attackBonus": 0,
    "attributes": {
      "ac": {
        "value": "5"
      },
      "customBuilt": false,
      "dex": {
        "mod": ""
      },
      "hardness": {
        "value": "21"
      },
      "hp": {
        "max": "39",
        "value": 39
      },
      "size": "medium",
      "sturdy": true
    },
    "attuned": false,
    "bulk": "L",
    "capacity": {
      "max": 20,
      "value": 20
    },
    "chatFlavor": "",
    "container": {
      "contents": [],
      "isOpen": true,
      "storage": [
        {
          "type": "slot",
          "acceptsType": [
            "fusion"
          ],
          "affectsEncumbrance": true,
          "amount": 8,
          "subtype": "fusion",
          "weightProperty": "level"
        },
        {
          "type": "slot",
          "acceptsType": [
            "goods"
          ],
          "affectsEncumbrance": true,
          "amount": 1,
          "subtype": "",
          "weightMultiplier": 1,
          "weightProperty": ""
        },
        {
          "type": "slot",
          "acceptsType": [
            "ammunition"
          ],
          "affectsEncumbrance": true,
          "amount": 1,
          "subtype": "ammunitionSlot",
          "weightProperty": ""
        }
      ]
    },
    "critical": {
      "effect": "Bleed 1d6",
      "parts": []
    },
    "damage": {
      "parts": [
        {
          "formula": "2d6",
          "operator": "and",
          "types": {
            "cold": true,
            "piercing": true
          }
        }
      ]
    },
    "description": {
      "chat": "",
      "unidentified": "",
      "value": "<p><span id=\"ctl00_MainContent_DataListTalentsAll_ctl00_LabelName\">A hail pistol includes a chamber behind the barrel that circulates supercooled vapor and causes it to coalesce into razor-edged shards of ice that leave foes with rime-edged bleeding wounds. Subzero, gelid, ultracold, and absolute-zero hail pistols each produce progressively larger and more jagged shards.</span></p>"
    },
    "descriptors": [],
    "duration": {
      "units": "",
      "value": ""
    },
    "equipped": false,
    "formula": "",
    "identified": true,
    "isActive": null,
    "level": 8,
    "modifiers": [],
    "price": 8600,
    "proficient": false,
    "properties": {
      "aeon": false,
      "amm": false,
      "analog": false,
      "antibiological": false,
      "archaic": false,
      "aurora": false,
      "automatic": false,
      "blast": false,
      "block": false,
      "boost": false,
      "breach": false,
      "breakdown": false,
      "bright": false,
      "cluster": false,
      "conceal": false,
      "deconstruct": false,
      "deflect": false,
      "disarm": false,
      "double": false,
      "drainCharge": false,
      "echo": false,
      "entangle": false,
      "explode": false,
      "extinguish": false,
      "feint": false,
      "fiery": false,
      "firstArc": false,
      "flexibleLine": false,
      "force": false,
      "freeHands": false,
      "fueled": false,
      "grapple": false,
      "gravitation": false,
      "guided": false,
      "harrying": false,
      "holyWater": false,
      "hybrid": false,
      "ignite": false,
      "indirect": false,
      "injection": false,
      "integrated": false,
      "line": false,
      "living": false,
      "lockdown": false,
      "mind-affecting": false,
      "mine": false,
      "mire": false,
      "modal": false,
      "necrotic": false,
      "nonlethal": false,
      "one": true,
      "operative": false,
      "penetrating": false,
      "polarize": false,
      "polymorphic": false,
      "powered": false,
      "professional": false,
      "punchGun": false,
      "qreload": false,
      "radioactive": false,
      "reach": false,
      "recall": false,
      "regrowth": false,
      "relic": false,
      "reposition": false,
      "shape": false,
      "shells": false,
      "shield": false,
      "sniper": false,
      "stun": false,
      "subtle": false,
      "sunder": false,
      "swarm": false,
      "tail": false,
      "teleportive": false,
      "thought": false,
      "throttle": false,
      "thrown": false,
      "trip": false,
      "two": false,
      "unbalancing": false,
      "underwater": false,
      "unwieldy": false,
      "variantBoost": false,
      "wideLine": false
    },
    "quantity": 1,
    "range": {
      "additional": "",
      "per": "",
      "units": "ft",
      "value": 20
    },
    "save": {
      "type": "",
      "dc": "",
      "descriptor": "negate"
    },
    "source": "AR pg. 13",
    "special": "",
    "target": {
      "type": "",
      "value": ""
    },
    "usage": {
      "per": "shot",
      "value": 1
    },
    "uses": {
      "max": null,
      "per": "",
      "value": null
    },
    "weaponCategory": "cryo",
    "weaponType": "smallA"
  },
<<<<<<< HEAD
=======
  "flags": {},
  "img": "systems/sfrpg/icons/equipment/weapons/hail-pistol-subzero.webp",
>>>>>>> 2b095a38
  "effects": [],
  "flags": {},
  "img": "systems/sfrpg/icons/equipment/weapons/hail-pistol-subzero.jpg"
}<|MERGE_RESOLUTION|>--- conflicted
+++ resolved
@@ -235,12 +235,7 @@
     "weaponCategory": "cryo",
     "weaponType": "smallA"
   },
-<<<<<<< HEAD
-=======
-  "flags": {},
-  "img": "systems/sfrpg/icons/equipment/weapons/hail-pistol-subzero.webp",
->>>>>>> 2b095a38
   "effects": [],
   "flags": {},
-  "img": "systems/sfrpg/icons/equipment/weapons/hail-pistol-subzero.jpg"
+  "img": "systems/sfrpg/icons/equipment/weapons/hail-pistol-subzero.webp"
 }