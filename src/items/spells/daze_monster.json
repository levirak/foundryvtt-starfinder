{
  "_id": "l0jjaYzYskb9omJb",
  "name": "Daze Monster",
  "type": "spell",
  "data": {
    "type": "",
    "ability": "",
    "abilityMods": {
      "parts": []
    },
    "actionTarget": "",
    "actionType": "save",
    "activation": {
      "type": "action",
      "condition": "",
      "cost": 1
    },
    "allowedClasses": {
      "myst": true,
      "tech": true,
      "wysh": true
    },
    "area": {
      "effect": "",
      "shape": "",
      "units": "none",
      "value": null
    },
    "attackBonus": 0,
    "chatFlavor": "",
    "concentration": false,
    "critical": {
      "effect": "",
      "parts": []
    },
    "damage": {
      "parts": []
    },
    "damageNotes": "",
    "description": {
      "chat": "",
      "gmnotes": "",
      "short": "",
      "unidentified": "",
      "value": "<p><span id=\"ctl00_MainContent_DataListTalentsAll_ctl01_LabelName\">This spell functions like @Compendium[sfrpg.spells.cmD9XPyg0Cud1xYO]{Daze}, but it can affect any one living creature of any type up to CR 5. Creatures of CR 6 or higher are not affected.&nbsp;</span></p>\n<h2>@Compendium[sfrpg.spells.cmD9XPyg0Cud1xYO]{Daze}</h2>\n<p>This spell short-circuits the mind of a humanoid creature with a CR of 3 or lower so that it is @Compendium[sfrpg.conditions.2XWEujYSyryB4oHm]{Dazed} (unable to take actions, but taking no penalty to AC). Humanoids of CR 4 or higher are not affected. After a creature has been @Compendium[sfrpg.conditions.2XWEujYSyryB4oHm]{Dazed} by this spell, it is immune to it for 1 minute.&nbsp;</p>"
    },
    "descriptors": [],
    "dismissible": false,
    "duration": {
      "units": "",
      "value": "1 round"
    },
    "formula": "",
    "isActive": null,
    "isVariableLevel": false,
    "level": 2,
    "materials": {
      "consumed": false,
      "cost": 0,
      "supply": 0,
      "value": ""
    },
    "modifiers": [],
    "preparation": {
      "mode": "",
      "prepared": false
    },
    "range": {
      "additional": "10 ft.",
      "per": "level",
      "units": "ft",
      "value": 100
    },
    "rollNotes": "",
    "save": {
      "type": "will",
      "dc": "",
      "descriptor": "negate"
    },
    "school": "enc",
    "source": "CRB pg. 347",
    "sr": true,
    "target": {
      "type": "",
      "value": "one living creature of CR 5 or lower"
    },
    "uses": {
      "max": null,
      "per": "",
      "value": null
    }
  },
<<<<<<< HEAD
=======
  "flags": {},
  "img": "systems/sfrpg/icons/spells/daze_monster.webp",
>>>>>>> 2b095a38
  "effects": [],
  "flags": {
    "core": {
      "sourceId": "Compendium.sfrpg.spells.l0jjaYzYskb9omJb"
    }
  },
  "img": "systems/sfrpg/icons/spells/daze_monster.png"
}<|MERGE_RESOLUTION|>--- conflicted
+++ resolved
@@ -90,16 +90,11 @@
       "value": null
     }
   },
-<<<<<<< HEAD
-=======
-  "flags": {},
-  "img": "systems/sfrpg/icons/spells/daze_monster.webp",
->>>>>>> 2b095a38
   "effects": [],
   "flags": {
     "core": {
       "sourceId": "Compendium.sfrpg.spells.l0jjaYzYskb9omJb"
     }
   },
-  "img": "systems/sfrpg/icons/spells/daze_monster.png"
+  "img": "systems/sfrpg/icons/spells/daze_monster.webp"
 }