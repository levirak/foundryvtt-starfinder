{
  "_id": "kh8VqsqbxngDA1c2",
  "name": "Divine Aspect",
  "type": "spell",
  "data": {
    "type": "",
    "ability": "",
    "abilityMods": {
      "parts": []
    },
    "actionType": "",
    "activation": {
      "type": "action",
      "condition": "",
      "cost": 1
    },
    "allowedClasses": {
      "myst": true,
      "tech": false,
      "wysh": false
    },
    "area": {
      "effect": "",
      "shape": "",
      "units": "none",
      "value": null
    },
    "attackBonus": 0,
    "chatFlavor": "",
    "concentration": false,
    "critical": {
      "effect": "",
      "parts": []
    },
    "damage": {
      "parts": []
    },
    "damageNotes": "",
    "description": {
      "chat": "",
      "gmnotes": "",
      "short": "",
      "unidentified": "",
      "value": "<p><span id=\"ctl00_MainContent_DataListTalentsAll_ctl00_LabelName\">You take on a terrifying aura that evokes a specific god, an aspect of divinity, a mystic concept, or another mighty force. For the duration, you are immune to fear effects, and you gain @Compendium[sfrpg.universal-creature-rules.iX7wX2fqqXc1qnDb]{Frightful Presence} as a supernatural ability with a range of 30 feet and a Will save DC equal to the spell&rsquo;s DC.&nbsp;</span></p>"
    },
    "descriptors": [],
    "dismissible": false,
    "duration": {
      "units": "",
      "value": "1 round/level"
    },
    "formula": "",
    "isActive": null,
    "isVariableLevel": false,
    "level": 3,
    "materials": {
      "consumed": false,
      "cost": 0,
      "supply": 0,
      "value": ""
    },
    "modifiers": [],
    "preparation": {
      "mode": "",
      "prepared": false
    },
    "range": {
      "additional": "",
      "per": "",
      "units": "personal",
      "value": null
    },
    "rollNotes": "",
    "save": {
      "type": "fort",
      "dc": null,
      "descriptor": "partial"
    },
    "school": "enc",
    "source": "COM pg. 135",
    "sr": false,
    "target": {
      "type": "",
      "value": ""
    },
    "uses": {
      "max": null,
      "per": "",
      "value": null
    }
  },
<<<<<<< HEAD
=======
  "flags": {},
  "img": "systems/sfrpg/icons/spells/divine_aspect.webp",
>>>>>>> 2b095a38
  "effects": [],
  "flags": {
    "core": {
      "sourceId": "Compendium.sfrpg.spells.kh8VqsqbxngDA1c2"
    }
  },
  "img": "systems/sfrpg/icons/spells/divine_aspect.png"
}<|MERGE_RESOLUTION|>--- conflicted
+++ resolved
@@ -89,16 +89,11 @@
       "value": null
     }
   },
-<<<<<<< HEAD
-=======
-  "flags": {},
-  "img": "systems/sfrpg/icons/spells/divine_aspect.webp",
->>>>>>> 2b095a38
   "effects": [],
   "flags": {
     "core": {
       "sourceId": "Compendium.sfrpg.spells.kh8VqsqbxngDA1c2"
     }
   },
-  "img": "systems/sfrpg/icons/spells/divine_aspect.png"
+  "img": "systems/sfrpg/icons/spells/divine_aspect.webp"
 }