--- conflicted
+++ resolved
@@ -95,11 +95,5 @@
       "sourceId": "Compendium.sfrpg.spells.EWOfxKxvWnG4cn5m"
     }
   },
-<<<<<<< HEAD
-  "img": "systems/sfrpg/icons/spells/hateful_visage.png"
-=======
-  "flags": {},
-  "img": "systems/sfrpg/icons/spells/hateful_visage.webp",
-  "effects": []
->>>>>>> 2b095a38
+  "img": "systems/sfrpg/icons/spells/hateful_visage.webp"
 }