{
  "_id": "IsaK6O4pvrRLbEEi",
  "name": "Verdant Code",
  "type": "spell",
  "data": {
    "type": "",
    "ability": "",
    "abilityMods": {
      "parts": []
    },
    "actionTarget": "",
    "actionType": "save",
    "activation": {
      "type": "action",
      "condition": "",
      "cost": 1
    },
    "allowedClasses": {
      "myst": false,
      "tech": true,
      "wysh": true
    },
    "area": {
      "effect": "",
      "shape": "",
      "units": "none",
      "value": null
    },
    "attackBonus": 0,
    "chatFlavor": "",
    "concentration": false,
    "critical": {
      "effect": "",
      "parts": []
    },
    "damage": {
      "parts": [
        {
          "name": "",
          "formula": "5d6",
          "types": {
            "acid": false,
            "bludgeoning": false,
            "cold": false,
            "electricity": false,
            "fire": false,
            "healing": false,
            "piercing": false,
            "slashing": true,
            "sonic": false
          }
        }
      ]
    },
    "damageNotes": "",
    "description": {
      "chat": "",
      "gmnotes": "",
      "short": "",
      "unidentified": "",
      "value": "<p>You turn data into plant matter that either instantly explodes outward or lurks within a device.</p>\n<p><strong>Instant Growth:&nbsp;</strong>You immediately incite growth from the targeted device. A creature can negate the effect on an object it holds with a successful Will save or with spell resistance. For both this and the dormant growth effect (see below), the plant matter explodes from the targeted device, filling all squares within a 20-foot-radius spread. Each creature in the area must attempt a Reflex save. On a failure, it takes 5d6 slashing damage and is @Compendium[sfrpg.conditions.nFBcsp5FS1Wi46Fc]{Entangled}; on a successful save, it takes half damage, isn&rsquo;t @Compendium[sfrpg.conditions.nFBcsp5FS1Wi46Fc]{Entangled}, and is shunted to the nearest empty space available. A square of plant matter has hardness 8 and 15 Hit Points. The growth also covers the device, preventing non-remote access until the plant matter is destroyed or disintegrates at the end of the spell&rsquo;s duration.</p>\n<p><strong>Dormant Growth:&nbsp;</strong>You implant verdant code into an computer system or module you have root access to. The next time the device is accessed, plant matter explodes from the device (see above). A device can hold only one instance of verdant code at a time, and new instances erase the previous instance. If this spell&rsquo;s duration ends before the implanted code is accessed, the code vanishes. This code can be made permanent, as&nbsp;implant data.</p>"
    },
    "descriptors": [],
    "dismissible": false,
    "duration": {
      "units": "",
      "value": "1 hour/level or until triggered, then 1 minute/level, see text"
    },
    "formula": "",
    "isActive": null,
    "isVariableLevel": false,
    "level": 1,
    "materials": {
      "consumed": false,
      "cost": 0,
      "supply": 0,
      "value": ""
    },
    "modifiers": [],
    "preparation": {
      "mode": "",
      "prepared": false
    },
    "range": {
      "additional": "5 ft.",
      "per": "2 levels",
      "units": "ft",
      "value": 25
    },
    "rollNotes": "",
    "save": {
      "type": "reflex",
      "dc": "",
      "descriptor": "partial"
    },
    "school": "con",
    "source": "NS pg. 129",
    "sr": true,
    "target": {
      "type": "",
      "value": "one computer system or module"
    },
    "uses": {
      "max": null,
      "per": "",
      "value": null
    }
  },
<<<<<<< HEAD
=======
  "flags": {},
  "img": "systems/sfrpg/icons/spells/verdant_code.webp",
>>>>>>> 2b095a38
  "effects": [],
  "flags": {
    "core": {}
  },
  "img": "systems/sfrpg/icons/spells/verdant_code.PNG"
}<|MERGE_RESOLUTION|>--- conflicted
+++ resolved
@@ -106,14 +106,9 @@
       "value": null
     }
   },
-<<<<<<< HEAD
-=======
-  "flags": {},
-  "img": "systems/sfrpg/icons/spells/verdant_code.webp",
->>>>>>> 2b095a38
   "effects": [],
   "flags": {
     "core": {}
   },
-  "img": "systems/sfrpg/icons/spells/verdant_code.PNG"
+  "img": "systems/sfrpg/icons/spells/verdant_code.webp"
 }