--- conflicted
+++ resolved
@@ -85,10 +85,5 @@
   },
   "effects": [],
   "flags": {},
-<<<<<<< HEAD
-  "img": "systems/sfrpg/icons/spells/preserve_specimen.png"
-=======
-  "img": "systems/sfrpg/icons/spells/preserve_specimen.webp",
-  "effects": []
->>>>>>> 2b095a38
+  "img": "systems/sfrpg/icons/spells/preserve_specimen.webp"
 }