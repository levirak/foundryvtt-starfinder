--- conflicted
+++ resolved
@@ -111,11 +111,5 @@
       "sourceId": "Compendium.sfrpg.spells.wYkD8HZaenhB8xts"
     }
   },
-<<<<<<< HEAD
-  "img": "systems/sfrpg/icons/spells/force_blast.png"
-=======
-  "flags": {},
-  "img": "systems/sfrpg/icons/spells/force_blast.webp",
-  "effects": []
->>>>>>> 2b095a38
+  "img": "systems/sfrpg/icons/spells/force_blast.webp"
 }