--- conflicted
+++ resolved
@@ -85,10 +85,5 @@
   },
   "effects": [],
   "flags": {},
-<<<<<<< HEAD
-  "img": "systems/sfrpg/icons/spells/spider_climb.PNG"
-=======
-  "img": "systems/sfrpg/icons/spells/spider_climb.webp",
-  "effects": []
->>>>>>> 2b095a38
+  "img": "systems/sfrpg/icons/spells/spider_climb.webp"
 }