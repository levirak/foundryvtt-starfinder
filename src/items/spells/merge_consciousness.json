--- conflicted
+++ resolved
@@ -91,13 +91,8 @@
     }
   },
   "effects": [],
-<<<<<<< HEAD
   "flags": {
     "core": {}
   },
-  "img": "systems/sfrpg/icons/spells/implant_data.PNG"
-=======
-  "_id": "HLIvAxy6RB8yPAuI",
   "img": "systems/sfrpg/icons/spells/implant_data.webp"
->>>>>>> 2b095a38
 }