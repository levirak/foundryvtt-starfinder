--- conflicted
+++ resolved
@@ -90,16 +90,11 @@
       "value": null
     }
   },
-<<<<<<< HEAD
-=======
-  "flags": {},
-  "img": "systems/sfrpg/icons/spells/enervation.webp",
->>>>>>> 2b095a38
   "effects": [],
   "flags": {
     "core": {
       "sourceId": "Compendium.sfrpg.spells.wQBbe1s9VYVm5vGG"
     }
   },
-  "img": "systems/sfrpg/icons/spells/enervation.png"
+  "img": "systems/sfrpg/icons/spells/enervation.webp"
 }