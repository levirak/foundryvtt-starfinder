{
  "_id": "oo4ixufTCgjIjO3V",
  "name": "Acidic Mist",
  "type": "spell",
  "data": {
    "type": "",
    "ability": "",
    "abilityMods": {
      "parts": []
    },
    "actionType": "save",
    "activation": {
      "type": "action",
      "condition": "",
      "cost": 1
    },
    "allowedClasses": {
      "myst": true,
      "tech": false,
      "wysh": true
    },
    "area": {
      "effect": "spread",
      "shape": "sphere",
      "units": "ft",
      "value": 10
    },
    "attackBonus": 0,
    "chatFlavor": "",
    "concentration": false,
    "critical": {
      "effect": "",
      "parts": []
    },
    "damage": {
      "parts": [
        {
          "formula": "2d6",
          "operator": "",
          "types": {
            "acid": true
          }
        }
      ]
    },
    "description": {
      "chat": "",
      "unidentified": "",
      "value": "<p>You call forth the corrosive atmosphere of a gas giant to damage your opponents. A creature that starts its turn in the area takes 2d6 acid damage. The corrosive mist does not obscure vision.</p>"
    },
    "descriptors": [],
    "dismissible": true,
    "duration": {
      "units": "",
      "value": "1 round/level (D)"
    },
    "formula": "",
    "level": 1,
    "materials": {
      "consumed": false,
      "cost": 0,
      "supply": 0,
      "value": ""
    },
    "modifiers": [],
    "preparation": {
      "mode": "",
      "prepared": false
    },
    "range": {
      "additional": "",
      "per": "",
      "units": "ft",
      "value": 25
    },
    "save": {
      "type": "fort",
      "dc": "",
      "descriptor": "half"
    },
    "school": "con",
    "source": "NS pg. 154",
    "sr": false,
    "target": {
      "type": "",
      "value": ""
    },
    "uses": {
      "max": null,
      "per": "",
      "value": null
    }
  },
  "effects": [],
<<<<<<< HEAD
  "flags": {},
  "img": "systems/sfrpg/icons/spells/caustic_conversion.jpg"
=======
  "img": "systems/sfrpg/icons/spells/caustic_conversion.webp"
>>>>>>> 2b095a38
}<|MERGE_RESOLUTION|>--- conflicted
+++ resolved
@@ -92,10 +92,6 @@
     }
   },
   "effects": [],
-<<<<<<< HEAD
   "flags": {},
-  "img": "systems/sfrpg/icons/spells/caustic_conversion.jpg"
-=======
   "img": "systems/sfrpg/icons/spells/caustic_conversion.webp"
->>>>>>> 2b095a38
 }