{
  "_id": "azohU9n6WU7L9ado",
  "name": "Hoverdisk",
  "type": "spell",
  "data": {
    "type": "",
    "ability": "",
    "abilityMods": {
      "parts": []
    },
    "actionType": "",
    "activation": {
      "type": "action",
      "condition": "",
      "cost": 1
    },
    "allowedClasses": {
      "myst": false,
      "tech": true,
      "wysh": false
    },
    "area": {
      "effect": "",
      "shape": "",
      "units": "none",
      "value": null
    },
    "attackBonus": 0,
    "chatFlavor": "",
    "concentration": false,
    "critical": {
      "effect": "",
      "parts": []
    },
    "damage": {
      "parts": []
    },
    "damageNotes": "",
    "description": {
      "chat": "",
      "gmnotes": "",
      "short": "",
      "unidentified": "",
      "value": "<p>You create a thin, circular plane of force 3 feet in diameter and able to hover up to 3 feet above the ground. When you cast this spell, you can give the disk general instructions, such as &ldquo;Take me across this field of lava,&rdquo; or &ldquo;Take the rescued @Compendium[sfrpg.races.VIJ6pdOVTJle3vJx]{Shirren} back to town.&rdquo; You can tell the disk to go to any location you are familiar with, and it follows these instructions without error, even traveling beyond the spell&rsquo;s range. If you give the disk no instructions, it follows 5 feet behind you. The disk can carry up to 20 bulk for each caster level you have, has a fly speed of 60 feet (no higher than 3 feet), and can move beyond the spell&rsquo;s range. It moves at your command or the command of a creature you designate, as a move action, and it raises and lowers itself on similar command, so getting on or off the disk can be done as part of the move action to move into the disk&rsquo;s space. As a standard action, you can give the disk new general instructions.</p>\n<p>If the spell ends before the disk completes its task, the disk completes as much as it can before disappearing. When the disk disappears, whatever it was carrying falls to the surface beneath it.</p>"
    },
    "descriptors": [],
    "dismissible": true,
    "duration": {
      "units": "",
      "value": "1 hour/level (D)"
    },
    "formula": "",
    "isActive": null,
    "isVariableLevel": false,
    "level": 2,
    "materials": {
      "consumed": false,
      "cost": 0,
      "supply": 0,
      "value": ""
    },
    "modifiers": [],
    "preparation": {
      "mode": "",
      "prepared": false
    },
    "range": {
      "additional": "5 ft.",
      "per": "2 levels",
      "units": "ft",
      "value": 25
    },
    "rollNotes": "",
    "save": {
      "type": "",
      "dc": null,
      "descriptor": "harmless"
    },
    "school": "evo",
    "source": "COM pg. 136",
    "sr": false,
    "target": {
      "type": "",
      "value": ""
    },
    "uses": {
      "max": null,
      "per": "",
      "value": null
    }
  },
  "effects": [],
  "flags": {
    "core": {
      "sourceId": "Compendium.sfrpg.spells.azohU9n6WU7L9ado"
    }
  },
<<<<<<< HEAD
  "img": "systems/sfrpg/icons/spells/hoverdisk.png"
=======
  "flags": {},
  "img": "systems/sfrpg/icons/spells/hoverdisk.webp",
  "effects": []
>>>>>>> 2b095a38
}<|MERGE_RESOLUTION|>--- conflicted
+++ resolved
@@ -95,11 +95,5 @@
       "sourceId": "Compendium.sfrpg.spells.azohU9n6WU7L9ado"
     }
   },
-<<<<<<< HEAD
-  "img": "systems/sfrpg/icons/spells/hoverdisk.png"
-=======
-  "flags": {},
-  "img": "systems/sfrpg/icons/spells/hoverdisk.webp",
-  "effects": []
->>>>>>> 2b095a38
+  "img": "systems/sfrpg/icons/spells/hoverdisk.webp"
 }