--- conflicted
+++ resolved
@@ -83,12 +83,7 @@
       "value": null
     }
   },
-<<<<<<< HEAD
-=======
-  "flags": {},
-  "img": "systems/sfrpg/icons/spells/might_of_the_ellicoth.webp",
->>>>>>> 2b095a38
   "effects": [],
   "flags": {},
-  "img": "systems/sfrpg/icons/spells/might_of_the_ellicoth.PNG"
+  "img": "systems/sfrpg/icons/spells/might_of_the_ellicoth.webp"
 }