{
  "_id": "M7g8gbg9GkybZhtp",
  "name": "Biotic Taclash",
  "type": "spell",
  "data": {
    "type": "",
    "ability": "str",
    "abilityMods": {
      "parts": []
    },
    "actionTarget": "",
    "actionType": "mwak",
    "activation": {
      "type": "action",
      "condition": "",
      "cost": 1
    },
    "allowedClasses": {
      "myst": false,
      "tech": true,
      "wysh": false
    },
    "area": {
      "effect": "",
      "shape": "",
      "units": "none",
      "value": null
    },
    "attackBonus": 0,
    "chatFlavor": "",
    "concentration": false,
    "critical": {
      "effect": "",
      "parts": []
    },
    "damage": {
      "parts": [
        {
          "name": "",
          "formula": "4d4",
          "types": {
            "acid": false,
            "bludgeoning": false,
            "cold": false,
            "electricity": false,
            "fire": false,
            "healing": false,
            "piercing": false,
            "slashing": true,
            "sonic": false
          }
        }
      ]
    },
    "damageNotes": "",
    "description": {
      "chat": "",
      "gmnotes": "",
      "short": "",
      "unidentified": "",
      "value": "<p><span id=\"ctl00_MainContent_DataListTalentsAll_ctl00_LabelName\">This spell functions as @Compendium[sfrpg.spells.3FvtIHmMIYonBSnd]{Biotic Taclash, Lesser}, except that the created weapon is considered to be a magic weapon, deals 4d4 slashing damage, and functions as a level 10 item. In addition, when you dismiss the spell as a reaction when striking a target, that target must succeed at a Fortitude save or take the weapon's damage again and become @Compendium[sfrpg.conditions.LoRydw1D4bqlbkA2]{Nauseated} for [[/r 1d3+1]] rounds.&nbsp;</span></p>\n<h2>@Compendium[sfrpg.spells.3FvtIHmMIYonBSnd]{Biotic Taclash, Lesser}</h2>\n<p><span id=\"ctl00_MainContent_DataListTalentsAll_ctl00_LabelName\">You conjure a taclash made of organic, insectile nanites into your grasp. The created weapon functions as a standard taclash with the living weapon special property. You are considered to be proficient with this taclash, and you add 1-1/2 times your caster level to damage rolls with it in place of your Weapon Specialization bonus. In addition, the weapon has the nauseate critical hit effect.<br /></span></p>\n<p><span id=\"ctl00_MainContent_DataListTalentsAll_ctl00_LabelName\">The biotic taclash functions only for you, and once you create it, you can neither drop it nor be disarmed of it. As a move action, you can stow the biotic taclash, causing its component nanites to discorporate into individual nanobots that disperse over your body but remain while the spell lasts. During that time, you can cause the nanites to reincorporate to form the weapon again by taking another move action.<br /></span></p>\n<p><span id=\"ctl00_MainContent_DataListTalentsAll_ctl00_LabelName\">As a reaction when you strike a target with the biotic taclash, you can dismiss the spell to cause the weapon to discorporate into its component nanites, which then swarm over the target. The target must succeed at a Fortitude save or be @Compendium[sfrpg.conditions.LoRydw1D4bqlbkA2]{Nauseated} for 1 round.</span></p>"
    },
    "descriptors": [],
    "dismissible": true,
    "duration": {
      "units": "",
      "value": "1 round/level (D); see text"
    },
    "formula": "",
    "isActive": null,
    "isVariableLevel": false,
    "level": 4,
    "materials": {
      "consumed": false,
      "cost": 0,
      "supply": 0,
      "value": ""
    },
    "modifiers": [],
    "preparation": {
      "mode": "",
      "prepared": false
    },
    "range": {
      "additional": "",
      "per": "",
      "units": "ft",
      "value": null
    },
    "rollNotes": "",
    "save": {
      "type": "fort",
      "dc": "",
      "descriptor": "negate"
    },
    "school": "con",
    "source": "AP #20 pg. 45",
    "sr": false,
    "target": {
      "type": "",
      "value": "one creature"
    },
    "uses": {
      "max": null,
      "per": "",
      "value": null
    }
  },
  "effects": [],
  "flags": {
    "core": {
      "sourceId": "Compendium.sfrpg.spells.M7g8gbg9GkybZhtp"
    }
  },
<<<<<<< HEAD
  "img": "systems/sfrpg/icons/spells/biotic_taclash_lesser.png"
=======
  "flags": {},
  "img": "systems/sfrpg/icons/spells/biotic_taclash_lesser.webp",
  "effects": []
>>>>>>> 2b095a38
}<|MERGE_RESOLUTION|>--- conflicted
+++ resolved
@@ -112,11 +112,5 @@
       "sourceId": "Compendium.sfrpg.spells.M7g8gbg9GkybZhtp"
     }
   },
-<<<<<<< HEAD
-  "img": "systems/sfrpg/icons/spells/biotic_taclash_lesser.png"
-=======
-  "flags": {},
-  "img": "systems/sfrpg/icons/spells/biotic_taclash_lesser.webp",
-  "effects": []
->>>>>>> 2b095a38
+  "img": "systems/sfrpg/icons/spells/biotic_taclash_lesser.webp"
 }