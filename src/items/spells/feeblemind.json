--- conflicted
+++ resolved
@@ -89,16 +89,11 @@
       "value": null
     }
   },
-<<<<<<< HEAD
-=======
-  "flags": {},
-  "img": "systems/sfrpg/icons/spells/feeblemind.webp",
->>>>>>> 2b095a38
   "effects": [],
   "flags": {
     "core": {
       "sourceId": "Compendium.sfrpg.spells.wKYmjm8OFwa5L0vX"
     }
   },
-  "img": "systems/sfrpg/icons/spells/feeblemind.png"
+  "img": "systems/sfrpg/icons/spells/feeblemind.webp"
 }