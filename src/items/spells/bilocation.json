--- conflicted
+++ resolved
@@ -95,11 +95,5 @@
       "sourceId": "Compendium.sfrpg.spells.uvqa8BCIg5bMpELs"
     }
   },
-<<<<<<< HEAD
-  "img": "systems/sfrpg/icons/spells/bilocation.PNG"
-=======
-  "flags": {},
-  "img": "systems/sfrpg/icons/spells/bilocation.webp",
-  "effects": []
->>>>>>> 2b095a38
+  "img": "systems/sfrpg/icons/spells/bilocation.webp"
 }