{
  "_id": "nK0OS9Fn5ueJ3aOi",
  "name": "Caustic Conversion",
  "type": "spell",
  "data": {
    "type": "",
    "ability": "dex",
    "abilityMods": {
      "parts": []
    },
    "actionTarget": "eac",
    "actionType": "rsak",
    "activation": {
      "type": "action",
      "condition": "",
      "cost": 1
    },
    "allowedClasses": {
      "myst": false,
      "tech": true,
      "wysh": true
    },
    "area": {
      "effect": "",
      "shape": "cylinder",
      "units": "medium",
      "value": 100
    },
    "attackBonus": 0,
    "chatFlavor": "",
    "concentration": false,
    "critical": {
      "effect": "",
      "parts": []
    },
    "damage": {
      "parts": [
        {
          "name": "",
          "formula": "4d4",
          "types": {
            "acid": true,
            "bludgeoning": false,
            "cold": false,
            "electricity": false,
            "fire": false,
            "healing": false,
            "piercing": false,
            "slashing": false,
            "sonic": false
          }
        }
      ]
    },
    "damageNotes": "",
    "description": {
      "chat": "",
      "gmnotes": "",
      "short": "",
      "unidentified": "",
      "value": "<p><span id=\"ctl00_MainContent_DataListTalentsAll_ctl00_LabelName\">You fling magical nanites that convert water vapor around your target into deadly acid. Make a ranged attack roll against your target’s EAC. If you hit, the target takes 4d4 acid damage and it takes 5 additional acid damage at the end of its turn each round for the spell’s duration.&nbsp;</span></p>"
    },
    "descriptors": [],
    "dismissible": false,
    "duration": {
      "units": "",
      "value": "1 round + 1 round/3 levels"
    },
    "formula": "",
    "isActive": null,
    "isVariableLevel": false,
    "level": 2,
    "materials": {
      "consumed": false,
      "cost": 0,
      "supply": 0,
      "value": ""
    },
    "modifiers": [],
    "preparation": {
      "mode": "",
      "prepared": false
    },
    "range": {
      "additional": "10 ft.",
      "per": "level",
      "units": "ft",
      "value": 100
    },
    "rollNotes": "",
    "save": {
      "type": "",
      "dc": "",
      "descriptor": "negate"
    },
    "school": "evo",
    "source": "CRB pg. 342",
    "sr": true,
    "target": {
      "type": "",
      "value": "one creature or object"
    },
    "uses": {
      "max": null,
      "per": "",
      "value": null
    }
  },
  "effects": [],
  "flags": {
    "core": {
      "sourceId": "Compendium.sfrpg.spells.nK0OS9Fn5ueJ3aOi"
    }
  },
<<<<<<< HEAD
  "img": "systems/sfrpg/icons/spells/caustic_conversion.jpg"
=======
  "flags": {},
  "img": "systems/sfrpg/icons/spells/caustic_conversion.webp",
  "effects": []
>>>>>>> 2b095a38
}<|MERGE_RESOLUTION|>--- conflicted
+++ resolved
@@ -112,11 +112,5 @@
       "sourceId": "Compendium.sfrpg.spells.nK0OS9Fn5ueJ3aOi"
     }
   },
-<<<<<<< HEAD
-  "img": "systems/sfrpg/icons/spells/caustic_conversion.jpg"
-=======
-  "flags": {},
-  "img": "systems/sfrpg/icons/spells/caustic_conversion.webp",
-  "effects": []
->>>>>>> 2b095a38
+  "img": "systems/sfrpg/icons/spells/caustic_conversion.webp"
 }