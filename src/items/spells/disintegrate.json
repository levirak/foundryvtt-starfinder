{
  "_id": "2uqN4bzdhzxlgAUN",
  "name": "Disintegrate",
  "type": "spell",
  "data": {
    "type": "",
    "ability": "",
    "abilityMods": {
      "parts": []
    },
    "actionTarget": "eac",
    "actionType": "rsak",
    "activation": {
      "type": "action",
      "condition": "",
      "cost": 1
    },
    "allowedClasses": {
      "myst": false,
      "tech": true,
      "wysh": true
    },
    "area": {
      "effect": "",
      "shape": "",
      "units": "none",
      "value": null
    },
    "attackBonus": 0,
    "chatFlavor": "",
    "concentration": false,
    "critical": {
      "effect": "",
      "parts": []
    },
    "damage": {
      "parts": [
        {
          "name": "",
          "formula": "14d20",
          "types": {
            "acid": false,
            "bludgeoning": false,
            "cold": false,
            "electricity": false,
            "fire": false,
            "healing": false,
            "piercing": false,
            "slashing": false,
            "sonic": false
          }
        },
        {
          "name": "",
          "formula": "4d20",
          "types": {
            "acid": false,
            "bludgeoning": false,
            "cold": false,
            "electricity": false,
            "fire": false,
            "healing": false,
            "piercing": false,
            "slashing": false,
            "sonic": false
          }
        }
      ]
    },
    "damageNotes": "",
    "description": {
      "chat": "",
      "gmnotes": "",
      "short": "",
      "unidentified": "",
      "value": "<p><span id=\"ctl00_MainContent_DataListTalentsAll_ctl00_LabelName\">Immense power shoots from your finger, with the potential to disintegrate a target where it stands.<br></span></p>\n<p><span id=\"ctl00_MainContent_DataListTalentsAll_ctl00_LabelName\">When you cast this spell, a thin, green ray springs from your pointing finger. You must make a ranged attack against your target’s EAC, but you can add your key ability score bonus to this attack instead of your Dexterity modifier if it is higher. If you hit, the target takes 14d20 damage. Any creature reduced to 0 Hit Points by this spell is entirely disintegrated, leaving behind only a trace of fine dust. A disintegrated creature’s equipment is unaffected. Only one target is affected per casting of this spell.<br></span></p>\n<p><span id=\"ctl00_MainContent_DataListTalentsAll_ctl00_LabelName\">When used against an object, the ray simply disintegrates as much as a 10-foot cube of nonliving matter. Thus, the spell disintegrates only part of any very large object or structure targeted. The ray affects even objects constructed entirely of force, but it does not affect other magical effects that are not an object, creature, or force effect.<br></span></p>\n<p><span id=\"ctl00_MainContent_DataListTalentsAll_ctl00_LabelName\">A creature or object that succeeds at a Fortitude saving throw is partially affected, taking only 4d20 damage. If this damage reduces the creature or object to 0 Hit Points, the target is entirely disintegrated.</span></p>"
    },
    "descriptors": [],
    "dismissible": false,
    "duration": {
      "units": "",
      "value": "instantaneous"
    },
    "formula": "",
    "isActive": null,
    "isVariableLevel": false,
    "level": 6,
    "materials": {
      "consumed": false,
      "cost": 0,
      "supply": 0,
      "value": ""
    },
    "modifiers": [],
    "preparation": {
      "mode": "",
      "prepared": false
    },
    "range": {
      "additional": "10 ft.",
      "per": "level",
      "units": "ft",
      "value": 100
    },
    "rollNotes": "",
    "save": {
      "type": "fort",
      "dc": "",
      "descriptor": "partial"
    },
    "school": "trs",
    "source": "CRB pg. 350",
    "sr": true,
    "target": {
      "type": "",
      "value": "one creature or object, or up to a 10-ft. cube of nonliving matter"
    },
    "uses": {
      "max": null,
      "per": "",
      "value": null
    }
  },
<<<<<<< HEAD
=======
  "flags": {},
  "img": "systems/sfrpg/icons/spells/disintegrate.webp",
>>>>>>> 2b095a38
  "effects": [],
  "flags": {
    "core": {
      "sourceId": "Compendium.sfrpg.spells.2uqN4bzdhzxlgAUN"
    }
  },
  "img": "systems/sfrpg/icons/spells/disintegrate.png"
}<|MERGE_RESOLUTION|>--- conflicted
+++ resolved
@@ -121,16 +121,11 @@
       "value": null
     }
   },
-<<<<<<< HEAD
-=======
-  "flags": {},
-  "img": "systems/sfrpg/icons/spells/disintegrate.webp",
->>>>>>> 2b095a38
   "effects": [],
   "flags": {
     "core": {
       "sourceId": "Compendium.sfrpg.spells.2uqN4bzdhzxlgAUN"
     }
   },
-  "img": "systems/sfrpg/icons/spells/disintegrate.png"
+  "img": "systems/sfrpg/icons/spells/disintegrate.webp"
 }