--- conflicted
+++ resolved
@@ -90,16 +90,11 @@
       "value": null
     }
   },
-<<<<<<< HEAD
-=======
-  "flags": {},
-  "img": "systems/sfrpg/icons/spells/charm_monster.webp",
->>>>>>> 2b095a38
   "effects": [],
   "flags": {
     "core": {
       "sourceId": "Compendium.sfrpg.spells.SysRFlYml1f1Eofd"
     }
   },
-  "img": "systems/sfrpg/icons/spells/charm_monster.png"
+  "img": "systems/sfrpg/icons/spells/charm_monster.webp"
 }