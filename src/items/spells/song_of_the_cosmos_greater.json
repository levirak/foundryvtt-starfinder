--- conflicted
+++ resolved
@@ -90,15 +90,9 @@
       "value": null
     }
   },
-<<<<<<< HEAD
   "effects": [],
   "flags": {
     "core": {}
   },
-  "img": "systems/sfrpg/icons/spells/song_of_the_cosmo_greater.PNG"
-=======
-  "flags": {},
-  "img": "systems/sfrpg/icons/spells/song_of_the_cosmo_greater.webp",
-  "effects": []
->>>>>>> 2b095a38
+  "img": "systems/sfrpg/icons/spells/song_of_the_cosmo_greater.webp"
 }