--- conflicted
+++ resolved
@@ -90,15 +90,9 @@
       "value": null
     }
   },
-<<<<<<< HEAD
   "effects": [],
   "flags": {
     "core": {}
   },
-  "img": "systems/sfrpg/icons/spells/remove_condition.png"
-=======
-  "flags": {},
-  "img": "systems/sfrpg/icons/spells/remove_condition.webp",
-  "effects": []
->>>>>>> 2b095a38
+  "img": "systems/sfrpg/icons/spells/remove_condition.webp"
 }