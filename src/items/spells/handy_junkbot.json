--- conflicted
+++ resolved
@@ -95,11 +95,5 @@
       "sourceId": "Compendium.sfrpg.spells.TQV8YIT3HlhSszMr"
     }
   },
-<<<<<<< HEAD
-  "img": "systems/sfrpg/icons/spells/handy_jinkbot.png"
-=======
-  "flags": {},
-  "img": "systems/sfrpg/icons/spells/handy_jinkbot.webp",
-  "effects": []
->>>>>>> 2b095a38
+  "img": "systems/sfrpg/icons/spells/handy_jinkbot.webp"
 }