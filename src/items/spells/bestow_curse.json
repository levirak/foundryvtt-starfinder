--- conflicted
+++ resolved
@@ -95,11 +95,5 @@
       "sourceId": "Compendium.sfrpg.spells.Jrx0dGgxtVkLcZd1"
     }
   },
-<<<<<<< HEAD
-  "img": "systems/sfrpg/icons/spells/bestow_curse.jpg"
-=======
-  "flags": {},
-  "img": "systems/sfrpg/icons/spells/bestow_curse.webp",
-  "effects": []
->>>>>>> 2b095a38
+  "img": "systems/sfrpg/icons/spells/bestow_curse.webp"
 }