{
  "_id": "J1k3B5PmIc4SUC9L",
  "name": "Ghost Sound",
  "type": "spell",
  "data": {
    "type": "",
    "ability": "",
    "abilityMods": {
      "parts": []
    },
    "actionType": "save",
    "activation": {
      "type": "action",
      "condition": "",
      "cost": 1
    },
    "allowedClasses": {
      "myst": true,
      "tech": true,
      "wysh": true
    },
    "area": {
      "effect": "",
      "shape": "",
      "units": "none",
      "value": null
    },
    "attackBonus": 0,
    "chatFlavor": "",
    "concentration": false,
    "critical": {
      "effect": "",
      "parts": []
    },
    "damage": {
      "parts": []
    },
    "damageNotes": "",
    "description": {
      "chat": "",
      "gmnotes": "",
      "short": "",
      "unidentified": "",
      "value": "<p>You create a volume of sound that rises, falls, recedes, approaches, or remains fixed. You choose what type of sound this spell creates when casting it and cannot thereafter change the sound&rsquo;s basic character.</p>\n<p>The volume of sound created can produce as much noise as 20 normal humans. Thus, you can create shouting, singing, talking, marching, running, or walking sounds, as well as sounds of battle or small explosions. You can make noises that sound like machines, the general chatter of distant conversation, or the roar of an alien predator, but you can&rsquo;t make specific sounds such as intelligible speech or the exact hum of a particular starship&rsquo;s engines.</p>"
    },
    "descriptors": [],
    "dismissible": false,
    "duration": {
      "units": "",
      "value": "1 round/level (D)"
    },
    "formula": "",
    "isActive": null,
    "isVariableLevel": false,
    "level": 0,
    "materials": {
      "consumed": false,
      "cost": 0,
      "supply": 0,
      "value": ""
    },
    "modifiers": [],
    "preparation": {
      "mode": "",
      "prepared": false
    },
    "range": {
      "additional": "5 ft.",
      "per": "2 levels",
      "units": "ft",
      "value": 25
    },
    "rollNotes": "",
    "save": {
      "type": "will",
      "dc": "",
      "descriptor": "disbelieve"
    },
    "school": "ill",
    "source": "CRB pg. 356",
    "sr": false,
    "target": {
      "type": "",
      "value": ""
    },
    "uses": {
      "max": null,
      "per": "",
      "value": null
    }
  },
  "effects": [],
  "flags": {
    "core": {
      "sourceId": "Compendium.sfrpg.spells.J1k3B5PmIc4SUC9L"
    }
  },
<<<<<<< HEAD
  "img": "systems/sfrpg/icons/spells/ghost_sound.png"
=======
  "flags": {},
  "img": "systems/sfrpg/icons/spells/ghost_sound.webp",
  "effects": []
>>>>>>> 2b095a38
}<|MERGE_RESOLUTION|>--- conflicted
+++ resolved
@@ -95,11 +95,5 @@
       "sourceId": "Compendium.sfrpg.spells.J1k3B5PmIc4SUC9L"
     }
   },
-<<<<<<< HEAD
-  "img": "systems/sfrpg/icons/spells/ghost_sound.png"
-=======
-  "flags": {},
-  "img": "systems/sfrpg/icons/spells/ghost_sound.webp",
-  "effects": []
->>>>>>> 2b095a38
+  "img": "systems/sfrpg/icons/spells/ghost_sound.webp"
 }