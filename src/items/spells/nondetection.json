--- conflicted
+++ resolved
@@ -90,14 +90,9 @@
       "value": null
     }
   },
-<<<<<<< HEAD
-=======
-  "flags": {},
-  "img": "systems/sfrpg/icons/spells/nondetection.webp",
->>>>>>> 2b095a38
   "effects": [],
   "flags": {
     "core": {}
   },
-  "img": "systems/sfrpg/icons/spells/nondetection.PNG"
+  "img": "systems/sfrpg/icons/spells/nondetection.webp"
 }