{
  "_id": "0v9JgXN6rI4sr975",
  "name": "Grave Words",
  "type": "spell",
  "data": {
    "type": "",
    "ability": null,
    "abilityMods": {
      "parts": []
    },
    "actionType": "",
    "activation": {
      "type": "min",
      "condition": "",
      "cost": 1
    },
    "allowedClasses": {
      "myst": true,
      "tech": false,
      "wysh": true
    },
    "area": {
      "effect": "",
      "shape": "",
      "units": "none",
      "value": null
    },
    "attackBonus": 0,
    "chatFlavor": "",
    "concentration": false,
    "critical": {
      "effect": "",
      "parts": []
    },
    "damage": {
      "parts": []
    },
    "damageNotes": "",
    "description": {
      "chat": "",
      "gmnotes": "",
      "short": "",
      "unidentified": "",
      "value": "<p>You can force a touched corpse talk to you, but you can&rsquo;t ask it specific questions or communicate with it at all. The corpse utters random sentences for 1 round, with a 10% chance this information is of some use to you. Useful information might include warnings about dangers in a wrecked starship, the password to unlock a computer, or the name of a supernatural creature seeking you or your allies. The GM makes the d% roll in secret and decides what information, useful or not, the corpse spews out in its babbling.</p>\n<p>Once a corpse has been subjected to&nbsp;grave words&nbsp;by any caster, any new attempt to cast&nbsp;grave words&nbsp;on that corpse fails. A corpse must have a mouth or means to speak in order for this spell to function, and the spell doesn&rsquo;t affect a corpse that has been turned into an undead creature.</p>"
    },
    "descriptors": [],
    "dismissible": false,
    "duration": {
      "units": "",
      "value": "1 round"
    },
    "formula": "",
    "isActive": null,
    "isVariableLevel": false,
    "level": 0,
    "materials": {
      "consumed": false,
      "cost": 0,
      "supply": 0,
      "value": ""
    },
    "modifiers": [],
    "preparation": {
      "mode": "",
      "prepared": false
    },
    "range": {
      "additional": "",
      "per": "",
      "units": "touch",
      "value": null
    },
    "rollNotes": "",
    "save": {
      "type": "",
      "dc": null,
      "descriptor": ""
    },
    "school": "nec",
    "source": "CRB pg. 357",
    "sr": false,
    "target": {
      "type": "",
      "value": "one dead creature"
    },
    "uses": {
      "max": null,
      "per": "",
      "value": null
    }
  },
  "effects": [],
  "flags": {
    "core": {
      "sourceId": "Compendium.sfrpg.spells.0v9JgXN6rI4sr975"
    }
  },
<<<<<<< HEAD
  "img": "systems/sfrpg/icons/spells/grave_word.png"
=======
  "flags": {},
  "img": "systems/sfrpg/icons/spells/grave_word.webp",
  "effects": []
>>>>>>> 2b095a38
}<|MERGE_RESOLUTION|>--- conflicted
+++ resolved
@@ -95,11 +95,5 @@
       "sourceId": "Compendium.sfrpg.spells.0v9JgXN6rI4sr975"
     }
   },
-<<<<<<< HEAD
-  "img": "systems/sfrpg/icons/spells/grave_word.png"
-=======
-  "flags": {},
-  "img": "systems/sfrpg/icons/spells/grave_word.webp",
-  "effects": []
->>>>>>> 2b095a38
+  "img": "systems/sfrpg/icons/spells/grave_word.webp"
 }