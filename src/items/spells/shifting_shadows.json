{
  "_id": "rGR9lLmVNHHu0zVZ",
  "name": "Shifting Shadows",
  "type": "spell",
  "data": {
    "type": "",
    "ability": "",
    "abilityMods": {
      "parts": []
    },
    "actionType": "",
    "activation": {
      "type": "action",
      "condition": "",
      "cost": 1
    },
    "allowedClasses": {
      "myst": true,
      "tech": false,
      "wysh": true
    },
    "area": {
      "effect": "emanation",
      "shape": "",
      "units": "ft",
      "value": 20
    },
    "attackBonus": 0,
    "chatFlavor": "",
    "concentration": false,
    "critical": {
      "effect": "",
      "parts": []
    },
    "damage": {
      "parts": []
    },
    "description": {
      "chat": "",
      "gmnotes": "",
      "short": "",
      "unidentified": "",
      "value": "<p>Waves of shifting shadows obscure the appearance of creatures caught within the emanation, making it harder to tell friends from foes.</p>\n<div title=\"Page 57\">\n<p>This spell doesn&rsquo;t cause affected creatures to risk accidentally attacking their allies, but it does require them to concentrate harder to keep track of their allies and foes. While this spell is in effect, every creature in the area can treat any other creature in the area as an allied threatening creature for the purpose of flanking. Additionally, creatures in the area can&rsquo;t attempt attacks of opportunity. These shadows don&rsquo;t hinder precision-based attacks or create areas of dim light. Creatures with blindsight or blindsense, or those under the effect of @Compendium[sfrpg.spells.VvCP8MdSZtXREp2x]{True Seeing}, are not affected by this spell.</p>\n</div>\n<p>&nbsp;</p>"
    },
    "descriptors": [],
    "dismissible": true,
    "duration": {
      "units": "",
      "value": "1 round/level (D)"
    },
    "formula": "",
    "isActive": null,
    "level": 3,
    "materials": {
      "consumed": false,
      "cost": 0,
      "supply": 0,
      "value": ""
    },
    "modifiers": [],
    "preparation": {
      "mode": "",
      "prepared": false
    },
    "range": {
      "additional": "10 ft.",
      "per": "level",
      "units": "medium",
      "value": null
    },
    "save": {
      "type": "will",
      "dc": "",
      "descriptor": "object"
    },
    "school": "evo",
    "source": "AP #35 pg. 55",
    "sr": false,
    "target": {
      "type": "",
      "value": "up to one medium creature or vehicle/level"
    },
    "uses": {
      "max": null,
      "per": "",
      "value": null
    }
  },
<<<<<<< HEAD
=======
  "flags": {},
  "img": "systems/sfrpg/icons/spells/shadow_walk.webp",
>>>>>>> 2b095a38
  "effects": [],
  "flags": {},
  "img": "systems/sfrpg/icons/spells/shadow_walk.png"
}<|MERGE_RESOLUTION|>--- conflicted
+++ resolved
@@ -86,12 +86,7 @@
       "value": null
     }
   },
-<<<<<<< HEAD
-=======
-  "flags": {},
-  "img": "systems/sfrpg/icons/spells/shadow_walk.webp",
->>>>>>> 2b095a38
   "effects": [],
   "flags": {},
-  "img": "systems/sfrpg/icons/spells/shadow_walk.png"
+  "img": "systems/sfrpg/icons/spells/shadow_walk.webp"
 }