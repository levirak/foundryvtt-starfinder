{
  "_id": "P9aD4oydmGXNXe43",
  "name": "Paranoia",
  "type": "spell",
  "data": {
    "type": "",
    "ability": "",
    "abilityMods": {
      "parts": []
    },
    "actionType": "save",
    "activation": {
      "type": "action",
      "condition": "",
      "cost": 1
    },
    "allowedClasses": {
      "myst": true,
      "tech": true,
      "wysh": false
    },
    "area": {
      "effect": "",
      "shape": "",
      "units": null,
      "value": null
    },
    "attackBonus": 0,
    "chatFlavor": "",
    "concentration": false,
    "critical": {
      "effect": "",
      "parts": []
    },
    "damage": {
      "parts": []
    },
    "description": {
      "chat": "",
      "unidentified": "",
      "value": "<p>The target treats all other creatures as enemies and only itself as an ally. It must attempt attacks of opportunity whenever any creature provokes them. In addition, the target is @Compendium[sfrpg.conditions.nywSVEeDvp1bk7L3]{Shaken} while adjacent to more than one creature.</p>"
    },
    "descriptors": [],
    "dismissible": true,
    "duration": {
      "units": "",
      "value": "1 round/level (D)"
    },
    "formula": "",
    "level": 2,
    "materials": {
      "consumed": false,
      "cost": 0,
      "supply": 0,
      "value": ""
    },
    "modifiers": [],
    "preparation": {
      "mode": "",
      "prepared": false
    },
    "range": {
      "additional": "5",
      "per": "2 levels",
      "units": "ft",
      "value": 25
    },
    "save": {
      "type": "will",
      "dc": "",
      "descriptor": "negate"
    },
    "school": "ill",
    "source": "AP #10 pg. 53",
    "sr": true,
    "target": {
      "type": "",
      "value": "one creature"
    },
    "uses": {
      "max": null,
      "per": "",
      "value": null
    }
  },
  "effects": [],
  "flags": {},
<<<<<<< HEAD
  "img": "systems/sfrpg/icons/spells/paranoia.PNG"
=======
  "img": "systems/sfrpg/icons/spells/paranoia.webp",
  "effects": []
>>>>>>> 2b095a38
}<|MERGE_RESOLUTION|>--- conflicted
+++ resolved
@@ -85,10 +85,5 @@
   },
   "effects": [],
   "flags": {},
-<<<<<<< HEAD
-  "img": "systems/sfrpg/icons/spells/paranoia.PNG"
-=======
-  "img": "systems/sfrpg/icons/spells/paranoia.webp",
-  "effects": []
->>>>>>> 2b095a38
+  "img": "systems/sfrpg/icons/spells/paranoia.webp"
 }