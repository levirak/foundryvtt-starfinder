--- conflicted
+++ resolved
@@ -111,11 +111,5 @@
       "sourceId": "Compendium.sfrpg.spells.lop1wIJ0m6dbuN6I"
     }
   },
-<<<<<<< HEAD
-  "img": "systems/sfrpg/icons/spells/hazard.png"
-=======
-  "flags": {},
-  "img": "systems/sfrpg/icons/spells/hazard.webp",
-  "effects": []
->>>>>>> 2b095a38
+  "img": "systems/sfrpg/icons/spells/hazard.webp"
 }