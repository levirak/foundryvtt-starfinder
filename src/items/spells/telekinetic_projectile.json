{
  "_id": "Ua6LvAS3vBdNk5EB",
  "name": "Telekinetic Projectile",
  "type": "spell",
  "data": {
    "type": "",
    "ability": "dex",
    "abilityMods": {
      "parts": []
    },
    "actionType": "rsak",
    "activation": {
      "type": "action",
      "condition": "",
      "cost": 1
    },
    "allowedClasses": {
      "myst": true,
      "tech": false,
      "wysh": false
    },
    "area": {
      "effect": "",
      "shape": "",
      "units": null,
      "value": null
    },
    "attackBonus": 0,
    "chatFlavor": "",
    "concentration": false,
    "critical": {
      "effect": "",
      "parts": []
    },
    "damage": {
      "parts": [
        {
          "formula": "1d6",
          "operator": "",
          "types": {
            "bludgeoning": true
          }
        }
      ]
    },
    "description": {
      "chat": "",
      "unidentified": "",
      "value": "<p>You fling an object weighing up to 5 pounds (less than 1 bulk) at the target, making a ranged attack against its KAC. If you hit, you deal 1d6 bludgeoning damage to both the target and the object. The type of object thrown doesn’t change the damage type or any other properties of the attack.</p>"
    },
    "descriptors": [],
    "dismissible": false,
    "duration": {
      "units": "",
      "value": "instantaneous"
    },
    "formula": "",
    "level": 0,
    "materials": {
      "consumed": false,
      "cost": 0,
      "supply": 0,
      "value": ""
    },
    "modifiers": [],
    "preparation": {
      "mode": "",
      "prepared": false
    },
    "range": {
      "additional": "5 ft.",
      "per": "2 levels",
      "units": "ft",
      "value": 25
    },
    "save": {
      "type": "",
      "dc": null,
      "descriptor": "negate"
    },
    "school": "evo",
    "source": "CRB pg. 380",
    "sr": false,
    "target": {
      "type": "",
      "value": "one object and one creature"
    },
    "uses": {
      "max": null,
      "per": "",
      "value": null
    }
  },
<<<<<<< HEAD
=======
  "flags": {},
  "img": "systems/sfrpg/icons/spells/t%C3%A9l%C3%A9kinetic_projectile.webp",
>>>>>>> 2b095a38
  "effects": [],
  "flags": {},
  "img": "systems/sfrpg/icons/spells/telekinetic_projectile.png"
}<|MERGE_RESOLUTION|>--- conflicted
+++ resolved
@@ -91,12 +91,7 @@
       "value": null
     }
   },
-<<<<<<< HEAD
-=======
-  "flags": {},
-  "img": "systems/sfrpg/icons/spells/t%C3%A9l%C3%A9kinetic_projectile.webp",
->>>>>>> 2b095a38
   "effects": [],
   "flags": {},
-  "img": "systems/sfrpg/icons/spells/telekinetic_projectile.png"
+  "img": "systems/sfrpg/icons/spells/telekinetic_projectile.webp"
 }