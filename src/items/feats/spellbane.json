{
  "_id": "2f6iEn9ZI8vecE2k",
  "name": "Spellbane",
  "type": "feat",
  "data": {
    "type": "",
    "ability": "",
    "actionType": "",
    "activation": {
      "type": "",
      "condition": "",
      "cost": 0
    },
    "area": {
      "effect": "",
      "shape": "",
      "units": null,
      "value": null
    },
    "attackBonus": 0,
    "chatFlavor": "",
    "critical": {
      "effect": "",
      "parts": []
    },
    "damage": {
      "parts": []
    },
    "description": {
      "chat": "",
      "unidentified": "",
      "value": "<p>Your mind and body are fortified against magic.<br><strong>Prerequisites</strong>: Unable to cast spells or use spell-like abilities.</p>\n<hr>\n<p><span id=\"ctl00_MainContent_DataListTypes_ctl00_LabelName\"><strong>Benefit</strong>: You gain a +2 insight bonus to saving throws against spells and spell-like abilities. If you ever gain the ability to cast spells or use spell-like abilities, you lose the benefits of this feat and can replace it with Great Fortitude, Lightning Reflexes, or Iron Will, or the improved version of one of those feats if you meet its prerequisites.</span></p>"
    },
    "descriptors": [],
    "duration": {
      "units": "",
      "value": ""
    },
    "formula": "",
    "modifiers": [
      {
        "_id": "09f391f8-264a-46c9-b41f-e583531f6981",
        "name": "Spellbane",
        "type": "insight",
        "condition": "",
        "effectType": "saves",
        "enabled": false,
        "max": 2,
        "modifier": "2",
        "modifierType": "formula",
        "notes": "Bonus to saving throws against spell and spell-like abilities.",
        "source": "",
        "subtab": "misc",
        "valueAffected": ""
      }
    ],
    "range": {
      "additional": "",
      "per": "",
      "units": null,
      "value": null
    },
    "recharge": {
      "charged": false,
      "value": null
    },
    "requirements": "",
    "save": {
      "type": "",
      "dc": null,
      "descriptor": "negate"
    },
    "source": "Core Rulebook",
    "target": {
      "type": "",
      "value": ""
    },
    "uses": {
      "max": 0,
      "per": "",
      "value": 0
    }
  },
  "flags": {},
<<<<<<< HEAD
  "img": "systems/sfrpg/icons/feats/spellbane.png",
  "permission": {
    "QKfICymYNdnzinV1": 3,
    "default": 0
  }
=======
  "img": "systems/sfrpg/icons/feats/spellbane.webp"
>>>>>>> 2b095a38
}<|MERGE_RESOLUTION|>--- conflicted
+++ resolved
@@ -82,13 +82,9 @@
     }
   },
   "flags": {},
-<<<<<<< HEAD
-  "img": "systems/sfrpg/icons/feats/spellbane.png",
+  "img": "systems/sfrpg/icons/feats/spellbane.webp",
   "permission": {
     "QKfICymYNdnzinV1": 3,
     "default": 0
   }
-=======
-  "img": "systems/sfrpg/icons/feats/spellbane.webp"
->>>>>>> 2b095a38
 }