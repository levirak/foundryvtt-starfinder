{
  "_id": "ht7KngygNkjl5N0M",
  "name": "Arm Extensions",
  "type": "feat",
  "data": {
    "type": "",
    "ability": null,
    "actionType": "",
    "activation": {
      "type": "move",
      "condition": "",
      "cost": 1
    },
    "area": {
      "effect": "",
      "shape": "",
      "units": "",
      "value": null
    },
    "attackBonus": 0,
    "chatFlavor": "",
    "critical": {
      "effect": "",
      "parts": []
    },
    "damage": {
      "parts": []
    },
    "description": {
      "chat": "",
      "unidentified": "",
      "value": "<p>You have special devices installed into your arms that allow you to extend them great distances.<br><strong>Prerequisites</strong>: Constructed racial trait or construct type.</p>\n<hr>\n<p><span id=\"ctl00_MainContent_DataListTypes_ctl00_LabelName\"><strong>Benefit</strong>: As a move action, you can extend your natural reach by 10 feet, retaining this benefit until you retract your reach to normal as another move action. While your arms are extended, you take a −2 penalty to attack rolls with weapons wielded in your hands and to Dexterity- and Strength-based ability checks and skill checks. You can use this ability to grab an object or surface and pull yourself to that item or surface as a full action, or you can anchor yourself where you are to lower yourself to another surface. When doing so, you move 15 feet as if using a fly speed with perfect maneuverability, ending your movement in a square adjacent to the chosen object or surface. If your movement does not end on solid ground, you either fall or must begin climbing the surface you grabbed (your choice).</span></p>"
    },
    "descriptors": [],
    "duration": {
      "units": "",
      "value": "Until ended as a move action."
    },
    "formula": "",
    "modifiers": [
      {
        "name": "Arm Extensions",
        "type": "untyped",
        "condition": "",
        "container": {},
        "effectType": "ability-check",
        "enabled": false,
        "max": -2,
        "modifier": "-2",
        "modifierType": "formula",
        "notes": "While your arms are extended, you take a penalty to attacks with weapons wielded with your hands, Dexterity- and Strength-based ability checks.",
        "source": "",
        "subtab": "misc",
        "valueAffected": "str"
      },
      {
        "name": "Arm Extensions",
        "type": "untyped",
        "condition": "",
        "container": {},
        "effectType": "ability-check",
        "enabled": false,
        "max": -2,
        "modifier": "-2",
        "modifierType": "formula",
        "notes": "While your arms are extended, you take a penalty to attacks with weapons wielded with your hands, Dexterity- and Strength-based ability checks.",
        "source": "",
        "subtab": "misc",
        "valueAffected": "dex"
      },
      {
        "name": "Arm Extensions",
        "type": "untyped",
        "condition": "",
        "container": {},
        "effectType": "ability-skills",
        "enabled": false,
        "max": -2,
        "modifier": "-2",
        "modifierType": "formula",
        "notes": "While your arms are extended, you take a penalty to attacks with weapons wielded with your hands, Dexterity- and Strength-based ability checks.",
        "source": "",
        "subtab": "misc",
        "valueAffected": "str"
      },
      {
        "name": "Arm Extensions",
        "type": "untyped",
        "condition": "",
        "container": {},
        "effectType": "ability-skills",
        "enabled": false,
        "max": -2,
        "modifier": "-2",
        "modifierType": "formula",
        "notes": "While your arms are extended, you take a penalty to attacks with weapons wielded with your hands, Dexterity- and Strength-based ability checks.",
        "source": "",
        "subtab": "misc",
        "valueAffected": "dex"
      }
    ],
    "range": {
      "additional": "",
      "per": "",
      "units": "ft",
      "value": 10
    },
    "recharge": {
      "charged": false,
      "value": null
    },
    "requirements": "",
    "save": {
      "type": "",
      "dc": null,
      "descriptor": ""
    },
    "source": "Character Operations Manual",
    "target": {
      "type": "",
      "value": null
    },
    "uses": {
      "max": 0,
      "per": null,
      "value": 0
    }
  },
  "flags": {},
<<<<<<< HEAD
  "img": "systems/sfrpg/icons/feats/arm_extensions.png",
  "permission": {
    "default": 0,
    "umHu8DFnCrMQVZ37": 3
  }
=======
  "img": "systems/sfrpg/icons/feats/arm_extensions.webp"
>>>>>>> 2b095a38
}<|MERGE_RESOLUTION|>--- conflicted
+++ resolved
@@ -127,13 +127,9 @@
     }
   },
   "flags": {},
-<<<<<<< HEAD
-  "img": "systems/sfrpg/icons/feats/arm_extensions.png",
+  "img": "systems/sfrpg/icons/feats/arm_extensions.webp",
   "permission": {
     "default": 0,
     "umHu8DFnCrMQVZ37": 3
   }
-=======
-  "img": "systems/sfrpg/icons/feats/arm_extensions.webp"
->>>>>>> 2b095a38
 }