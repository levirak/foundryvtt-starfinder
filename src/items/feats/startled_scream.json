{
  "_id": "iiLMUUIF17vDJomf",
  "name": "Startled Scream",
  "type": "feat",
  "data": {
    "type": "",
    "ability": null,
    "actionType": "",
    "activation": {
      "type": "none",
      "condition": "Scream before initiative is rolled during an encounter.",
      "cost": 0
    },
    "area": {
      "effect": "",
      "shape": "",
      "units": "",
      "value": null
    },
    "attackBonus": 0,
    "chatFlavor": "",
    "critical": {
      "effect": "",
      "parts": []
    },
    "damage": {
      "parts": []
    },
    "description": {
      "chat": "",
      "unidentified": "",
      "value": "<p>When something bad is about to go down, you scream to let everyone know.</p>\n<hr>\n<p><span id=\"ctl00_MainContent_DataListTypes_ctl00_LabelName\"><strong>Benefit</strong>: Before initiative is rolled during an encounter, you can scream as part of <a href=\"https://www.aonsrd.com/Rules.aspx?Name=Other%20Actions&amp;Category=Actions%20in%20Combat\">combat banter</a> even if you’re surprised. If you do, allies who are surprised but can hear you don’t gain the @Compendium[sfrpg.conditions.MZ8OoH1GE9qDMyCD]{Flat-footed} condition, while allies who aren’t surprised gain a +1 insight bonus to initiative checks. You gain the appropriate benefit depending on whether you are surprised or not. However, your scream is loud, possibly drawing the attention of foes that can hear you and alerting others within earshot. You’re also @Compendium[sfrpg.conditions.nywSVEeDvp1bk7L3]{Shaken} until the end of your next turn.</span></p>"
    },
    "descriptors": [],
    "duration": {
      "units": "",
      "value": "Until the end of your next turn."
    },
    "formula": "",
    "modifiers": [
      {
        "_id": "80b8430e-79ec-4f41-b813-e12e40567b68",
        "name": "Startled Scream",
        "type": "insight",
        "condition": "",
        "effectType": "initiative",
        "enabled": false,
        "max": 1,
        "modifier": "1",
        "modifierType": "formula",
        "notes": "When you scream before initiative is rolled during an encounter, you gain a bonus to initiative if you aren't surprised.",
        "source": "",
        "subtab": "misc",
        "valueAffected": ""
      }
    ],
    "range": {
      "additional": "",
      "per": "",
      "units": "",
      "value": null
    },
    "recharge": {
      "charged": false,
      "value": null
    },
    "requirements": "",
    "save": {
      "type": "",
      "dc": null,
      "descriptor": ""
    },
    "source": "The Diaspora Strain",
    "target": {
      "type": "",
      "value": "Allies within earshot."
    },
    "uses": {
      "max": 0,
      "per": null,
      "value": 0
    }
  },
  "flags": {},
<<<<<<< HEAD
  "img": "systems/sfrpg/icons/feats/startled_scream.png",
  "permission": {
    "default": 0,
    "umHu8DFnCrMQVZ37": 3
  }
=======
  "img": "systems/sfrpg/icons/feats/startled_scream.webp"
>>>>>>> 2b095a38
}<|MERGE_RESOLUTION|>--- conflicted
+++ resolved
@@ -82,13 +82,9 @@
     }
   },
   "flags": {},
-<<<<<<< HEAD
-  "img": "systems/sfrpg/icons/feats/startled_scream.png",
+  "img": "systems/sfrpg/icons/feats/startled_scream.webp",
   "permission": {
     "default": 0,
     "umHu8DFnCrMQVZ37": 3
   }
-=======
-  "img": "systems/sfrpg/icons/feats/startled_scream.webp"
->>>>>>> 2b095a38
 }