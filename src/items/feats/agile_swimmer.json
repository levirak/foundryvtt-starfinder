{
  "_id": "UOVbAJN2TnSBrjAA",
  "name": "Agile Swimmer",
  "type": "feat",
  "data": {
    "type": "",
    "ability": null,
    "abilityMods": {
      "parts": []
    },
    "actionType": "",
    "activation": {
      "type": "",
      "condition": "",
      "cost": 0
    },
    "area": {
      "effect": "",
      "shape": "",
      "units": "",
      "value": 0
    },
    "attackBonus": 0,
    "chatFlavor": "",
    "critical": {
      "effect": "",
      "parts": []
    },
    "damage": {
      "parts": []
    },
    "description": {
      "chat": "",
      "gmnotes": "",
      "short": "",
      "unidentified": "",
      "value": "<p>&nbsp;</p>\n<div title=\"Page 50\">\n<div>\n<div>\n<p><strong>Benefit</strong>: When you take a move action to swim your speed,</p>\n<p>the first two times you change your direction by 45 degrees during that movement, it doesn&rsquo;t cost an additional 5 feet of movement.</p>\n<p><strong>Normal</strong>: Each time you change your direction by 45 degrees while swimming, it costs an additional 5 feet of movement.</p>\n</div>\n</div>\n</div>"
    },
    "descriptors": [],
    "duration": {
      "units": "",
      "value": null
    },
    "formula": "",
    "isActive": null,
    "modifiers": [],
    "range": {
      "additional": "",
      "per": "",
      "units": "",
      "value": null
    },
    "recharge": {
      "charged": false,
      "value": null
    },
    "requirements": "Racial swim speed",
    "save": {
      "type": "",
      "dc": null,
      "descriptor": ""
    },
    "source": "AP #36 pg. 48",
    "target": {
      "type": "",
      "value": null
    },
    "uses": {
      "max": 0,
      "per": null,
      "value": 0
    }
  },
  "effects": [],
<<<<<<< HEAD
  "flags": {},
  "img": "systems/sfrpg/icons/spells/call_cosmos.PNG"
=======
  "_id": "UOVbAJN2TnSBrjAA",
  "img": "systems/sfrpg/icons/spells/call_cosmos.webp"
>>>>>>> 2b095a38
}<|MERGE_RESOLUTION|>--- conflicted
+++ resolved
@@ -72,11 +72,6 @@
     }
   },
   "effects": [],
-<<<<<<< HEAD
   "flags": {},
-  "img": "systems/sfrpg/icons/spells/call_cosmos.PNG"
-=======
-  "_id": "UOVbAJN2TnSBrjAA",
   "img": "systems/sfrpg/icons/spells/call_cosmos.webp"
->>>>>>> 2b095a38
 }