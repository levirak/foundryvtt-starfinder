--- conflicted
+++ resolved
@@ -100,12 +100,7 @@
       "value": 0
     }
   },
-<<<<<<< HEAD
-=======
-  "flags": {},
-  "img": "systems/sfrpg/icons/feats/four_handed_hacker.webp",
->>>>>>> 2b095a38
   "effects": [],
   "flags": {},
-  "img": "systems/sfrpg/icons/feats/four_handed_hacker.png"
+  "img": "systems/sfrpg/icons/feats/four_handed_hacker.webp"
 }