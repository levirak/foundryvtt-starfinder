--- conflicted
+++ resolved
@@ -65,13 +65,9 @@
     }
   },
   "flags": {},
-<<<<<<< HEAD
-  "img": "systems/sfrpg/icons/feats/shield_proficiency.jpg",
+  "img": "systems/sfrpg/icons/feats/shield_proficiency.webp",
   "permission": {
     "default": 0,
     "umHu8DFnCrMQVZ37": 3
   }
-=======
-  "img": "systems/sfrpg/icons/feats/shield_proficiency.webp"
->>>>>>> 2b095a38
 }