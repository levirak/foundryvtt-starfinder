{
  "_id": "KLehnmCfeY4Diqrv",
  "name": "Pull the Pin (Combat)",
  "type": "feat",
  "data": {
    "type": "",
    "ability": "",
    "actionType": "",
    "activation": {
      "type": "",
      "condition": "",
      "cost": 0
    },
    "area": {
      "effect": "",
      "shape": "",
      "units": null,
      "value": null
    },
    "attackBonus": 0,
    "chatFlavor": "",
    "critical": {
      "effect": "",
      "parts": []
    },
    "damage": {
      "parts": []
    },
    "description": {
      "chat": "",
      "unidentified": "",
      "value": "<p>You can activate a foe’s grenade.<br><strong>Prerequisites</strong>: Improved Combat Maneuver (disarm).</p>\n<hr>\n<p><span id=\"ctl00_MainContent_DataListTypes_ctl00_LabelName\"><strong>Benefit</strong>: When you make a successful disarm combat maneuver against a foe that you know has grenades, rather than disarming the foe of a weapon, you can activate one grenade in the foe’s possession. You can activate only a grenade that is ready to be drawn and thrown (not, for example, a grenade stowed away within an equipment pack). The grenade explodes at the end of your current turn, unless it has a delayed fuse that causes it to go off 1 round or more after it is activated.<br></span></p>\n<p><span id=\"ctl00_MainContent_DataListTypes_ctl00_LabelName\">The foe takes a –2 penalty to the saving throw against this grenade, and the grenade’s explosion has half its normal area.</span></p>"
    },
    "descriptors": [],
    "duration": {
      "units": "",
      "value": ""
    },
    "formula": "",
    "range": {
      "additional": "",
      "per": "",
      "units": null,
      "value": null
    },
    "recharge": {
      "charged": false,
      "value": null
    },
    "requirements": "",
    "save": {
      "type": "",
      "dc": null,
      "descriptor": "negate"
    },
    "source": "Core Rulebook",
    "target": {
      "type": "",
      "value": ""
    },
    "uses": {
      "max": 0,
      "per": "",
      "value": 0
    }
  },
  "flags": {},
<<<<<<< HEAD
  "img": "systems/sfrpg/icons/feats/pull_the_pin.png",
  "permission": {
    "QKfICymYNdnzinV1": 3,
    "default": 0
  }
=======
  "img": "systems/sfrpg/icons/feats/pull_the_pin.webp"
>>>>>>> 2b095a38
}<|MERGE_RESOLUTION|>--- conflicted
+++ resolved
@@ -65,13 +65,9 @@
     }
   },
   "flags": {},
-<<<<<<< HEAD
-  "img": "systems/sfrpg/icons/feats/pull_the_pin.png",
+  "img": "systems/sfrpg/icons/feats/pull_the_pin.webp",
   "permission": {
     "QKfICymYNdnzinV1": 3,
     "default": 0
   }
-=======
-  "img": "systems/sfrpg/icons/feats/pull_the_pin.webp"
->>>>>>> 2b095a38
 }