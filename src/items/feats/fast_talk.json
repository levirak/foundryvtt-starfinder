--- conflicted
+++ resolved
@@ -65,13 +65,9 @@
     }
   },
   "flags": {},
-<<<<<<< HEAD
-  "img": "systems/sfrpg/icons/feats/fast_talk.png",
+  "img": "systems/sfrpg/icons/feats/fast_talk.webp",
   "permission": {
     "QKfICymYNdnzinV1": 3,
     "default": 0
   }
-=======
-  "img": "systems/sfrpg/icons/feats/fast_talk.webp"
->>>>>>> 2b095a38
 }