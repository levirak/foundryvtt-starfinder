{
  "_id": "8BuU1VMQgMbMsz0i",
  "name": "Improved Critical (Combat)",
  "type": "feat",
  "data": {
    "type": "",
    "ability": "",
    "actionType": "",
    "activation": {
      "type": "",
      "condition": "",
      "cost": 0
    },
    "area": {
      "effect": "",
      "shape": "",
      "units": null,
      "value": null
    },
    "attackBonus": 0,
    "chatFlavor": "",
    "critical": {
      "effect": "",
      "parts": []
    },
    "damage": {
      "parts": []
    },
    "description": {
      "chat": "",
      "unidentified": "",
      "value": "<p>Attacks with your chosen weapon are harder to shake off.<br><strong>Prerequisites</strong>: Base attack bonus +8.</p>\n<hr>\n<p><span id=\"ctl00_MainContent_DataListTypes_ctl00_LabelName\"><strong>Benefit</strong>: When you score a critical hit with a weapon, increase the DC to resist that weapon’s critical effect by 2.</span></p>"
    },
    "descriptors": [],
    "duration": {
      "units": "",
      "value": ""
    },
    "formula": "",
    "range": {
      "additional": "",
      "per": "",
      "units": null,
      "value": null
    },
    "recharge": {
      "charged": false,
      "value": null
    },
    "requirements": "",
    "save": {
      "type": "",
      "dc": null,
      "descriptor": "negate"
    },
    "source": "Core Rulebook",
    "target": {
      "type": "",
      "value": ""
    },
    "uses": {
      "max": 0,
      "per": "",
      "value": 0
    }
  },
  "flags": {},
<<<<<<< HEAD
  "img": "systems/sfrpg/icons/feats/improved_critical.png",
  "permission": {
    "QKfICymYNdnzinV1": 3,
    "default": 0
  }
=======
  "img": "systems/sfrpg/icons/feats/improved_critical.webp"
>>>>>>> 2b095a38
}<|MERGE_RESOLUTION|>--- conflicted
+++ resolved
@@ -65,13 +65,9 @@
     }
   },
   "flags": {},
-<<<<<<< HEAD
-  "img": "systems/sfrpg/icons/feats/improved_critical.png",
+  "img": "systems/sfrpg/icons/feats/improved_critical.webp",
   "permission": {
     "QKfICymYNdnzinV1": 3,
     "default": 0
   }
-=======
-  "img": "systems/sfrpg/icons/feats/improved_critical.webp"
->>>>>>> 2b095a38
 }