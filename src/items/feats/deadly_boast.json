{
  "_id": "anDF53RV2bBeXoUI",
  "name": "Deadly Boast",
  "type": "feat",
  "data": {
    "type": "",
    "ability": null,
    "actionType": "",
    "activation": {
      "type": "full",
      "condition": "",
      "cost": 1
    },
    "area": {
      "effect": "",
      "shape": "",
      "units": "ft",
      "value": 60
    },
    "attackBonus": 0,
    "chatFlavor": "",
    "critical": {
      "effect": "",
      "parts": []
    },
    "damage": {
      "parts": []
    },
    "description": {
      "chat": "",
      "unidentified": "",
      "value": "<p>You can make an upcoming attack or effect sound so terrifying and dangerous that its targets are actually more likely to be affected by it.<br><strong>Prerequisites</strong>: Cha 19, Bluff 10 ranks.</p>\n<hr>\n<p><span id=\"ctl00_MainContent_DataListTypes_ctl00_LabelName\"><strong>Benefit</strong>: As a full action, you can describe in great detail how powerful and effective a specific action taken by you or an ally is going to be. You must select a specific character to boast about, and a specific weapon, item, spell, or ability to be used. Attempt a Bluff check against all foes within 60 feet of you, using the same DC you would use if attempting to demoralize them with Intimidate—roll a single check and compare the result to the DC for each target. Each target your check succeeds against takes a –1 penalty to AC and a –2 penalty to saving throws against the action you boasted about until the end of your next turn. Once you have attempted to use this ability against a creature, it is immune to your use of this feat for 24 hours. This is a @Compendium[sfrpg.rules.PqV3OCbUTyk2upPD]{Sense-dependent}, @Compendium[sfrpg.rules.PqV3OCbUTyk2upPD]{Language-dependent} ability.</span></p>"
    },
    "descriptors": [],
    "duration": {
      "units": "",
      "value": "Until the end of your next turn."
    },
    "formula": "",
    "range": {
      "additional": "",
      "per": "",
      "units": "",
      "value": null
    },
    "recharge": {
      "charged": false,
      "value": null
    },
    "requirements": "",
    "save": {
      "type": "",
      "dc": null,
      "descriptor": ""
    },
    "source": "Character Operation Manual",
    "target": {
      "type": "",
      "value": "All foes within 60ft."
    },
    "uses": {
      "max": 0,
      "per": null,
      "value": 0
    }
  },
  "flags": {},
<<<<<<< HEAD
  "img": "systems/sfrpg/icons/feats/deadly_boast.png",
  "permission": {
    "QKfICymYNdnzinV1": 3,
    "default": 0
  }
=======
  "img": "systems/sfrpg/icons/feats/deadly_boast.webp"
>>>>>>> 2b095a38
}<|MERGE_RESOLUTION|>--- conflicted
+++ resolved
@@ -65,13 +65,9 @@
     }
   },
   "flags": {},
-<<<<<<< HEAD
-  "img": "systems/sfrpg/icons/feats/deadly_boast.png",
+  "img": "systems/sfrpg/icons/feats/deadly_boast.webp",
   "permission": {
     "QKfICymYNdnzinV1": 3,
     "default": 0
   }
-=======
-  "img": "systems/sfrpg/icons/feats/deadly_boast.webp"
->>>>>>> 2b095a38
 }