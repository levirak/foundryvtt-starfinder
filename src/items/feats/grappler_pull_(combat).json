--- conflicted
+++ resolved
@@ -65,13 +65,9 @@
     }
   },
   "flags": {},
-<<<<<<< HEAD
-  "img": "systems/sfrpg/icons/feats/grappler_pull.png",
+  "img": "systems/sfrpg/icons/feats/grappler_pull.webp",
   "permission": {
     "default": 0,
     "umHu8DFnCrMQVZ37": 3
   }
-=======
-  "img": "systems/sfrpg/icons/feats/grappler_pull.webp"
->>>>>>> 2b095a38
 }