{
  "_id": "i3l4HZjn6MBEWiVe",
  "name": "Far Shot (Combat)",
  "type": "feat",
  "data": {
    "type": "",
    "ability": "",
    "actionType": "",
    "activation": {
      "type": "",
      "condition": "",
      "cost": 0
    },
    "area": {
      "effect": "",
      "shape": "",
      "units": null,
      "value": null
    },
    "attackBonus": 0,
    "chatFlavor": "",
    "critical": {
      "effect": "",
      "parts": []
    },
    "damage": {
      "parts": []
    },
    "description": {
      "chat": "",
      "unidentified": "",
      "value": "<p>You remain accurate at longer ranges.<br><strong>Prerequisites</strong>: Base attack bonus +1.</p>\n<hr>\n<p><span id=\"ctl00_MainContent_DataListTypes_ctl00_LabelName\"><strong>Benefit</strong>: You take only a –1 penalty per full range increment between you and your target when using a ranged weapon.<br><br><strong>Normal</strong>: You take a –2 penalty per full range increment between you and your target.</span></p>"
    },
    "descriptors": [],
    "duration": {
      "units": "",
      "value": ""
    },
    "formula": "",
    "range": {
      "additional": "",
      "per": "",
      "units": null,
      "value": null
    },
    "recharge": {
      "charged": false,
      "value": null
    },
    "requirements": "",
    "save": {
      "type": "",
      "dc": null,
      "descriptor": "negate"
    },
    "source": "Core Rulebook",
    "target": {
      "type": "",
      "value": ""
    },
    "uses": {
      "max": 0,
      "per": "",
      "value": 0
    }
  },
  "flags": {},
<<<<<<< HEAD
  "img": "systems/sfrpg/icons/feats/far_shot.png",
  "permission": {
    "QKfICymYNdnzinV1": 3,
    "default": 0
  }
=======
  "img": "systems/sfrpg/icons/feats/far_shot.webp"
>>>>>>> 2b095a38
}<|MERGE_RESOLUTION|>--- conflicted
+++ resolved
@@ -65,13 +65,9 @@
     }
   },
   "flags": {},
-<<<<<<< HEAD
-  "img": "systems/sfrpg/icons/feats/far_shot.png",
+  "img": "systems/sfrpg/icons/feats/far_shot.webp",
   "permission": {
     "QKfICymYNdnzinV1": 3,
     "default": 0
   }
-=======
-  "img": "systems/sfrpg/icons/feats/far_shot.webp"
->>>>>>> 2b095a38
 }