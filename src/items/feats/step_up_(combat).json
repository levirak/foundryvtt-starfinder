{
  "_id": "wn1sqro.webppe7G9",
  "name": "Step Up (Combat)",
  "type": "feat",
  "data": {
    "type": "",
    "ability": null,
    "actionType": "",
    "activation": {
      "type": "reaction",
      "condition": "Adjacent foe attempts to take a guarded step away from you.",
      "cost": 1
    },
    "area": {
      "effect": "",
      "shape": "",
      "units": "",
      "value": null
    },
    "attackBonus": 0,
    "chatFlavor": "",
    "critical": {
      "effect": "",
      "parts": []
    },
    "damage": {
      "parts": []
    },
    "description": {
      "chat": "",
      "unidentified": "",
      "value": "<p>You can close the distance when a foe tries to move away.<br><strong>Prerequisites</strong>: Base attack bonus +1.</p>\n        <hr>\n        <p><span id=\"ctl00_MainContent_DataListTypes_ctl00_LabelName\"><strong>Benefit</strong>: Whenever an adjacent foe attempts to take a guarded step away from you, you can also take a guarded step as a reaction as long as you end up adjacent to the foe that triggered this ability.</span></p>"
    },
    "descriptors": [],
    "duration": {
      "units": "",
      "value": null
    },
    "formula": "",
    "range": {
      "additional": "",
      "per": "",
      "units": "",
      "value": null
    },
    "recharge": {
      "charged": false,
      "value": null
    },
    "requirements": "",
    "save": {
      "type": "",
      "dc": null,
      "descriptor": ""
    },
    "source": "Core Rulebook",
    "target": {
      "type": "",
      "value": null
    },
    "uses": {
      "max": 0,
      "per": null,
      "value": 0
    }
  },
  "flags": {},
<<<<<<< HEAD
  "img": "systems/sfrpg/icons/feats/step_up.png",
  "permission": {
    "default": 0,
    "umHu8DFnCrMQVZ37": 3
  }
=======
  "img": "systems/sfrpg/icons/feats/step_up.webp"
>>>>>>> 2b095a38
}<|MERGE_RESOLUTION|>--- conflicted
+++ resolved
@@ -1,5 +1,5 @@
 {
-  "_id": "wn1sqro.webppe7G9",
+  "_id": "wn1sqrolPngpe7G9",
   "name": "Step Up (Combat)",
   "type": "feat",
   "data": {
@@ -65,13 +65,9 @@
     }
   },
   "flags": {},
-<<<<<<< HEAD
-  "img": "systems/sfrpg/icons/feats/step_up.png",
+  "img": "systems/sfrpg/icons/feats/step_up.webp",
   "permission": {
     "default": 0,
     "umHu8DFnCrMQVZ37": 3
   }
-=======
-  "img": "systems/sfrpg/icons/feats/step_up.webp"
->>>>>>> 2b095a38
 }