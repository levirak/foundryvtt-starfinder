--- conflicted
+++ resolved
@@ -65,13 +65,9 @@
     }
   },
   "flags": {},
-<<<<<<< HEAD
-  "img": "systems/sfrpg/icons/feats/improved_demoralize.png",
+  "img": "systems/sfrpg/icons/feats/improved_demoralize.webp",
   "permission": {
     "default": 0,
     "umHu8DFnCrMQVZ37": 3
   }
-=======
-  "img": "systems/sfrpg/icons/feats/improved_demoralize.webp"
->>>>>>> 2b095a38
 }