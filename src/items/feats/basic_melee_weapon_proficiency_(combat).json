--- conflicted
+++ resolved
@@ -65,13 +65,9 @@
     }
   },
   "flags": {},
-<<<<<<< HEAD
-  "img": "systems/sfrpg/icons/feats/basic_melee_weapon.png",
+  "img": "systems/sfrpg/icons/feats/basic_melee_weapon.webp",
   "permission": {
     "QKfICymYNdnzinV1": 3,
     "default": 0
   }
-=======
-  "img": "systems/sfrpg/icons/feats/basic_melee_weapon.webp"
->>>>>>> 2b095a38
 }