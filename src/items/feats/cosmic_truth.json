{
  "_id": "NN5NILm0vzMtGYxc",
  "name": "Cosmic Truth",
  "type": "feat",
  "data": {
    "type": "",
    "ability": null,
    "abilityMods": {
      "parts": []
    },
    "actionType": "",
    "activation": {
      "type": "action",
      "condition": "Language-dependant, sense-dependant.",
      "cost": 1
    },
    "area": {
      "effect": "",
      "shape": "",
      "units": "none",
      "value": null
    },
    "attackBonus": 0,
    "chatFlavor": "",
    "critical": {
      "effect": "",
      "parts": []
    },
    "damage": {
      "parts": []
    },
    "description": {
      "chat": "",
      "unidentified": "",
      "value": "<p>You can reveal one of the mysterious underpinnings of the universe you&rsquo;ve learned in your travels, forcing a creature to grapple with the implications.<br /><strong>Prerequisites</strong>: Wis 15, Bluff 5 ranks, Mysticism 5 ranks.</p>\n<hr />\n<p><span id=\"ctl00_MainContent_DataListTypes_ctl00_LabelName\"><strong>Benefit</strong>: As a standard action, you can spend 1 RP to force one creature within 30 feet of you to attempt a Will save (DC = 10 + half your ranks in Bluff + your Wisdom bonus); if it fails, it is @Compendium[sfrpg.conditions.8rIj0ewW4bL8Uph5]{Confused} for 1d4 rounds. Once a creature has seen or heard you use this ability, it is immune to your further uses of the ability for 24 hours. This is a @Compendium[sfrpg.rules.PqV3OCbUTyk2upPD]{Language-dependent}, @Compendium[sfrpg.rules.PqV3OCbUTyk2upPD]{Sense-dependent} ability.</span></p>"
    },
    "descriptors": [],
    "duration": {
      "units": "",
      "value": "1d4 rounds"
    },
    "formula": "",
    "modifiers": [],
    "range": {
      "additional": "",
      "per": "",
      "units": "ft",
      "value": 30
    },
    "recharge": {
      "charged": false,
      "value": null
    },
    "requirements": "",
    "save": {
      "type": "",
      "dc": null,
      "descriptor": ""
    },
    "source": "Character Operations Manual",
    "target": {
      "type": "",
      "value": "1 target"
    },
    "uses": {
      "max": 0,
      "per": "",
      "value": 0
    }
  },
  "effects": [],
  "flags": {},
<<<<<<< HEAD
  "img": "systems/sfrpg/icons/feats/cosmic_truth.png"
=======
  "img": "systems/sfrpg/icons/feats/cosmic_truth.webp",
  "effects": []
>>>>>>> 2b095a38
}<|MERGE_RESOLUTION|>--- conflicted
+++ resolved
@@ -70,10 +70,5 @@
   },
   "effects": [],
   "flags": {},
-<<<<<<< HEAD
-  "img": "systems/sfrpg/icons/feats/cosmic_truth.png"
-=======
-  "img": "systems/sfrpg/icons/feats/cosmic_truth.webp",
-  "effects": []
->>>>>>> 2b095a38
+  "img": "systems/sfrpg/icons/feats/cosmic_truth.webp"
 }