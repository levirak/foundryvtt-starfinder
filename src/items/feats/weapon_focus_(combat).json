{
  "_id": "bMZTC3m95OSPFlTG",
  "name": "Weapon Focus (Combat)",
  "type": "feat",
  "data": {
    "type": "",
    "ability": "",
    "actionType": "",
    "activation": {
      "type": "",
      "condition": "",
      "cost": 0
    },
    "area": {
      "effect": "",
      "shape": "",
      "units": null,
      "value": null
    },
    "attackBonus": 0,
    "chatFlavor": "",
    "critical": {
      "effect": "",
      "parts": []
    },
    "damage": {
      "parts": []
    },
    "description": {
      "chat": "",
      "unidentified": "",
      "value": "<p>You have increased training in a particular weapon type, making it easier to hit your target.<br><strong>Prerequisites</strong>: Proficiency with selected weapon type.</p>\n<hr>\n<p><span id=\"ctl00_MainContent_DataListTypes_ctl00_LabelName\"><strong>Benefit</strong>: Chose one weapon type (small arms, longarms, heavy weapons, etc.). You gain a +1 bonus to attack rolls with that weapon type. If your base attack bonus is at least 3 lower than your character level (or your mechanic’s class level, if you are a drone), you gain a +2 bonus instead.</span></p>"
    },
    "descriptors": [],
    "duration": {
      "units": "",
      "value": ""
    },
    "formula": "",
    "modifiers": [
      {
        "_id": "d647bc9f-f4a8-405b-b65d-9bd57647bfeb",
        "name": "Weapon Focus (Combat)",
        "type": "untyped",
        "condition": "",
        "effectType": "weapon-attacks",
        "enabled": true,
        "modifier": "1",
        "modifierType": "constant",
        "notes": "",
        "source": "",
        "subtab": "misc",
        "valueAffected": "smallA"
      }
    ],
    "range": {
      "additional": "",
      "per": "",
      "units": null,
      "value": null
    },
    "recharge": {
      "charged": false,
      "value": null
    },
    "requirements": "",
    "save": {
      "type": "",
      "dc": null,
      "descriptor": "negate"
    },
    "source": "Core Rulebook",
    "target": {
      "type": "",
      "value": ""
    },
    "uses": {
      "max": 0,
      "per": "",
      "value": 0
    }
  },
  "flags": {},
<<<<<<< HEAD
  "img": "systems/sfrpg/icons/feats/weapon_focus.png",
  "permission": {
    "QKfICymYNdnzinV1": 3,
    "default": 0
  }
=======
  "img": "systems/sfrpg/icons/feats/weapon_focus.webp"
>>>>>>> 2b095a38
}<|MERGE_RESOLUTION|>--- conflicted
+++ resolved
@@ -81,13 +81,9 @@
     }
   },
   "flags": {},
-<<<<<<< HEAD
-  "img": "systems/sfrpg/icons/feats/weapon_focus.png",
+  "img": "systems/sfrpg/icons/feats/weapon_focus.webp",
   "permission": {
     "QKfICymYNdnzinV1": 3,
     "default": 0
   }
-=======
-  "img": "systems/sfrpg/icons/feats/weapon_focus.webp"
->>>>>>> 2b095a38
 }