{
  "_id": "dt7OBzwQUWHnnvcx",
  "name": "Mod Tinkerer (Ex)",
  "type": "feat",
  "data": {
    "type": "",
    "ability": null,
    "abilityMods": {
      "parts": []
    },
    "actionType": "",
    "activation": {
      "type": "",
      "condition": "",
      "cost": 0
    },
    "area": {
      "effect": "",
      "shape": "",
      "units": "",
      "value": null
    },
    "attackBonus": 0,
    "chatFlavor": "",
    "critical": {
      "effect": "",
      "parts": []
    },
    "damage": {
      "parts": []
    },
    "description": {
      "chat": "",
      "unidentified": "",
      "value": "<p>&gt;@Compendium[sfrpg.class-features.YMGOKoZtKgJqIsAD]{Mechanic Trick}</p>\n<p><span id=\"ctl00_MainContent_DataListTalentsAll_ctl45_LabelName\">You can spend 24 hours of uninterrupted work to exchange all your drone or exocortex mods at any time, even if you haven’t gained a level. Any other drone features (such as its chassis or bonus feats) can still be exchanged only when you gain a level.</span></p>"
    },
    "descriptors": [],
    "duration": {
      "units": "",
      "value": null
    },
    "formula": "",
    "modifiers": [],
    "range": {
      "additional": "",
      "per": "",
      "units": "",
      "value": null
    },
    "recharge": {
      "charged": false,
      "value": null
    },
    "requirements": "14th Level",
    "save": {
      "type": "",
      "dc": null,
      "descriptor": ""
    },
    "source": "Mechanic",
    "target": {
      "type": "",
      "value": null
    },
    "uses": {
      "max": 0,
      "per": null,
      "value": 0
    }
  },
  "flags": {},
<<<<<<< HEAD
  "img": "systems/sfrpg/icons/classes/mod_tinkerer.png",
  "permission": {
    "QqVQDajn5ZN4kl25": 3,
    "default": 0
  }
=======
  "img": "systems/sfrpg/icons/classes/mod_tinkerer.webp"
>>>>>>> 2b095a38
}<|MERGE_RESOLUTION|>--- conflicted
+++ resolved
@@ -69,13 +69,9 @@
     }
   },
   "flags": {},
-<<<<<<< HEAD
-  "img": "systems/sfrpg/icons/classes/mod_tinkerer.png",
+  "img": "systems/sfrpg/icons/classes/mod_tinkerer.webp",
   "permission": {
     "QqVQDajn5ZN4kl25": 3,
     "default": 0
   }
-=======
-  "img": "systems/sfrpg/icons/classes/mod_tinkerer.webp"
->>>>>>> 2b095a38
 }