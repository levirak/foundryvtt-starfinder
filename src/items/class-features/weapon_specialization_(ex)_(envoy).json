{
  "_id": "7KlK63jbcKN0zJLr",
  "name": "Weapon Specialization (Ex) (Envoy)",
  "type": "feat",
  "data": {
    "type": "",
    "ability": null,
    "abilityMods": {
      "parts": []
    },
    "actionType": "",
    "activation": {
      "type": "",
      "condition": "",
      "cost": 0
    },
    "area": {
      "effect": "",
      "shape": "",
      "units": "",
      "value": null
    },
    "attackBonus": 0,
    "chatFlavor": "",
    "critical": {
      "effect": "",
      "parts": []
    },
    "damage": {
      "parts": []
    },
    "description": {
      "chat": "",
      "gmnotes": "",
      "short": "",
      "unidentified": "",
      "value": "<p>&gt;<a class=\"entity-link\" data-pack=\"sfrpg.classes\" data-id=\"fqYiP2f9oSfcmrwC\" draggable=\"true\"><i class=\"fas fa-suitcase\"></i> Envoy</a></p>\n        <p>You gain the Weapon Specialization feat as a bonus feat for each weapon type with which this class grants you proficiency.</p>"
    },
    "descriptors": [],
    "duration": {
      "units": "",
      "value": null
    },
    "formula": "",
    "isActive": null,
    "modifiers": [
      {
        "_id": "30931067-9189-449c-9263-b3f29ae61dfc",
        "name": "Weapon Specialization Envoy",
        "type": "untyped",
        "condition": "",
        "effectType": "weapon-damage",
        "enabled": true,
        "modifier": "floor(@details.level.value / 2)",
        "modifierType": "constant",
        "notes": "",
        "source": "",
        "subtab": "misc",
        "valueAffected": "smallA"
      },
      {
        "_id": "b737925a-61cb-45f0-bc43-85020fb6eaca",
        "name": "Weapon Specialization Envoy",
        "type": "untyped",
        "condition": "",
        "effectType": "weapon-damage",
        "enabled": true,
        "modifier": "@details.level.value",
        "modifierType": "constant",
        "notes": "",
        "source": "",
        "subtab": "misc",
        "valueAffected": "basicM"
      },
      {
        "_id": "b0ab1674-5349-4001-9e87-a20b1cdf46b1",
        "name": "Weapon Specialization Envoy",
        "type": "untyped",
        "condition": "",
        "effectType": "weapon-property-damage",
        "enabled": true,
        "modifier": "-ceil(@details.level.value / 2)",
        "modifierType": "constant",
        "notes": "",
        "source": "",
        "subtab": "misc",
        "valueAffected": "operative"
      }
    ],
    "range": {
      "additional": "",
      "per": "",
      "units": "",
      "value": null
    },
    "recharge": {
      "charged": false,
      "value": null
    },
    "requirements": "3rd Level",
    "save": {
      "type": "",
      "dc": null,
      "descriptor": ""
    },
    "source": "Envoy",
    "target": {
      "type": "",
      "value": null
    },
    "uses": {
      "max": 0,
      "per": null,
      "value": 0
    }
  },
<<<<<<< HEAD
  "img": "systems/sfrpg/images/cup/gameplay/envoy.png"
=======
  "flags": {},
  "img": "systems/sfrpg/images/cup/gameplay/envoy.webp"
>>>>>>> 2b095a38
}<|MERGE_RESOLUTION|>--- conflicted
+++ resolved
@@ -114,10 +114,5 @@
       "value": 0
     }
   },
-<<<<<<< HEAD
-  "img": "systems/sfrpg/images/cup/gameplay/envoy.png"
-=======
-  "flags": {},
   "img": "systems/sfrpg/images/cup/gameplay/envoy.webp"
->>>>>>> 2b095a38
 }