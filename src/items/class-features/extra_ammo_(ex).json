{
  "_id": "d8jkrV1DXxbCiflW",
  "name": "Extra Ammo (Ex)",
  "type": "mod",
  "data": {
    "type": "",
    "abilityMods": {
      "parts": []
    },
    "additionalMovement": "",
    "additionalSenses": "",
    "arms": {
      "armType": "general",
      "number": 0
    },
    "bonusSkill": "",
    "critical": {
      "parts": []
    },
    "damage": {
      "parts": []
    },
    "description": {
      "chat": "",
      "unidentified": "",
      "value": "<p>&gt;@Compendium[sfrpg.class-features.QsCRXffpsDoMvPnT]{Basic Mods}</p>\n<p><span id=\"ctl00_MainContent_DataListTalentsAll_ctl08_LabelName\">One of your drone’s weapon mounts can hold two additional batteries, magazines, or other type of ammunition in addition to its usual weapon and ammunition capacity. Your drone must have the weapon mount mod before selecting this mod. You can select this mod more than once, up to the number of weapon mounts the drone has.</span></p>"
    },
    "isArmorSlot": false,
    "isFree": false,
    "maxInstalls": 1,
    "modifiers": [],
    "source": "",
    "weaponProficiency": ""
  },
  "flags": {},
<<<<<<< HEAD
  "img": "systems/sfrpg/icons/equipment/technological%20items/tool-kit-engineering-specialty.jpg",
  "permission": {
    "QqVQDajn5ZN4kl25": 3,
    "default": 0
  }
=======
  "img": "systems/sfrpg/icons/equipment/technological%20items/tool-kit-engineering-specialty.webp"
>>>>>>> 2b095a38
}<|MERGE_RESOLUTION|>--- conflicted
+++ resolved
@@ -33,13 +33,9 @@
     "weaponProficiency": ""
   },
   "flags": {},
-<<<<<<< HEAD
-  "img": "systems/sfrpg/icons/equipment/technological%20items/tool-kit-engineering-specialty.jpg",
+  "img": "systems/sfrpg/icons/equipment/technological%20items/tool-kit-engineering-specialty.webp",
   "permission": {
     "QqVQDajn5ZN4kl25": 3,
     "default": 0
   }
-=======
-  "img": "systems/sfrpg/icons/equipment/technological%20items/tool-kit-engineering-specialty.webp"
->>>>>>> 2b095a38
 }