{
  "_id": "sjFFaSqEqY6ZzUhP",
  "name": "Menacing Gaze (Ex; Intimidate)",
  "type": "feat",
  "data": {
    "type": "",
    "ability": null,
    "abilityMods": {
      "parts": []
    },
    "actionType": "",
    "activation": {
      "type": "",
      "condition": "",
      "cost": 0
    },
    "area": {
      "effect": "",
      "shape": "",
      "units": "",
      "value": null
    },
    "attackBonus": 0,
    "chatFlavor": "",
    "critical": {
      "effect": "",
      "parts": []
    },
    "damage": {
      "parts": []
    },
    "description": {
      "chat": "",
      "unidentified": "",
      "value": "<p>&gt;@Compendium[sfrpg.class-features.DR8JvF0xiwsXggxj]{Expertise Talent}</p>\n<p><span id=\"ctl00_MainContent_DataListTalentsAll_ctl26_LabelName\">When you attempt an Intimidate check to demoralize foes, you can forgo your expertise die to attempt to briefly demoralize a small group as a full action. You attempt an Intimidate check against foes within 60 feet, no two of which can be more than 20 feet apart. The DC of this check is equal to the highest DC to demoralize any one of the foes. If you are successful, the targets gain the @Compendium[sfrpg.conditions.nywSVEeDvp1bk7L3]{Shaken} for 1 round (even if your result exceeded the DC by 5 or more). Once you use this ability against a creature, it is immune to this talent for 24 hours.</span></p>"
    },
    "descriptors": [],
    "duration": {
      "units": "",
      "value": null
    },
    "formula": "",
    "modifiers": [],
    "range": {
      "additional": "",
      "per": "",
      "units": "",
      "value": null
    },
    "recharge": {
      "charged": false,
      "value": null
    },
    "requirements": "3rd Level",
    "save": {
      "type": "",
      "dc": null,
      "descriptor": ""
    },
    "source": "Expertise Talent",
    "target": {
      "type": "",
      "value": null
    },
    "uses": {
      "max": 0,
      "per": null,
      "value": 0
    }
  },
  "flags": {},
<<<<<<< HEAD
  "img": "systems/sfrpg/icons/classes/menacing_gaze.png",
  "permission": {
    "QqVQDajn5ZN4kl25": 3,
    "default": 0
  }
=======
  "img": "systems/sfrpg/icons/classes/menacing_gaze.webp"
>>>>>>> 2b095a38
}<|MERGE_RESOLUTION|>--- conflicted
+++ resolved
@@ -69,13 +69,9 @@
     }
   },
   "flags": {},
-<<<<<<< HEAD
-  "img": "systems/sfrpg/icons/classes/menacing_gaze.png",
+  "img": "systems/sfrpg/icons/classes/menacing_gaze.webp",
   "permission": {
     "QqVQDajn5ZN4kl25": 3,
     "default": 0
   }
-=======
-  "img": "systems/sfrpg/icons/classes/menacing_gaze.webp"
->>>>>>> 2b095a38
 }