--- conflicted
+++ resolved
@@ -84,13 +84,9 @@
     }
   },
   "flags": {},
-<<<<<<< HEAD
-  "img": "systems/sfrpg/icons/classes/combat_tracking.png",
+  "img": "systems/sfrpg/icons/classes/combat_tracking.webp",
   "permission": {
     "QqVQDajn5ZN4kl25": 3,
     "default": 0
   }
-=======
-  "img": "systems/sfrpg/icons/classes/combat_tracking.webp"
->>>>>>> 2b095a38
 }