{
  "_id": "Q4ZLJCsrsocLibPF",
  "name": "Overrule Reality (Su)",
  "type": "feat",
  "data": {
    "type": "",
    "ability": null,
    "abilityMods": {
      "parts": []
    },
    "actionType": "",
    "activation": {
      "type": "",
      "condition": "",
      "cost": null
    },
    "area": {
      "effect": "",
      "shape": "",
      "units": "none",
      "value": null
    },
    "attackBonus": 0,
    "chatFlavor": "",
    "critical": {
      "effect": "",
      "parts": []
    },
    "damage": {
      "parts": []
    },
    "description": {
      "chat": "",
      "gmnotes": "",
      "short": "",
      "unidentified": "",
      "value": "<p>&gt;@Compendium[sfrpg.class-features.yXBlDiVu3PiTBexY]{Delusion}</p>\n<div title=\"Page 54\">\n<div>\n<div>\n<div title=\"Page 54\">\n<div>\n<div>\n<div title=\"Page 54\">\n<div>\n<div>\n<div title=\"Page 54\">\n<div>\n<div>\n<p>Your lies are so powerful that reality is no longer an obstacle. When you succeed at a Bluff check to deceive a creature, that creature continues to believe the deception even if presented with direct evidence to the contrary (believing that its senses are deceiving it, other creatures are lying, and so on). In addition, your Bluff checks don&rsquo;t automatically fail if such evidence is present, though the creature or creatures you&rsquo;re attempting to deceive can attempt a Will save to disbelieve your deception. This effect lasts for 24 hours, after which time the creature responds normally to proof of deception.</p>\n</div>\n</div>\n</div>\n</div>\n</div>\n</div>\n</div>\n</div>\n</div>\n</div>\n</div>\n</div>"
    },
    "descriptors": [],
    "duration": {
      "units": "",
      "value": ""
    },
    "formula": "",
    "isActive": null,
    "modifiers": [],
    "range": {
      "additional": "",
      "per": "",
      "units": "none",
      "value": null
    },
    "recharge": {
      "charged": false,
      "value": null
    },
    "requirements": "15th Level",
    "save": {
      "type": "",
      "dc": null,
      "descriptor": ""
    },
    "source": "Delusion Connection",
    "target": {
      "type": "",
      "value": ""
    },
    "uses": {
      "max": 0,
      "per": "",
      "value": 0
    }
  },
  "effects": [],
  "flags": {},
<<<<<<< HEAD
  "img": "systems/sfrpg/icons/classes/againts_the_odds.png"
=======
  "img": "systems/sfrpg/icons/classes/againts_the_odds.webp",
  "effects": []
>>>>>>> 2b095a38
}<|MERGE_RESOLUTION|>--- conflicted
+++ resolved
@@ -73,10 +73,5 @@
   },
   "effects": [],
   "flags": {},
-<<<<<<< HEAD
-  "img": "systems/sfrpg/icons/classes/againts_the_odds.png"
-=======
-  "img": "systems/sfrpg/icons/classes/againts_the_odds.webp",
-  "effects": []
->>>>>>> 2b095a38
+  "img": "systems/sfrpg/icons/classes/againts_the_odds.webp"
 }