{
  "_id": "yXBlDiVu3PiTBexY",
  "name": "Delusion",
  "type": "feat",
  "data": {
    "type": "",
    "ability": null,
    "abilityMods": {
      "parts": []
    },
    "actionType": "",
    "activation": {
      "type": "",
      "condition": "",
      "cost": 0
    },
    "area": {
      "effect": "",
      "shape": "",
      "units": "",
      "value": null
    },
    "attackBonus": 0,
    "chatFlavor": "",
    "critical": {
      "effect": "",
      "parts": []
    },
    "damage": {
      "parts": []
    },
    "description": {
      "chat": "",
      "gmnotes": "",
      "short": "",
      "unidentified": "",
      "value": "<p>&gt;<a class=\"entity-link\" draggable=\"true\" data-pack=\"sfrpg.class-features\" data-id=\"SdlB9viiKckPr0LZ\"> Connection</a></p>\n<div title=\"Page 54\">\n<div>\n<div>\n<p>Some say that perception is reality, but you understand the truth&mdash;deception is reality. All other truths are merely a matter of perspective. You&rsquo;re connected to cosmic forces that can&rsquo;t be observed or measured; you draw your power from the inconsistencies between individuals&rsquo; understandings of so- called concrete reality.</p>\n</div>\n</div>\n</div>\n<p><span id=\"ctl00_MainContent_DataListTalentsAll_ctl00_LabelName\"></span><span id=\"ctl00_MainContent_DataListTalentsAll_ctl00_LabelName\"><strong>Associated Deities</strong>: @Compendium[sfrpg.setting.VV8i61mDRyWKWIyn]{Calistria}, the v,@Compendium[sfrpg.setting.kN8pC8Yfi8OuCvig]{Eloritu},&nbsp; @Compendium[sfrpg.setting.yBvXrkYL2vAbRCS4]{Lamashtu}, @Compendium[sfrpg.setting.ul7WYVhr1F6q32jN]{Nyarlathotep}<br /><strong>Associated Skills</strong>: Bluff and Sense Motive<br /><strong>Spells</strong>: 1st - @Compendium[sfrpg.spells.3nFCrisRp2GIjbR3]{Charm Person}, 2nd - @Compendium[sfrpg.spells.iPkJS9BYhVRhmion]{Make Mischief}, 3rd - @Compendium[sfrpg.spells.SysRFlYml1f1Eofd]{Charm Monster}, 4th - @Compendium[sfrpg.spells.wSeE9HyAmM7lTdpo]{Confusion}, 5th - @Compendium[sfrpg.spells.DcELEg3BAXH3NtsI]{Modify Memory}, 6th - </span>@Compendium[sfrpg.spells.IoR7MUe920ta3DzM]{Subjective Reality}</p>\n<p>&nbsp;</p>\n<h2 class=\"title\">@Compendium[sfrpg.class-features.wSwneeAHY3fJVIvD]{Invoke Delusion (Su) - 1st Level}</h2>\n<div title=\"Page 54\">\n<div>\n<div>\n<p>You can reach into others' minds and distort their perceptions of friend or foe. As a standard action, select a creature within 30 feet and choose paranoia or conviviality. That creature must succeed at a Will save or suffer the chosen perceptual warp. If you chose paranoia, the target treats all other creatures as enemies and only itself as an ally, must attempt attacks of opportunity whenever any creature provokes them, and is shaken while adjacent to more than one creature. If you chose conviviality, the target treats all creatures as allies and can&rsquo;t attack or take hostile actions against any creature; whenever a creature affected by conviviality is attacked, it can attempt an additional saving throw against this effect. This perceptual warp lasts for 1 round, plus 1 round for every 5 mystic levels you have. Once a creature succeeds at its saving throw against this ability, it is immune to further uses for 24 hours.</p>\n</div>\n</div>\n</div>\n<h2 class=\"title\">@Compendium[sfrpg.class-features.f20k4sPddiL3z9c2]{Compelling Deception (Ex) - 3rd Level}</h2>\n<p>You can sway others into believing the unbelievable. You can spend 1 Resolve Point as part of a Bluff check to lie; if you do, you don&rsquo;t take penalties for the preposterousness of your story (though the presence of countervailing evidence can still cause your check to fail.</p>\n<h2 class=\"title\">@Compendium[sfrpg.class-features.MnYL3Cp00dRCsrvc]{Transcend Truth (Ex) - 6th Level}</h2>\n<p>When you&rsquo;re subjected to any effect that would compel you to tell the truth or that would detect untruth in you, such as <a class=\"entity-link\" draggable=\"true\" data-pack=\"sfrpg.spells\" data-id=\"7HZVlS48z55YO78b\"> Discern Lies</a> or <a class=\"entity-link\" draggable=\"true\" data-pack=\"sfrpg.spells\" data-id=\"V3mnCtb962WQlICq\"> Zone of Truth</a>, you can roll the saving throw twice and take the better result. If the effect would not normally allow a saving throw, you can attempt a Will save to negate it. If you succeed at the save, you appear as if you were subject to the effect to other creatures, though you can act as you choose. This ability doesn&rsquo;t prevent Sense Motive checks from succeeding against you or other creatures from harboring suspicions.</p>\n<h2 class=\"title\">@Compendium[sfrpg.class-features.DVkIRL6xsFSPpX19]{Warp Perception (Su) - 9th Level}</h2>\n<p>As a standard action, you can alter others&rsquo; ability to perceive you. Select up to one creature that you can see for every 2 mystic levels you have. Each creature selected this way must succeed at a Will save or be unable to perceive you, as greater invisibility. If you spend 1 Resolve Point when you use this ability, it also baffles senses such as blindsense or blindsight. At the end of an affected creature&rsquo;s turn, it can attempt another save against this effect. You can end your invisibility as a move action. You can use this ability for a number of rounds each day equal to your mystic level; these rounds don&rsquo;t need to be consecutive.</p>\n<h2 class=\"title\">@Compendium[sfrpg.class-features.Gn10SI7Pd7Qiz9Aa]{Puppet Master (Ex) - 12th Level}</h2>\n<p>You can weave deception through your allies&rsquo; mouths and uncover deception through their eyes and ears. Any creature linked by your telepathic bond class feature can use your Bluff and Sense Motive modifiers in place of their own modifiers, as long as you provide guidance. In addition, when an ally attempts an appropriate Bluff check, you can spend 1 Resolve Point to allow them to benefit from your compelling deception ability.</p>\n<h2 class=\"title\">@Compendium[sfrpg.class-features.F5KQtSOYGS4cxPTS]{Mass Hysteria (Su) - 15th Level}</h2>\n<div title=\"Page 54\">\n<div>\n<div>\n<div title=\"Page 54\">\n<div>\n<div>\n<div title=\"Page 54\">\n<div>\n<div>\n<p>When you use @Compendium[sfrpg.class-features.wSwneeAHY3fJVIvD]{Invoke Delusion}, you can spend 1 Resolve Point to affect any number of creatures within range, though you must choose the same perceptual warp for all targeted creatures.</p>\n<p>In addition, you add brutality and stupor to the list of perceptual warps you can impart with @Compendium[sfrpg.class-features.wSwneeAHY3fJVIvD]{Invoke Delusion}. A creature affected by brutality attacks the nearest creature each round to the best of its ability; if the creature is attacked, it instead attacks its attacker, as if it had been attacked while @Compendium[sfrpg.conditions.8rIj0ewW4bL8Uph5]{Confused}. If you choose stupor, the creature instead takes no action and babbles incoherently, though it isn&rsquo;t helpless. Unlike other warps, stupor lasts for only 1 round, and a creature that fails its save is immune to further attempts to invoke stupor for 24 hours.</p>\n</div>\n</div>\n</div>\n</div>\n</div>\n</div>\n</div>\n</div>\n</div>\n<h2 class=\"title\">@Compendium[sfrpg.class-features.Q4ZLJCsrsocLibPF]{Overrule Reality (Su) - 18th Level}</h2>\n<p>&nbsp;</p>\n<div title=\"Page 54\">\n<div>\n<div>\n<p>Your lies are so powerful that reality is no longer an obstacle. When you succeed at a Bluff check to deceive a creature, that creature continues to believe the deception even if presented with direct evidence to the contrary (believing that its senses are deceiving it, other creatures are lying, and so on). In addition, your Bluff checks don&rsquo;t automatically fail if such evidence is present, though the creature or creatures you&rsquo;re attempting to deceive can attempt a Will save to disbelieve your deception. This effect lasts for 24 hours, after which time the creature responds normally to proof of deception.</p>\n</div>\n</div>\n</div>"
    },
    "descriptors": [],
    "duration": {
      "units": "",
      "value": null
    },
    "formula": "",
    "isActive": null,
    "modifiers": [],
    "range": {
      "additional": "",
      "per": "",
      "units": "",
      "value": null
    },
    "recharge": {
      "charged": false,
      "value": null
    },
    "requirements": "1st Level",
    "save": {
      "type": "",
      "dc": null,
      "descriptor": ""
    },
    "source": "Connection",
    "target": {
      "type": "",
      "value": null
    },
    "uses": {
      "max": 0,
      "per": null,
      "value": 0
    }
  },
  "effects": [],
  "flags": {},
<<<<<<< HEAD
  "img": "systems/sfrpg/icons/classes/discern_lies.png"
=======
  "img": "systems/sfrpg/icons/classes/discern_lies.webp",
  "effects": []
>>>>>>> 2b095a38
}<|MERGE_RESOLUTION|>--- conflicted
+++ resolved
@@ -73,10 +73,5 @@
   },
   "effects": [],
   "flags": {},
-<<<<<<< HEAD
-  "img": "systems/sfrpg/icons/classes/discern_lies.png"
-=======
-  "img": "systems/sfrpg/icons/classes/discern_lies.webp",
-  "effects": []
->>>>>>> 2b095a38
+  "img": "systems/sfrpg/icons/classes/discern_lies.webp"
 }