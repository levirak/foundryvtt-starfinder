--- conflicted
+++ resolved
@@ -105,10 +105,5 @@
       "value": 0
     }
   },
-<<<<<<< HEAD
-  "img": "systems/sfrpg/icons/classes/operative_edge.png"
-=======
-  "flags": {},
   "img": "systems/sfrpg/icons/classes/operative_edge.webp"
->>>>>>> 2b095a38
 }