--- conflicted
+++ resolved
@@ -69,12 +69,7 @@
       "value": 0
     }
   },
-<<<<<<< HEAD
-=======
-  "flags": {},
-  "img": "systems/sfrpg/icons/classes/energy_shield.webp",
->>>>>>> 2b095a38
   "effects": [],
   "flags": {},
-  "img": "systems/sfrpg/icons/classes/energy_shield.png"
+  "img": "systems/sfrpg/icons/classes/energy_shield.webp"
 }