--- conflicted
+++ resolved
@@ -69,13 +69,9 @@
     }
   },
   "flags": {},
-<<<<<<< HEAD
-  "img": "systems/sfrpg/icons/classes/prepared_shot.png",
+  "img": "systems/sfrpg/icons/classes/prepared_shot.webp",
   "permission": {
     "QqVQDajn5ZN4kl25": 3,
     "default": 0
   }
-=======
-  "img": "systems/sfrpg/icons/classes/prepared_shot.webp"
->>>>>>> 2b095a38
 }