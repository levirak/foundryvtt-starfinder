--- conflicted
+++ resolved
@@ -81,13 +81,9 @@
     "will": "fast"
   },
   "flags": {},
-<<<<<<< HEAD
-  "img": "systems/sfrpg/images/cup/gameplay/operative.png",
+  "img": "systems/sfrpg/images/cup/gameplay/operative.webp",
   "permission": {
     "QqVQDajn5ZN4kl25": 3,
     "default": 0
   }
-=======
-  "img": "systems/sfrpg/images/cup/gameplay/operative.webp"
->>>>>>> 2b095a38
 }