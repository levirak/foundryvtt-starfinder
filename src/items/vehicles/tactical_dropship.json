{
  "_id": "mIjzj4rkyl5fqmRD",
  "name": "Tactical Dropship",
  "type": "vehicle",
  "data": {
    "attributes": {
      "type": "air",
      "controlSkill": "pil",
      "cover": "total",
      "dimensions": {
        "height": "12",
        "length": "20",
        "width": "15"
      },
      "eac": {
        "value": 24
      },
      "expansionBays": {
        "value": 1
      },
      "hardness": 11,
      "hp": {
        "max": 180,
        "threshold": 90,
        "value": 180
      },
      "kac": {
        "value": 25
      },
      "modifiers": {
        "attackFullSpeed": "-5",
        "attackMoving": "-2",
        "attackStopped": "0",
        "piloting": "-1"
      },
      "size": "huge",
      "special": [],
      "speed": {
        "type": "",
        "drive": "30 ft (fly and hover)",
        "full": "750 ft (fly and hover)",
        "mph": "85 mph (fly and hover)"
      },
      "systems": []
    },
    "conditions": {},
    "crew": {
      "complement": {
        "actorIds": [],
        "limit": 2
      },
      "passenger": {
        "actorIds": [],
        "limit": 12
      },
      "pilot": {
        "actorIds": [],
        "limit": 1
      },
      "useNPCCrew": false
    },
    "details": {
      "description": {
        "chat": "",
        "unidentified": "",
        "value": "<p><span id=\"ctl00_MainContent_DataListLandVehicles_ctl00_LabelName\">As this dropship reaches high-altitude flight, its anhedral wings and antigrav rotors fold away to reduce drag while a single booster propels it to orbit.</span></p>"
      },
      "level": 11,
      "price": 84000,
      "source": "AP #24 pg. 53"
    },
    "hangarBay": {
      "actorIds": [],
      "limit": 0
    }
  },
  "effects": [],
  "flags": {},
  "img": "icons/svg/mystery-man.svg",
  "items": [
    {
      "_id": "IFQG4V1jH9iw8fZK",
      "name": "Collision (Ram)",
      "type": "vehicleAttack",
      "data": {
        "type": "",
        "abilityMods": {
          "parts": []
        },
        "critical": {
          "parts": []
        },
        "damage": {
          "parts": [
            {
              "formula": "2*(11d10)",
              "operator": "",
              "types": {
                "bludgeoning": true
              }
            }
          ]
        },
        "description": {
          "chat": "",
          "gmnotes": "",
          "short": "",
          "unidentified": "",
          "value": "<p>As a full action, you can pilot a vehicle at up to its full speed in a straight line at its current heading and try to ram one creature or object at the end of the movement, dealing double the vehicle&rsquo;s collision damage to the target and half the vehicle&rsquo;s collision damage to your vehicle. A vehicle&rsquo;s collision damage and collision DC are listed in the Attack (Collision) entry of its statistics (see page 228).</p>\n<p>Movement during a ram action has all the same restrictions as the race action and requires the same Piloting checks. If you fail any Piloting check during the movement, you fail to ram your target.</p>\n<p>&nbsp;</p>\n<p>If the target of the ram action is a creature, it can attempt a Reflex saving throw against the vehicle&rsquo;s collision DC to avoid being hit. If the target of the ram action is another vehicle, the pilot of the defending vehicle can attempt a Piloting check to avoid being hit, with a DC equal to the result of your Piloting check. The attacker wins ties.</p>"
        },
        "modifiers": [],
        "save": {
          "type": "reflex",
          "dc": "16",
          "descriptor": "negate"
        },
        "source": ""
      },
      "effects": [],
      "flags": {},
      "img": "icons/svg/mystery-man.svg",
      "sort": 100000
    },
    {
      "_id": "ZNQw4yfixdMSttws",
      "name": "Collision (Run Over)",
      "type": "vehicleAttack",
      "data": {
        "type": "",
        "abilityMods": {
          "parts": []
        },
        "critical": {
          "parts": []
        },
        "damage": {
          "parts": [
            {
              "formula": "11d10",
              "operator": "",
              "types": {
                "bludgeoning": true
              }
            }
          ]
        },
        "description": {
          "chat": "",
          "gmnotes": "",
          "short": "",
          "unidentified": "",
          "value": "<p>As a full action, you can pilot a vehicle at up to double its drive speed and run over any creatures at least two size categories smaller than the vehicle during this movement. Those creatures take bludgeoning damage equal to the vehicle&rsquo;s collision damage, but can each attempt a Reflex save against the vehicle&rsquo;s collision DC to take half damage. Roll the damage only once and apply it to each creature, rather than rolling separately for each. A vehicle&rsquo;s collision damage and collision DC are listed in the Attack (Collision) entry of its statistics (see Vehicles on page 228).</p>\n<p>When you take a run over action, the vehicle takes damage equal to half the damage rolled for each creature it runs over. If the vehicle becomes unable to proceed due to this damage, it ceases moving. You can still set the vehicle&rsquo;s heading at the end of this movement as normal.</p>\n<p>&nbsp;</p>\n<p>A vehicle taking the run over action can damage a creature no more than once per round, no matter how many times its movement takes it over a target creature. The vehicle can run over objects of the appropriate size with the same effects, though they don&rsquo;t receive saving throws unless they are piloted or otherwise animate.</p>"
        },
        "modifiers": [],
        "save": {
          "type": "reflex",
          "dc": "11",
          "descriptor": "half"
        },
        "source": ""
      },
      "effects": [],
      "flags": {},
      "img": "icons/svg/mystery-man.svg",
      "sort": 0
    },
    {
      "_id": "pvgJBELMsxPrtX7N",
      "name": "Planetary comm unit",
      "type": "vehicleSystem",
      "data": {
        "type": "",
        "abilityMods": {
          "parts": []
        },
        "canBeActivated": true,
        "critical": {
          "parts": []
        },
        "damage": {
          "parts": []
        },
        "description": {
          "chat": "",
          "gmnotes": "",
          "short": "",
          "unidentified": "",
          "value": "<p><span id=\"ctl00_MainContent_DataListTechItems_ctl00_LabelName\">A personal comm unit is pocket-sized device that combines a minor portable computer (treat as a tier-0 computer with no upgrades or modules) and a cellular communication device, allowing wireless communication with other comm units in both audio- and text-based formats at planetary range (see page 272). A personal comm unit also includes a calculator, a flashlight (increases the light level one step in a 15-foot cone), and several entertainment options (including games and access to any local infospheres). You can upgrade a personal comm unit to function as some other devices (such as full computers and scanners) by spending credits equal to 110% of the additional device&rsquo;s price.</span></p>\n<p>&nbsp;</p>"
        },
        "isActive": false,
        "piloting": {
          "piloting": "0",
          "usedAsPilot": false
        },
        "source": "CRB pg. 218"
      },
      "effects": [],
      "flags": {},
      "img": "systems/sfrpg/icons/equipment/technological%20items/comm-unit-personal.jpg",
      "sort": 500000
    },
    {
      "_id": "Vaswyqa52IbJrnA7",
      "name": "Enhanced sensors",
      "type": "vehicleSystem",
      "data": {
        "type": "",
        "abilityMods": {
          "parts": []
        },
        "canBeActivated": false,
        "critical": {
          "parts": []
        },
        "damage": {
          "parts": []
        },
        "description": {
          "chat": "",
          "gmnotes": "",
          "short": "",
          "unidentified": "",
          "value": "<p>Normally, a creature in a vehicle can attempt Perception checks using its normal senses while inside the vehicle to notice things outside of the vehicle. A vehicle with enhanced sensors allows a creature in that vehicle to attempt Perception checks using the listed sense at the listed range.</p>"
        },
        "isActive": false,
        "piloting": {
          "piloting": "0",
          "usedAsPilot": false
        },
        "senses": {
          "senses": "darkvision 1 mile",
          "usedForSenses": true
        },
        "source": ""
      },
      "effects": [],
      "flags": {},
<<<<<<< HEAD
      "img": "systems/sfrpg/icons/equipment/technological%20items/emergency_defense_sphere.png",
      "sort": 500000
=======
      "img": "systems/sfrpg/icons/equipment/technological%20items/emergency_defense_sphere.webp",
      "effects": []
>>>>>>> 2b095a38
    },
    {
      "_id": "mWTW8SMZEpRpehHn",
      "name": "Vacuum shields",
      "type": "vehicleSystem",
      "data": {
        "type": "",
        "abilityMods": {
          "parts": []
        },
        "canBeActivated": false,
        "critical": {
          "parts": []
        },
        "damage": {
          "parts": []
        },
        "description": {
          "chat": "",
          "gmnotes": "",
          "short": "",
          "unidentified": "",
          "value": "<p>Life support systems and shielding protect this vehicle&rsquo;s occupants from the harmful effects of space for a number of hours equal to the vehicle&rsquo;s level.</p>"
        },
        "isActive": false,
        "piloting": {
          "piloting": 0,
          "usedAsPilot": false
        },
        "source": ""
      },
      "effects": [],
      "flags": {},
      "img": "icons/svg/mystery-man.svg",
      "sort": 600000
    },
    {
      "_id": "GXLAMqSHSquhrxb3",
      "name": "Autobeam artillery, tactical",
      "type": "weapon",
      "data": {
        "type": "",
        "ability": "dex",
        "abilityMods": {
          "parts": []
        },
        "actionType": "rwak",
        "activation": {
          "type": "none",
          "condition": "",
          "cost": null
        },
        "area": {
          "effect": "",
          "shape": "",
          "units": null,
          "value": null
        },
        "attackBonus": 0,
        "attributes": {
          "ac": {
            "value": "5"
          },
          "customBuilt": false,
          "dex": {
            "mod": ""
          },
          "hardness": {
            "value": "25"
          },
          "hp": {
            "max": "45",
            "value": 45
          },
          "size": "medium",
          "sturdy": true
        },
        "attuned": false,
        "bulk": "2",
        "capacity": {
          "max": 40,
          "value": 40
        },
        "chatFlavor": "",
        "container": {
          "contents": [],
          "isOpen": true,
          "storage": [
            {
              "type": "slot",
              "acceptsType": [
                "fusion"
              ],
              "affectsEncumbrance": true,
              "amount": 10,
              "subtype": "fusion",
              "weightProperty": "level"
            },
            {
              "type": "slot",
              "acceptsType": [
                "goods"
              ],
              "affectsEncumbrance": true,
              "amount": 1,
              "subtype": "",
              "weightProperty": ""
            }
          ]
        },
        "critical": {
          "effect": "Burn 1d8",
          "parts": []
        },
        "damage": {
          "parts": [
            {
              "formula": "2d8",
              "operator": "",
              "types": {
                "fire": true
              }
            }
          ]
        },
        "description": {
          "chat": "",
          "gmnotes": "",
          "short": "",
          "unidentified": "",
          "value": "<p>Though it lacks the penetrating power of an artillery laser, an autobeam artillery delivers sustained laser fire. It uses a rotating array of lenses to prevent the intense heat of sustained fire from melting the weapon&rsquo;s housing.</p>"
        },
        "descriptors": [],
        "duration": {
          "units": "",
          "value": ""
        },
        "equippable": true,
        "equipped": true,
        "formula": "",
        "identified": true,
        "isActive": null,
        "level": 10,
        "modifiers": [],
        "price": 19400,
        "proficient": true,
        "properties": {
          "aeon": false,
          "amm": false,
          "analog": false,
          "antibiological": false,
          "archaic": false,
          "aurora": false,
          "automatic": true,
          "blast": false,
          "block": false,
          "boost": false,
          "breach": false,
          "breakdown": false,
          "bright": false,
          "cluster": false,
          "conceal": false,
          "deconstruct": false,
          "deflect": false,
          "disarm": false,
          "double": false,
          "drainCharge": false,
          "echo": false,
          "entangle": false,
          "explode": false,
          "extinguish": false,
          "feint": false,
          "fiery": false,
          "firstArc": false,
          "flexibleLine": false,
          "force": false,
          "freeHands": false,
          "fueled": false,
          "grapple": false,
          "gravitation": false,
          "guided": false,
          "harrying": false,
          "holyWater": false,
          "hybrid": false,
          "ignite": false,
          "indirect": false,
          "injection": false,
          "integrated": false,
          "line": false,
          "living": false,
          "lockdown": false,
          "mind-affecting": false,
          "mine": false,
          "mire": false,
          "modal": false,
          "necrotic": false,
          "nonlethal": false,
          "one": false,
          "operative": false,
          "penetrating": false,
          "polarize": false,
          "polymorphic": false,
          "powered": false,
          "professional": false,
          "punchGun": false,
          "qreload": false,
          "radioactive": false,
          "reach": false,
          "recall": false,
          "regrowth": false,
          "relic": false,
          "reposition": false,
          "shape": false,
          "shatter": false,
          "shells": false,
          "shield": false,
          "sniper": false,
          "stun": false,
          "subtle": false,
          "sunder": false,
          "swarm": false,
          "tail": false,
          "teleportive": false,
          "thought": false,
          "throttle": false,
          "thrown": false,
          "trip": false,
          "two": true,
          "unbalancing": false,
          "underwater": false,
          "unwieldy": false,
          "variantBoost": false,
          "wideLine": false
        },
        "quantity": 1,
        "range": {
          "additional": "",
          "per": "",
          "units": "ft",
          "value": 120
        },
        "save": {
          "type": "",
          "dc": "",
          "descriptor": "negate"
        },
        "source": "CRB pg. 177",
        "special": "",
        "target": {
          "type": "",
          "value": ""
        },
        "usage": {
          "per": "shot",
          "value": 1
        },
        "uses": {
          "max": null,
          "per": "",
          "value": null
        },
        "weaponCategory": "laser",
        "weaponType": "heavy"
      },
      "effects": [],
      "flags": {},
      "img": "systems/sfrpg/icons/equipment/weapons/advanced_autobeam_artillery.jpg",
      "sort": 100000
    },
    {
      "_id": "kO5Ra3zUQn3NQwIz",
      "name": "Autopilot",
      "type": "vehicleSystem",
      "data": {
        "type": "",
        "abilityMods": {
          "parts": []
        },
        "canBeActivated": true,
        "critical": {
          "parts": []
        },
        "damage": {
          "parts": []
        },
        "description": {
          "chat": "",
          "gmnotes": "",
          "short": "",
          "unidentified": "",
          "value": "<p><span id=\"ctl00_MainContent_DetailedOutput\">Some vehicles have an autopilot AI that can control the vehicle in place of an actual pilot. You can engage or disengage an autopilot as a swift action. You can input a destination into an autopilot as a move action, and the autopilot attempts to reach that location if doing so is possible (provided the autopilot isn&rsquo;t locked by a passcode or otherwise programmed not to obey).<br /><br />A vehicle is considered controlled when the autopilot is engaged. An autopilot&rsquo;s actions are dictated by the GM, and an autopilot can take any of the actions to pilot the vehicle that an actual pilot can. However, autopilots tend to be cautious, rarely risking the integrity of the vehicle and never attempting to ram or run over a target unless specifically programmed as a war machine (indicated in its stat block).<br /><br />The Systems entry in a vehicle&rsquo;s statistics (see page 228) lists the autopilot&rsquo;s modifier to the Piloting skill. For Piloting checks attempted for the Autopilot, apply this modifier first and then apply the vehicle&rsquo;s modifier (listed in the vehicle&rsquo;s Modifiers entry) to the Piloting checks.</span></p>"
        },
        "isActive": false,
        "piloting": {
          "piloting": "20",
          "usedAsPilot": true
        },
        "source": "CRB pg. 280"
      },
      "effects": [],
      "flags": {},
      "img": "icons/svg/mystery-man.svg",
      "sort": 400000
    },
    {
      "_id": "a6cCX2HMH6n5qfxZ",
      "name": "Microthrusters",
      "type": "vehicleSystem",
      "data": {
        "type": "",
        "abilityMods": {
          "parts": []
        },
        "canBeActivated": false,
        "critical": {
          "parts": []
        },
        "damage": {
          "parts": []
        },
        "description": {
          "chat": "",
          "gmnotes": "",
          "short": "",
          "unidentified": "",
          "value": "<p>Small thrusters stud this vehicle&rsquo;s hull, enabling it to maneuver in space using the listed speed type.</p>"
        },
        "isActive": false,
        "piloting": {
          "piloting": 0,
          "usedAsPilot": false
        },
        "source": ""
      },
      "effects": [],
      "flags": {},
      "img": "icons/svg/mystery-man.svg",
      "sort": 600000
    },
    {
      "_id": "YzZBVjP5l9ydKSg7",
      "name": "Orbital Boosters",
      "type": "vehicleSystem",
      "data": {
        "type": "",
        "abilityMods": {
          "parts": []
        },
        "canBeActivated": true,
        "critical": {
          "parts": []
        },
        "damage": {
          "parts": []
        },
        "description": {
          "chat": "",
          "gmnotes": "",
          "short": "",
          "unidentified": "",
          "value": "<p>Powerful thrusters allow this vehicle to achieve the velocities necessary to reach orbit from a planet&rsquo;s surface. Activating these boosters during normal atmospheric flight is extremely dangerous, and safety measures prevent the boosters from firing unless the vehicle is following standard orbital launch protocols. Once in space, orbital boosters are impractical for maneuvering a vehicle.</p>"
        },
        "isActive": false,
        "piloting": {
          "piloting": 0,
          "usedAsPilot": false
        },
        "source": ""
      },
      "effects": [],
      "flags": {},
      "img": "icons/svg/mystery-man.svg",
      "sort": 700000
    }
  ],
  "token": {
    "name": "Tactical Dropship",
    "actorId": "81yqxh4FU39gfPZn",
    "actorLink": false,
    "bar1": {},
    "bar2": {},
    "brightLight": 0,
    "brightSight": 0,
    "dimLight": 0,
    "dimSight": 0,
    "displayBars": 0,
    "displayName": 0,
    "disposition": -1,
    "flags": {},
    "height": 1,
    "img": "icons/svg/mystery-man.svg",
    "lightAlpha": 1,
    "lightAngle": 360,
    "lightAnimation": {
      "intensity": 5,
      "speed": 5
    },
    "lockRotation": false,
    "randomImg": false,
    "rotation": 0,
    "scale": 1,
    "sightAngle": 360,
    "tint": null,
    "vision": false,
    "width": 1
  }
}<|MERGE_RESOLUTION|>--- conflicted
+++ resolved
@@ -196,7 +196,7 @@
       },
       "effects": [],
       "flags": {},
-      "img": "systems/sfrpg/icons/equipment/technological%20items/comm-unit-personal.jpg",
+      "img": "systems/sfrpg/icons/equipment/technological%20items/comm-unit-personal.webp",
       "sort": 500000
     },
     {
@@ -235,13 +235,8 @@
       },
       "effects": [],
       "flags": {},
-<<<<<<< HEAD
-      "img": "systems/sfrpg/icons/equipment/technological%20items/emergency_defense_sphere.png",
+      "img": "systems/sfrpg/icons/equipment/technological%20items/emergency_defense_sphere.webp",
       "sort": 500000
-=======
-      "img": "systems/sfrpg/icons/equipment/technological%20items/emergency_defense_sphere.webp",
-      "effects": []
->>>>>>> 2b095a38
     },
     {
       "_id": "mWTW8SMZEpRpehHn",
@@ -508,7 +503,7 @@
       },
       "effects": [],
       "flags": {},
-      "img": "systems/sfrpg/icons/equipment/weapons/advanced_autobeam_artillery.jpg",
+      "img": "systems/sfrpg/icons/equipment/weapons/advanced_autobeam_artillery.webp",
       "sort": 100000
     },
     {
