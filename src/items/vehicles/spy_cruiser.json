{
  "_id": "lroZwBvW4KawAUl5",
  "name": "Spy Cruiser",
  "type": "vehicle",
  "data": {
    "attributes": {
      "type": "landAW",
      "cover": "total",
      "dimensions": {
        "height": "5",
        "length": "15",
        "width": "10"
      },
      "eac": {
        "value": 29
      },
      "expansionBays": {
        "value": 0
      },
      "hardness": 12,
      "hp": {
        "max": 255,
        "threshold": 127,
        "value": 255
      },
      "kac": {
        "value": 30
      },
      "modifiers": {
        "attackFullSpeed": "-4",
        "attackMoving": "-2",
        "attackStopped": "0",
        "piloting": "2"
      },
      "size": "huge",
      "special": [],
      "speed": {
        "type": "",
        "drive": "60 ft",
        "full": "800 ft",
        "mph": "90 mph (fly and hover)"
      },
      "systems": []
    },
    "conditions": {},
    "crew": {
      "complement": {
        "actorIds": [],
        "limit": 0
      },
      "passenger": {
        "actorIds": [],
        "limit": 5
      },
      "pilot": {
        "actorIds": [],
        "limit": 1
      },
      "useNPCCrew": false
    },
    "details": {
      "description": {
        "chat": "",
        "unidentified": "",
        "value": "<p><span id=\"ctl00_MainContent_DataListLandVehicles_ctl00_LabelName\">Used by many planetary military forces for undersea engagements, a stealth sub features a small promenade along its dorsal surface for use when it surfaces.</span></p>"
      },
      "level": 15,
      "price": 316000,
      "source": "AR pg. 138"
    },
    "hangarBay": {
      "actorIds": [],
      "limit": 0
    }
  },
  "effects": [],
  "flags": {},
  "img": "icons/svg/mystery-man.svg",
  "items": [
    {
      "name": "Collision (Ram)",
      "type": "vehicleAttack",
      "data": {
        "type": "",
        "abilityMods": {
          "parts": []
        },
        "critical": {
          "parts": []
        },
        "damage": {
          "parts": [
            {
              "formula": "2*(16d10)",
              "operator": "",
              "types": {
                "bludgeoning": true
              }
            }
          ]
        },
        "description": {
          "chat": "",
          "gmnotes": "",
          "short": "",
          "unidentified": "",
          "value": "<p>As a full action, you can pilot a vehicle at up to its full speed in a straight line at its current heading and try to ram one creature or object at the end of the movement, dealing double the vehicle&rsquo;s collision damage to the target and half the vehicle&rsquo;s collision damage to your vehicle. A vehicle&rsquo;s collision damage and collision DC are listed in the Attack (Collision) entry of its statistics (see page 228).</p>\n<p>Movement during a ram action has all the same restrictions as the race action and requires the same Piloting checks. If you fail any Piloting check during the movement, you fail to ram your target.</p>\n<p>&nbsp;</p>\n<p>If the target of the ram action is a creature, it can attempt a Reflex saving throw against the vehicle&rsquo;s collision DC to avoid being hit. If the target of the ram action is another vehicle, the pilot of the defending vehicle can attempt a Piloting check to avoid being hit, with a DC equal to the result of your Piloting check. The attacker wins ties.</p>"
        },
        "modifiers": [],
        "save": {
          "type": "reflex",
          "dc": "19",
          "descriptor": "negate"
        },
        "source": ""
      },
      "effects": [],
      "flags": {},
      "img": "icons/svg/mystery-man.svg"
    },
    {
      "name": "Collision (Run Over)",
      "type": "vehicleAttack",
      "data": {
        "type": "",
        "abilityMods": {
          "parts": []
        },
        "critical": {
          "parts": []
        },
        "damage": {
          "parts": [
            {
              "formula": "16d10",
              "operator": "",
              "types": {
                "bludgeoning": true
              }
            }
          ]
        },
        "description": {
          "chat": "",
          "gmnotes": "",
          "short": "",
          "unidentified": "",
          "value": "<p>As a full action, you can pilot a vehicle at up to double its drive speed and run over any creatures at least two size categories smaller than the vehicle during this movement. Those creatures take bludgeoning damage equal to the vehicle&rsquo;s collision damage, but can each attempt a Reflex save against the vehicle&rsquo;s collision DC to take half damage. Roll the damage only once and apply it to each creature, rather than rolling separately for each. A vehicle&rsquo;s collision damage and collision DC are listed in the Attack (Collision) entry of its statistics (see Vehicles on page 228).</p>\n<p>When you take a run over action, the vehicle takes damage equal to half the damage rolled for each creature it runs over. If the vehicle becomes unable to proceed due to this damage, it ceases moving. You can still set the vehicle&rsquo;s heading at the end of this movement as normal.</p>\n<p>&nbsp;</p>\n<p>A vehicle taking the run over action can damage a creature no more than once per round, no matter how many times its movement takes it over a target creature. The vehicle can run over objects of the appropriate size with the same effects, though they don&rsquo;t receive saving throws unless they are piloted or otherwise animate.</p>"
        },
        "modifiers": [],
        "save": {
          "type": "reflex",
          "dc": "19",
          "descriptor": "half"
        },
        "source": ""
      },
      "effects": [],
      "flags": {},
      "img": "icons/svg/mystery-man.svg"
    },
    {
      "name": "Unlimited comm unit",
      "type": "vehicleSystem",
      "data": {
        "type": "",
        "abilityMods": {
          "parts": []
        },
        "canBeActivated": true,
        "critical": {
          "parts": []
        },
        "damage": {
          "parts": []
        },
        "description": {
          "chat": "",
          "gmnotes": "",
          "short": "",
          "unidentified": "",
          "value": "<p><span id=\"ctl00_MainContent_DataListTechItems_ctl00_LabelName\">A personal comm unit is pocket-sized device that combines a minor portable computer (treat as a tier-0 computer with no upgrades or modules) and a cellular communication device, allowing wireless communication with other comm units in both audio- and text-based formats at planetary range (see page 272). A personal comm unit also includes a calculator, a flashlight (increases the light level one step in a 15-foot cone), and several entertainment options (including games and access to any local infospheres). You can upgrade a personal comm unit to function as some other devices (such as full computers and scanners) by spending credits equal to 110% of the additional device&rsquo;s price.</span></p>\n<p>Comm units that function at system-wide and unlimited ranges aren&rsquo;t as portable; they include built-in generators that provide the necessary amount of power.&nbsp;</p>\n<p>&nbsp;</p>"
        },
        "isActive": false,
        "piloting": {
          "piloting": "0",
          "usedAsPilot": false
        },
        "source": "CRB pg. 218"
      },
      "effects": [],
      "flags": {},
      "img": "systems/sfrpg/icons/equipment/technological%20items/comm-unit-personal.jpg"
    },
    {
      "name": "Autopilot",
      "type": "vehicleSystem",
      "data": {
        "type": "",
        "abilityMods": {
          "parts": []
        },
        "canBeActivated": true,
        "critical": {
          "parts": []
        },
        "damage": {
          "parts": []
        },
        "description": {
          "chat": "",
          "gmnotes": "",
          "short": "",
          "unidentified": "",
          "value": "<p><span id=\"ctl00_MainContent_DetailedOutput\">Some vehicles have an autopilot AI that can control the vehicle in place of an actual pilot. You can engage or disengage an autopilot as a swift action. You can input a destination into an autopilot as a move action, and the autopilot attempts to reach that location if doing so is possible (provided the autopilot isn&rsquo;t locked by a passcode or otherwise programmed not to obey).<br /><br />A vehicle is considered controlled when the autopilot is engaged. An autopilot&rsquo;s actions are dictated by the GM, and an autopilot can take any of the actions to pilot the vehicle that an actual pilot can. However, autopilots tend to be cautious, rarely risking the integrity of the vehicle and never attempting to ram or run over a target unless specifically programmed as a war machine (indicated in its stat block).<br /><br />The Systems entry in a vehicle&rsquo;s statistics (see page 228) lists the autopilot&rsquo;s modifier to the Piloting skill. For Piloting checks attempted for the Autopilot, apply this modifier first and then apply the vehicle&rsquo;s modifier (listed in the vehicle&rsquo;s Modifiers entry) to the Piloting checks.</span></p>"
        },
        "isActive": false,
        "piloting": {
          "piloting": "26",
          "usedAsPilot": true
        },
        "source": "CRB pg. 280"
      },
      "effects": [],
      "flags": {},
      "img": "icons/svg/mystery-man.svg"
    },
    {
      "name": "Stealth (-2)",
      "type": "vehicleSystem",
      "data": {
        "type": "",
        "abilityMods": {
          "parts": []
        },
        "canBeActivated": false,
        "critical": {
          "parts": []
        },
        "damage": {
          "parts": []
        },
        "description": {
          "chat": "",
          "gmnotes": "",
          "short": "",
          "unidentified": "",
          "value": "<p>The coloration of the vehicle&rsquo;s exterior automatically changes to match its surroundings. Its pilot can always attempt Stealth checks for the vehicle as long as it is stationary, but with the listed modifier. This check is opposed by the Computers or Perception check of anyone scanning the area with sensors.</p>"
        },
        "isActive": false,
        "piloting": {
          "piloting": 0,
          "usedAsPilot": false
        },
        "source": ""
      },
      "effects": [],
      "flags": {},
      "img": "icons/svg/mystery-man.svg"
    },
    {
      "name": "Enhanced sensors",
      "type": "vehicleSystem",
      "data": {
        "type": "",
        "abilityMods": {
          "parts": []
        },
        "canBeActivated": false,
        "critical": {
          "parts": []
        },
        "damage": {
          "parts": []
        },
        "description": {
          "chat": "",
          "gmnotes": "",
          "short": "",
          "unidentified": "",
          "value": "<p>Normally, a creature in a vehicle can attempt Perception checks using its normal senses while inside the vehicle to notice things outside of the vehicle. A vehicle with enhanced sensors allows a creature in that vehicle to attempt Perception checks using the listed sense at the listed range.</p>"
        },
        "isActive": false,
        "piloting": {
          "piloting": "0",
          "usedAsPilot": false
        },
        "senses": {
          "senses": "darkvision 5 miles",
          "usedForSenses": true
        },
        "source": ""
      },
      "effects": [],
      "flags": {},
<<<<<<< HEAD
      "img": "systems/sfrpg/icons/equipment/technological%20items/emergency_defense_sphere.png"
=======
      "img": "systems/sfrpg/icons/equipment/technological%20items/emergency_defense_sphere.webp",
      "effects": []
>>>>>>> 2b095a38
    },
    {
      "name": "Zero cannon, advanced",
      "type": "weapon",
      "data": {
        "type": "",
        "ability": "dex",
        "abilityMods": {
          "parts": []
        },
        "actionType": "rwak",
        "activation": {
          "type": "none",
          "condition": "",
          "cost": null
        },
        "area": {
          "effect": "",
          "shape": "line",
          "units": "ft",
          "value": 60
        },
        "attackBonus": 0,
        "attributes": {
          "ac": {
            "value": "5"
          },
          "customBuilt": false,
          "dex": {
            "mod": ""
          },
          "hardness": {
            "value": "33"
          },
          "hp": {
            "max": "57",
            "value": 57
          },
          "size": "medium",
          "sturdy": true
        },
        "attuned": false,
        "bulk": "2",
        "capacity": {
          "max": 100,
          "value": 100
        },
        "chatFlavor": "",
        "container": {
          "contents": [],
          "isOpen": true,
          "storage": [
            {
              "type": "slot",
              "acceptsType": [
                "fusion"
              ],
              "affectsEncumbrance": true,
              "amount": 14,
              "subtype": "fusion",
              "weightProperty": "level"
            },
            {
              "type": "slot",
              "acceptsType": [
                "goods"
              ],
              "affectsEncumbrance": true,
              "amount": 1,
              "subtype": "",
              "weightProperty": ""
            }
          ]
        },
        "critical": {
          "effect": "Staggered",
          "parts": []
        },
        "damage": {
          "parts": [
            {
              "formula": "5d8",
              "operator": "",
              "types": {
                "cold": true
              }
            }
          ]
        },
        "description": {
          "chat": "",
          "gmnotes": "",
          "short": "",
          "unidentified": "",
          "value": "<p>Zero cannons project a freezing line straight out from a generator, affecting any targets within the line. A pair of tanks in the cannon&rsquo;s heavy stock contain chemical coolants that produce a violent endothermic reaction when mixed in the insulated barrel.</p>"
        },
        "descriptors": [],
        "duration": {
          "units": "",
          "value": ""
        },
        "equippable": true,
        "equipped": true,
        "formula": "",
        "identified": true,
        "isActive": null,
        "level": 14,
        "modifiers": [],
        "price": 81400,
        "proficient": true,
        "properties": {
          "aeon": false,
          "amm": false,
          "analog": false,
          "antibiological": false,
          "archaic": false,
          "aurora": false,
          "automatic": false,
          "blast": false,
          "block": false,
          "boost": false,
          "breach": false,
          "breakdown": false,
          "bright": false,
          "cluster": false,
          "conceal": false,
          "deconstruct": false,
          "deflect": false,
          "disarm": false,
          "double": false,
          "drainCharge": false,
          "echo": false,
          "entangle": false,
          "explode": false,
          "extinguish": false,
          "feint": false,
          "fiery": false,
          "firstArc": false,
          "flexibleLine": false,
          "force": false,
          "freeHands": false,
          "fueled": false,
          "grapple": false,
          "gravitation": false,
          "guided": false,
          "harrying": false,
          "holyWater": false,
          "hybrid": false,
          "ignite": false,
          "indirect": false,
          "injection": false,
          "integrated": false,
          "line": true,
          "living": false,
          "lockdown": false,
          "mind-affecting": false,
          "mine": false,
          "mire": false,
          "modal": false,
          "necrotic": false,
          "nonlethal": false,
          "one": false,
          "operative": false,
          "penetrating": false,
          "polarize": false,
          "polymorphic": false,
          "powered": false,
          "professional": false,
          "punchGun": false,
          "qreload": false,
          "radioactive": false,
          "reach": false,
          "recall": false,
          "regrowth": false,
          "relic": false,
          "reposition": false,
          "shape": false,
          "shatter": false,
          "shells": false,
          "shield": false,
          "sniper": false,
          "stun": false,
          "subtle": false,
          "sunder": false,
          "swarm": false,
          "tail": false,
          "teleportive": false,
          "thought": false,
          "throttle": false,
          "thrown": false,
          "trip": false,
          "two": true,
          "unbalancing": false,
          "underwater": false,
          "unwieldy": true,
          "variantBoost": false,
          "wideLine": false
        },
        "quantity": 1,
        "range": {
          "additional": "",
          "per": "",
          "units": null,
          "value": null
        },
        "save": {
          "type": "",
          "dc": "",
          "descriptor": "negate"
        },
        "source": "CRB pg. 177",
        "special": "",
        "target": {
          "type": "",
          "value": ""
        },
        "usage": {
          "per": "shot",
          "value": 5
        },
        "uses": {
          "max": null,
          "per": "",
          "value": null
        },
        "weaponCategory": "cryo",
        "weaponType": "heavy"
      },
      "effects": [],
      "flags": {},
      "img": "systems/sfrpg/icons/equipment/weapons/advanced_zero_cannon.jpg"
    }
  ],
  "token": {
    "name": "Spy Cruiser",
    "actorId": "mP7xoDRWWqgwoIIf",
    "actorLink": false,
    "bar1": {},
    "bar2": {},
    "brightLight": 0,
    "brightSight": 0,
    "dimLight": 0,
    "dimSight": 0,
    "displayBars": 0,
    "displayName": 0,
    "disposition": -1,
    "flags": {},
    "height": 1,
    "img": "icons/svg/mystery-man.svg",
    "lightAlpha": 1,
    "lightAngle": 360,
    "lightAnimation": {
      "intensity": 5,
      "speed": 5
    },
    "lockRotation": false,
    "randomImg": false,
    "rotation": 0,
    "scale": 1,
    "sightAngle": 360,
    "tint": null,
    "vision": false,
    "width": 1
  }
}<|MERGE_RESOLUTION|>--- conflicted
+++ resolved
@@ -190,7 +190,7 @@
       },
       "effects": [],
       "flags": {},
-      "img": "systems/sfrpg/icons/equipment/technological%20items/comm-unit-personal.jpg"
+      "img": "systems/sfrpg/icons/equipment/technological%20items/comm-unit-personal.webp"
     },
     {
       "name": "Autopilot",
@@ -293,12 +293,7 @@
       },
       "effects": [],
       "flags": {},
-<<<<<<< HEAD
-      "img": "systems/sfrpg/icons/equipment/technological%20items/emergency_defense_sphere.png"
-=======
-      "img": "systems/sfrpg/icons/equipment/technological%20items/emergency_defense_sphere.webp",
-      "effects": []
->>>>>>> 2b095a38
+      "img": "systems/sfrpg/icons/equipment/technological%20items/emergency_defense_sphere.webp"
     },
     {
       "name": "Zero cannon, advanced",
@@ -529,7 +524,7 @@
       },
       "effects": [],
       "flags": {},
-      "img": "systems/sfrpg/icons/equipment/weapons/advanced_zero_cannon.jpg"
+      "img": "systems/sfrpg/icons/equipment/weapons/advanced_zero_cannon.webp"
     }
   ],
   "token": {
