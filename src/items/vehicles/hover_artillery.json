--- conflicted
+++ resolved
@@ -195,7 +195,7 @@
       },
       "effects": [],
       "flags": {},
-      "img": "systems/sfrpg/icons/equipment/technological%20items/comm-unit-personal.jpg",
+      "img": "systems/sfrpg/icons/equipment/technological%20items/comm-unit-personal.webp",
       "sort": 500000
     },
     {
@@ -463,7 +463,7 @@
       },
       "effects": [],
       "flags": {},
-      "img": "systems/sfrpg/icons/equipment/weapons/advanced_reaction_cannon.jpg",
+      "img": "systems/sfrpg/icons/equipment/weapons/advanced_reaction_cannon.webp",
       "sort": 100000
     },
     {
@@ -502,13 +502,8 @@
       },
       "effects": [],
       "flags": {},
-<<<<<<< HEAD
-      "img": "systems/sfrpg/icons/equipment/technological%20items/emergency_defense_sphere.png",
+      "img": "systems/sfrpg/icons/equipment/technological%20items/emergency_defense_sphere.webp",
       "sort": 500000
-=======
-      "img": "systems/sfrpg/icons/equipment/technological%20items/emergency_defense_sphere.webp",
-      "effects": []
->>>>>>> 2b095a38
     },
     {
       "_id": "67z77r9RYcvVSEyr",
