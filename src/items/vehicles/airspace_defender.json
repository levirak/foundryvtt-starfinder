--- conflicted
+++ resolved
@@ -237,13 +237,8 @@
       },
       "effects": [],
       "flags": {},
-<<<<<<< HEAD
-      "img": "systems/sfrpg/icons/equipment/technological%20items/emergency_defense_sphere.png",
+      "img": "systems/sfrpg/icons/equipment/technological%20items/emergency_defense_sphere.webp",
       "sort": 400000
-=======
-      "img": "systems/sfrpg/icons/equipment/technological%20items/emergency_defense_sphere.webp",
-      "effects": []
->>>>>>> 2b095a38
     },
     {
       "_id": "SRRn2dKnnj83lxVk",
@@ -277,7 +272,7 @@
       },
       "effects": [],
       "flags": {},
-      "img": "systems/sfrpg/icons/equipment/technological%20items/comm-unit-personal.jpg",
+      "img": "systems/sfrpg/icons/equipment/technological%20items/comm-unit-personal.webp",
       "sort": 600000
     },
     {
@@ -512,13 +507,8 @@
       },
       "effects": [],
       "flags": {},
-<<<<<<< HEAD
-      "img": "systems/sfrpg/icons/equipment/weapons/imds_missile_launcher.png",
+      "img": "systems/sfrpg/icons/equipment/weapons/imds_missile_launcher.webp",
       "sort": 100000
-=======
-      "img": "systems/sfrpg/icons/equipment/weapons/imds_missile_launcher.webp",
-      "effects": []
->>>>>>> 2b095a38
     }
   ],
   "token": {
