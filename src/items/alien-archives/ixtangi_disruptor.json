--- conflicted
+++ resolved
@@ -725,13 +725,8 @@
       },
       "effects": [],
       "flags": {},
-<<<<<<< HEAD
-      "img": "systems/sfrpg/icons/equipment/weapons/fangblade.jpg",
+      "img": "systems/sfrpg/icons/equipment/weapons/fangblade.webp",
       "sort": 500001
-=======
-      "img": "systems/sfrpg/icons/equipment/weapons/fangblade.webp",
-      "effects": []
->>>>>>> 2b095a38
     },
     {
       "_id": "TDTJ2RWTEINQphdz",
@@ -1104,13 +1099,8 @@
       },
       "effects": [],
       "flags": {},
-<<<<<<< HEAD
-      "img": "systems/sfrpg/icons/equipment/weapons/laser-rifle-corona.jpg",
+      "img": "systems/sfrpg/icons/equipment/weapons/laser-rifle-corona.webp",
       "sort": 700001
-=======
-      "img": "systems/sfrpg/icons/equipment/weapons/laser-rifle-corona.webp",
-      "effects": []
->>>>>>> 2b095a38
     },
     {
       "_id": "ne7qXZ5zc2PioxNw",
@@ -1153,6 +1143,7 @@
       },
       "effects": [],
       "flags": {},
+      "img": "icons/svg/mystery-man.svg",
       "sort": 800001
     },
     {
@@ -1199,13 +1190,8 @@
       },
       "effects": [],
       "flags": {},
-<<<<<<< HEAD
-      "img": "systems/sfrpg/icons/equipment/weapons/battery-high-capacity.jpg",
+      "img": "systems/sfrpg/icons/equipment/weapons/battery-high-capacity.webp",
       "sort": 900001
-=======
-      "img": "systems/sfrpg/icons/equipment/weapons/battery-high-capacity.webp",
-      "effects": []
->>>>>>> 2b095a38
     },
     {
       "_id": "MvJa9Gsp6aqBbo5f",
@@ -1353,6 +1339,7 @@
       },
       "effects": [],
       "flags": {},
+      "img": "icons/svg/mystery-man.svg",
       "sort": 1200001
     },
     {
@@ -1486,13 +1473,8 @@
       },
       "effects": [],
       "flags": {},
-<<<<<<< HEAD
-      "img": "systems/sfrpg/icons/equipment/armor/estex-suit-3.jpg",
+      "img": "systems/sfrpg/icons/equipment/armor/estex-suit-3.webp",
       "sort": 100000
-=======
-      "img": "systems/sfrpg/icons/equipment/armor/estex-suit-3.webp",
-      "effects": []
->>>>>>> 2b095a38
     },
     {
       "_id": "6Q14yd5tj4GLZjcX",
@@ -1538,13 +1520,8 @@
       },
       "effects": [],
       "flags": {},
-<<<<<<< HEAD
-      "img": "systems/sfrpg/icons/equipment/weapons/battery-standard.jpg",
+      "img": "systems/sfrpg/icons/equipment/weapons/battery-standard.webp",
       "sort": 1000001
-=======
-      "img": "systems/sfrpg/icons/equipment/weapons/battery-standard.webp",
-      "effects": []
->>>>>>> 2b095a38
     },
     {
       "_id": "Ebp3JMKqz3vKSWfV",
