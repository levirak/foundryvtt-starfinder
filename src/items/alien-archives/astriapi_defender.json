--- conflicted
+++ resolved
@@ -785,6 +785,7 @@
       },
       "effects": [],
       "flags": {},
+      "img": "icons/svg/mystery-man.svg",
       "sort": 400001
     },
     {
@@ -1226,13 +1227,8 @@
       },
       "effects": [],
       "flags": {},
-<<<<<<< HEAD
-      "img": "systems/sfrpg/icons/equipment/weapons/stickybomb-grenade.jpg",
+      "img": "systems/sfrpg/icons/equipment/weapons/stickybomb-grenade.webp",
       "sort": 600001
-=======
-      "img": "systems/sfrpg/icons/equipment/weapons/stickybomb-grenade.webp",
-      "effects": []
->>>>>>> 2b095a38
     },
     {
       "_id": "yfuthkTiAjxt7z6k",
@@ -1372,13 +1368,8 @@
       },
       "effects": [],
       "flags": {},
-<<<<<<< HEAD
-      "img": "systems/sfrpg/icons/equipment/armor/ceremonial-plate-troop.jpg",
+      "img": "systems/sfrpg/icons/equipment/armor/ceremonial-plate-troop.webp",
       "sort": 800001
-=======
-      "img": "systems/sfrpg/icons/equipment/armor/ceremonial-plate-troop.webp",
-      "effects": []
->>>>>>> 2b095a38
     },
     {
       "_id": "Pv7S0UTrbWNMAEHO",
@@ -1421,6 +1412,7 @@
       },
       "effects": [],
       "flags": {},
+      "img": "icons/svg/mystery-man.svg",
       "sort": 1100001
     },
     {
@@ -1493,6 +1485,7 @@
       },
       "effects": [],
       "flags": {},
+      "img": "icons/svg/mystery-man.svg",
       "sort": 1200001
     },
     {
@@ -1568,13 +1561,8 @@
       },
       "effects": [],
       "flags": {},
-<<<<<<< HEAD
-      "img": "systems/sfrpg/icons/classes/guard.png",
+      "img": "systems/sfrpg/icons/classes/guard.webp",
       "sort": 1300001
-=======
-      "img": "systems/sfrpg/icons/classes/guard.webp",
-      "effects": []
->>>>>>> 2b095a38
     },
     {
       "_id": "elxvjj8JpWn5EUfZ",
@@ -1620,13 +1608,8 @@
       },
       "effects": [],
       "flags": {},
-<<<<<<< HEAD
-      "img": "systems/sfrpg/icons/equipment/weapons/battery-standard.jpg",
+      "img": "systems/sfrpg/icons/equipment/weapons/battery-standard.webp",
       "sort": 1200001
-=======
-      "img": "systems/sfrpg/icons/equipment/weapons/battery-standard.webp",
-      "effects": []
->>>>>>> 2b095a38
     }
   ],
   "token": {
