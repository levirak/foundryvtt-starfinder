{
  "_id": "Y4vivOmySAm7ZSnw",
  "name": "Shipmind",
  "type": "npc2",
  "data": {
    "abilities": {
      "cha": {
        "base": 3,
        "min": 3,
        "misc": 0,
        "mod": 3,
        "value": 16
      },
      "con": {
        "base": 4,
        "min": 3,
        "misc": 0,
        "mod": 4,
        "value": 18
      },
      "dex": {
        "base": 6,
        "min": 3,
        "misc": 0,
        "mod": 6,
        "value": 22
      },
      "int": {
        "base": 3,
        "min": 3,
        "misc": 0,
        "mod": 3,
        "value": 16
      },
      "str": {
        "base": 8,
        "min": 3,
        "misc": 0,
        "mod": 8,
        "value": 26
      },
      "wis": {
        "base": 4,
        "min": 3,
        "misc": 0,
        "mod": 4,
        "value": 18
      }
    },
    "attributes": {
      "arms": "2",
      "bab": 0,
      "cmd": {
        "min": 0,
        "tooltip": [],
        "value": 10
      },
      "eac": {
        "base": 27,
        "min": 0,
        "tooltip": [],
        "value": 27
      },
      "fort": {
        "base": 15,
        "bonus": 15,
        "misc": 0,
        "tooltip": [],
        "value": 0
      },
      "hp": {
        "max": 225,
        "min": 0,
        "temp": null,
        "tempmax": null,
        "tooltip": [],
        "value": 225
      },
      "init": {
        "bonus": 0,
        "tooltip": [],
        "total": 6,
        "value": 6
      },
      "kac": {
        "base": 29,
        "min": 0,
        "tooltip": [],
        "value": 29
      },
      "keyability": "",
      "reach": "15 ft.",
      "reflex": {
        "base": 17,
        "bonus": 17,
        "misc": 0,
        "tooltip": [],
        "value": 0
      },
      "rp": {
        "max": 0,
        "min": 0,
        "tooltip": [],
        "value": 0
      },
      "sp": {
        "max": 0,
        "min": 0,
        "tooltip": [],
        "value": 0
      },
      "space": "15 ft.",
      "speed": {
        "burrowing": {
          "base": 0
        },
        "climbing": {
          "base": 0
        },
        "flying": {
          "base": 0
        },
        "land": {
          "base": 30
        },
        "mainMovement": "land",
        "special": "original base: 0 ft.; original special: 10 ft. outside of container",
        "swimming": {
          "base": 0
        }
      },
      "spellcasting": "",
      "will": {
        "base": 10,
        "bonus": 10,
        "misc": 0,
        "tooltip": [],
        "value": 0
      }
    },
    "conditions": {},
    "counterClasses": {
      "values": {}
    },
    "currency": {
      "credit": 0,
      "upb": 0
    },
    "details": {
      "type": "Ooze",
      "alignment": "CE",
      "aura": "",
      "biography": {
        "public": "",
        "value": "<section class=\"secret\">\n<h2>Description</h2>\n<p><span id=\"ctl00_MainContent_DataListTalentsAll_ctl00_LabelName\">A shipmind is an ooze of thick, bubbling yellowish liquid. Unlike many oozes, this biological entity relies on a bizarre symbiosis with technology to survive. The creature lives in a container made of crystalline material and inorganic components, which serves the ooze like a shell. Outside this container, a shipmind is vulnerable and doomed to die, but this limited existence is little hindrance to a shipmind, since its sole purpose is to pilot starfaring vessels that serve the Dominion of the Black.<br><br>Dominion starships are bizarre amalgamations of organic and inorganic components. Strange membranes hold bulkheads and the hull together. Fibrous material resembling muscles and connective tissue work some of the ships’ mechanical components, such as doors, while a web of nerve-like cables carry power and data, and networks of tubules carry various fluids. At the center of this network in the largest Dominion ships is a shipmind, connected to everything through disturbingly organic cables.<br><br>A shipmind has an intimate connection to its starship and can survive as long as its craft does, sometimes for many centuries. The creatures are cruel even to their supposed allies, and they are given to fits of inexplicable behavior.<br><br>Seeders are the most common large Dominion starships. Some are scouts or assault vessels with only a shipmind aboard, while others travel with a crew of other entities affiliated with the Dominion of the Black. These ships land on life-rich planets, unleashing Dominion-allied creatures to infest the region around the landing site, assimilating native organisms.<br><br>If left alone planetside for too long, a Dominion seeder’s shipmind can quickly degenerate, causing the ship’s organic aspects to also decay. In about a decade, the ship rots into uselessness and the shipmind dies. During that time, the shipmind might leave of its own accord, or it might spend its remaining time brutally toying with any creature it can.</span></p>\n<p>&nbsp;</p>\n<h2>Ecology</h2>\n<h3>Environment</h3>\n<p>any (Dominion of the Black starships)</p>\n<p>&nbsp;</p>\n<h3>Organization</h3>\n<p>solitary</p>\n<p>&nbsp;</p>\n</section>"
      },
      "class": "",
      "cr": 13,
      "environment": "",
      "race": "",
      "raceAndGrafts": "",
      "source": "AA2 pg. 112",
      "xp": {
        "value": 25600
      }
    },
    "modifiers": [],
    "skills": {
      "acr": {
        "ability": "dex",
        "enabled": false,
        "hasArmorCheckPenalty": true,
        "isTrainedOnly": false,
        "misc": 0,
        "mod": 0,
        "ranks": 0,
        "value": 0
      },
      "ath": {
        "ability": "str",
        "enabled": false,
        "hasArmorCheckPenalty": true,
        "isTrainedOnly": false,
        "misc": 0,
        "mod": 0,
        "ranks": 0,
        "value": 0
      },
      "blu": {
        "ability": "cha",
        "enabled": false,
        "hasArmorCheckPenalty": false,
        "isTrainedOnly": false,
        "misc": 0,
        "mod": 0,
        "ranks": 0,
        "value": 0
      },
      "com": {
        "ability": "int",
        "enabled": true,
        "hasArmorCheckPenalty": false,
        "isTrainedOnly": true,
        "misc": 0,
        "mod": 23,
        "ranks": 23,
        "value": 0
      },
      "cul": {
        "ability": "int",
        "enabled": false,
        "hasArmorCheckPenalty": false,
        "isTrainedOnly": true,
        "misc": 0,
        "mod": 0,
        "ranks": 0,
        "value": 0
      },
      "dip": {
        "ability": "cha",
        "enabled": false,
        "hasArmorCheckPenalty": false,
        "isTrainedOnly": false,
        "misc": 0,
        "mod": 0,
        "ranks": 0,
        "value": 0
      },
      "dis": {
        "ability": "cha",
        "enabled": false,
        "hasArmorCheckPenalty": false,
        "isTrainedOnly": false,
        "misc": 0,
        "mod": 0,
        "ranks": 0,
        "value": 0
      },
      "eng": {
        "ability": "int",
        "enabled": true,
        "hasArmorCheckPenalty": false,
        "isTrainedOnly": true,
        "misc": 0,
        "mod": 23,
        "ranks": 23,
        "value": 0
      },
      "int": {
        "ability": "cha",
        "enabled": false,
        "hasArmorCheckPenalty": false,
        "isTrainedOnly": false,
        "misc": 0,
        "mod": 0,
        "ranks": 0,
        "value": 0
      },
      "lsc": {
        "ability": "int",
        "enabled": false,
        "hasArmorCheckPenalty": false,
        "isTrainedOnly": true,
        "misc": 0,
        "mod": 0,
        "ranks": 0,
        "value": 0
      },
      "med": {
        "ability": "int",
        "enabled": false,
        "hasArmorCheckPenalty": false,
        "isTrainedOnly": true,
        "misc": 0,
        "mod": 0,
        "ranks": 0,
        "value": 0
      },
      "mys": {
        "ability": "wis",
        "enabled": true,
        "hasArmorCheckPenalty": false,
        "isTrainedOnly": true,
        "misc": 0,
        "mod": 23,
        "ranks": 23,
        "value": 0
      },
      "per": {
        "ability": "wis",
        "enabled": true,
        "hasArmorCheckPenalty": false,
        "isTrainedOnly": false,
        "misc": 0,
        "mod": 23,
        "ranks": 23,
        "value": 0
      },
      "phs": {
        "ability": "int",
        "enabled": false,
        "hasArmorCheckPenalty": false,
        "isTrainedOnly": true,
        "misc": 0,
        "mod": 0,
        "ranks": 0,
        "value": 0
      },
      "pil": {
        "ability": "dex",
        "enabled": true,
        "hasArmorCheckPenalty": false,
        "isTrainedOnly": false,
        "misc": 0,
        "mod": 28,
        "ranks": 28,
        "value": 0
      },
      "pro": {
        "ability": "int",
        "enabled": false,
        "hasArmorCheckPenalty": false,
        "isTrainedOnly": true,
        "misc": 0,
        "mod": 0,
        "ranks": 0,
        "subname": "",
        "value": 3
      },
      "sen": {
        "ability": "wis",
        "enabled": true,
        "hasArmorCheckPenalty": false,
        "isTrainedOnly": false,
        "misc": 0,
        "mod": 23,
        "ranks": 23,
        "value": 0
      },
      "sle": {
        "ability": "dex",
        "enabled": false,
        "hasArmorCheckPenalty": true,
        "isTrainedOnly": true,
        "misc": 0,
        "mod": 0,
        "ranks": 0,
        "value": 0
      },
      "ste": {
        "ability": "dex",
        "enabled": false,
        "hasArmorCheckPenalty": true,
        "isTrainedOnly": false,
        "misc": 0,
        "mod": 0,
        "ranks": 0,
        "value": 0
      },
      "sur": {
        "ability": "wis",
        "enabled": false,
        "hasArmorCheckPenalty": false,
        "isTrainedOnly": false,
        "misc": 0,
        "mod": 0,
        "ranks": 0,
        "value": 0
      }
    },
    "spells": {
      "spell0": {
        "max": 0,
        "value": 0
      },
      "spell1": {
        "max": 0,
        "value": 0
      },
      "spell2": {
        "max": 0,
        "value": 0
      },
      "spell3": {
        "max": 0,
        "value": 0
      },
      "spell4": {
        "max": 0,
        "value": 0
      },
      "spell5": {
        "max": 0,
        "value": 0
      },
      "spell6": {
        "max": 0,
        "value": 0
      }
    },
    "traits": {
      "ci": {
        "custom": "Charm, Ooze Immunities",
        "value": []
      },
      "damageReduction": {
        "negatedBy": "-",
        "value": 10
      },
      "di": {
        "custom": "Charm, Ooze Immunities",
        "value": [
          "bludgeoning",
          "electricity",
          "fire"
        ]
      },
      "dr": {
        "custom": "",
        "value": []
      },
      "dv": {
        "custom": "Confined",
        "value": [
          "cold"
        ]
      },
      "languages": {
        "custom": "",
        "value": [
          "abyssal",
          "aklo",
          "common",
          "draconic",
          "drow",
          "infernal"
        ]
      },
      "senses": "blindsight (life) 60 ft., detect alignment",
      "size": "huge",
      "sr": 24
    }
  },
  "flags": {},
  "img": "icons/svg/mystery-man.svg",
  "items": [
    {
      "name": "Thought Disruption (Su)",
      "type": "feat",
      "data": {
        "type": "",
        "ability": null,
        "actionType": null,
        "activation": {
          "type": "",
          "condition": "",
          "cost": 0
        },
        "area": {
          "effect": "",
          "shape": "",
          "units": "",
          "value": null
        },
        "attackBonus": 0,
        "chatFlavor": "",
        "critical": {
          "effect": "",
          "parts": []
        },
        "damage": {
          "parts": []
        },
        "description": {
          "chat": "",
          "unidentified": "",
          "value": "A shipmind’s alien psyche is disruptive to the minds of most other life-forms. A creature that touches or is hit by the ooze must succeed at a DC 19 Will saving throw or take 1d4 Wisdom damage. This is a mind-affecting effect."
        },
        "descriptors": [],
        "duration": {
          "units": "",
          "value": null
        },
        "formula": "",
        "modifiers": [],
        "range": {
          "additional": "",
          "per": "",
          "units": "",
          "value": null
        },
        "recharge": {
          "charged": false,
          "value": null
        },
        "requirements": "",
        "save": {
          "type": "",
          "dc": null,
          "descriptor": ""
        },
        "source": "",
        "target": {
          "type": "",
          "value": null
        },
        "uses": {
          "max": 0,
          "per": null,
          "value": 0
        }
      },
      "flags": {},
      "img": "icons/svg/mystery-man.svg"
    },
    {
      "name": "Slam (plus Grab And Thought Disruption)",
      "type": "weapon",
      "data": {
        "type": "",
        "ability": "",
        "abilityMods": {
          "parts": []
        },
        "acceptedItemTypes": {
          "augmentation": false,
          "consumable": false,
          "container": false,
          "equipment": false,
          "fusion": true,
          "goods": false,
          "technological": false,
          "upgrade": false,
          "weapon": false
        },
        "actionType": "mwak",
        "activation": {
          "type": "",
          "condition": "",
          "cost": 0
        },
        "area": {
          "effect": "",
          "shape": "",
          "units": "",
          "value": null
        },
        "attackBonus": 26,
        "attuned": false,
        "bulk": "L",
        "capacity": {
          "max": 0,
          "value": 0
        },
        "chatFlavor": "",
        "containedItemIds": [],
        "container": {
          "contents": [],
          "storage": [
            {
              "type": "slot",
              "acceptsType": [
                "fusion"
              ],
              "affectsEncumbrance": true,
              "amount": 1,
              "subtype": "fusion",
              "weightProperty": "level"
            }
          ]
        },
        "critical": {
          "effect": "",
          "parts": []
        },
        "damage": {
          "parts": [
            {
              "formula": "3d12+21",
              "operator": "",
              "types": {
                "bludgeoning": true
              }
            }
          ]
        },
        "description": {
          "chat": "",
          "unidentified": "",
          "value": ""
        },
        "descriptors": [],
        "duration": {
          "units": "",
          "value": null
        },
        "equipped": false,
        "equippedBulkMultiplier": 1,
        "formula": "",
        "identified": true,
        "level": 1,
        "modifiers": [],
        "price": 0,
        "proficient": true,
        "properties": {
          "aeon": false,
          "amm": false,
          "analog": false,
          "antibiological": false,
          "archaic": false,
          "aurora": false,
          "automatic": false,
          "blast": false,
          "block": false,
          "boost": false,
          "breach": false,
          "breakdown": false,
          "bright": false,
          "cluster": false,
          "conceal": false,
          "deconstruct": false,
          "deflect": false,
          "disarm": false,
          "double": false,
          "drainCharge": false,
          "echo": false,
          "entangle": false,
          "explode": false,
          "extinguish": false,
          "feint": false,
          "fiery": false,
          "firstArc": false,
          "flexibleLine": false,
          "force": false,
          "freeHands": false,
          "fueled": false,
          "grapple": false,
          "gravitation": false,
          "guided": false,
          "harrying": false,
          "holyWater": false,
          "ignite": false,
          "indirect": false,
          "injection": false,
          "integrated": false,
          "line": false,
          "living": false,
          "lockdown": false,
          "mind-affecting": false,
          "mine": false,
          "mire": false,
          "modal": false,
          "necrotic": false,
          "nonlethal": false,
          "one": false,
          "operative": false,
          "penetrating": false,
          "polarize": false,
          "polymorphic": false,
          "powered": false,
          "professional": false,
          "punchGun": false,
          "qreload": false,
          "radioactive": false,
          "reach": false,
          "recall": false,
          "relic": false,
          "reposition": false,
          "shape": false,
          "shells": false,
          "shield": false,
          "sniper": false,
          "stun": false,
          "subtle": false,
          "sunder": false,
          "swarm": false,
          "tail": false,
          "teleportive": false,
          "thought": false,
          "throttle": false,
          "thrown": false,
          "trip": false,
          "two": false,
          "underwater": false,
          "unwieldy": false,
          "variantBoost": false,
          "wideLine": false
        },
        "quantity": 1,
        "range": {
          "additional": "",
          "per": "",
          "units": "",
          "value": null
        },
        "save": {
          "type": "",
          "dc": null,
          "descriptor": "negate"
        },
        "source": "",
        "special": "",
        "target": {
          "type": "",
          "value": null
        },
        "usage": {
          "per": "",
          "value": 0
        },
        "uses": {
          "max": 0,
          "per": null,
          "value": 0
        },
        "weaponType": "basicM"
      },
      "flags": {},
      "img": "icons/svg/mystery-man.svg"
    },
    {
      "name": "Plasma Bolt (Ex)",
      "type": "weapon",
      "data": {
        "type": "",
        "ability": "",
        "acceptedItemTypes": {
          "augmentation": false,
          "consumable": false,
          "container": false,
          "equipment": false,
          "fusion": true,
          "goods": false,
          "technological": false,
          "upgrade": false,
          "weapon": false
        },
        "actionType": "rwak",
        "activation": {
          "type": "",
          "condition": "",
          "cost": 0
        },
        "area": {
          "effect": "",
          "shape": "",
          "units": "",
          "value": null
        },
        "attackBonus": 23,
        "attuned": false,
        "bulk": "L",
        "capacity": {
          "max": 0,
          "value": 0
        },
        "chatFlavor": "",
        "containedItemIds": [],
        "container": {
          "contents": [],
          "storage": [
            {
              "type": "slot",
              "acceptsType": [
                "fusion"
              ],
              "affectsEncumbrance": true,
              "amount": 1,
              "subtype": "fusion",
              "weightProperty": "level"
            }
          ]
        },
        "critical": {
          "effect": "Burn",
          "parts": [
            {
              "formula": "1d10",
              "operator": "and",
              "types": {
                "electricity": true,
                "fire": true
              }
            }
          ]
        },
        "damage": {
          "parts": [
            {
              "formula": "5d6+13",
              "operator": "and",
              "types": {
                "electricity": true,
                "fire": true
              }
            }
          ]
        },
        "description": {
          "chat": "",
          "unidentified": "",
          "value": "A shipmind’s plasma bolt has a range increment of 80 feet."
        },
        "descriptors": [],
        "duration": {
          "units": "",
          "value": null
        },
        "equipped": false,
        "equippedBulkMultiplier": 1,
        "formula": "",
        "identified": true,
        "level": 1,
        "modifiers": [],
        "price": 0,
        "proficient": true,
        "properties": {},
        "quantity": 1,
        "range": {
          "additional": "",
          "per": "",
          "units": "",
          "value": null
        },
        "save": {
          "type": "",
          "dc": null,
          "descriptor": ""
        },
        "source": "",
        "special": "",
        "target": {
          "type": "",
          "value": null
        },
        "usage": {
          "per": "",
          "value": 0
        },
        "uses": {
          "max": 0,
          "per": null,
          "value": 0
        },
        "weaponType": "smallA"
      },
      "flags": {},
      "img": "icons/svg/mystery-man.svg"
    },
    {
      "name": "Immerse (Ex)",
      "type": "feat",
      "data": {
        "type": "",
        "ability": null,
        "actionType": null,
        "activation": {
          "type": "",
          "condition": "",
          "cost": 0
        },
        "area": {
          "effect": "",
          "shape": "",
          "units": "",
          "value": null
        },
        "attackBonus": 0,
        "chatFlavor": "",
        "contents": [
          "vPJyPe1Apiu0nT9Z"
        ],
        "critical": {
          "effect": "",
          "parts": []
        },
        "damage": {
          "parts": []
        },
        "description": {
          "chat": "",
          "unidentified": "",
          "value": "When a shipmind in its container successfully grabs a Large or smaller target with one of its slam attacks and pins the target, it can drag that target into its body as a swift action, dealing 6d6 damage (Fortitude DC 19 half), half of which is electricity and half of which is fire, and subjecting the target to thought disruption. A creature that remains immersed takes this damage again at the start of each of the shipmind’s turns. In addition, an immersed creature without @Compendium[sfrpg.rules.WP7hddXW4mLXXXOg]{Environmental protections} is in danger of suffocating. A creature can attempt Acrobatics checks to escape immersion as if escaping from being @Compendium[sfrpg.conditions.XgK4EdO5D3Fj3iWz]{Pinned}, gaining a +5 circumstance bonus if the shipmind’s container has the broken condition."
        },
        "descriptors": [],
        "duration": {
          "units": "",
          "value": null
        },
        "formula": "",
        "modifiers": [],
        "range": {
          "additional": "",
          "per": "",
          "units": "",
          "value": null
        },
        "recharge": {
          "charged": false,
          "value": null
        },
        "requirements": "",
        "save": {
          "type": "",
          "dc": null,
          "descriptor": ""
        },
        "source": "",
        "target": {
          "type": "",
          "value": null
        },
        "uses": {
          "max": 0,
          "per": null,
          "value": 0
        }
      },
      "flags": {},
      "img": "icons/svg/mystery-man.svg"
    },
    {
      "name": "Ship Interface (Ex)",
      "type": "feat",
      "data": {
        "type": "",
        "ability": null,
        "actionType": null,
        "activation": {
          "type": "",
          "condition": "",
          "cost": 0
        },
        "area": {
          "effect": "",
          "shape": "",
          "units": "",
          "value": null
        },
        "attackBonus": 0,
        "chatFlavor": "",
        "critical": {
          "effect": "",
          "parts": []
        },
        "damage": {
          "parts": []
        },
        "description": {
          "chat": "",
          "unidentified": "",
          "value": "While a shipmind is interfaced with a Dominion starship, it can observe events anywhere within the vessel, as well as within 90 feet of its exterior hull, as if using clairaudience/clairvoyance for as long as the shipmind concentrates. The shipmind’s detect alignment works through its remote sensor at the same range. While concentrating on an area, the shipmind can activate ship systems in that area as a swift action. In addition, the shipmind can converse with creatures in the area by vibrating the walls (or the hull while in atmosphere). In addition, during starship combat in a Dominion ship with which it is interfaced, a shipmind can take up to 5 crew actions, none of which can be captain actions."
        },
        "descriptors": [],
        "duration": {
          "units": "",
          "value": null
        },
        "formula": "",
        "modifiers": [],
        "range": {
          "additional": "",
          "per": "",
          "units": "",
          "value": null
        },
        "recharge": {
          "charged": false,
          "value": null
        },
        "requirements": "",
        "save": {
          "type": "",
          "dc": null,
          "descriptor": ""
        },
        "source": "",
        "target": {
          "type": "",
          "value": null
        },
        "uses": {
          "max": 0,
          "per": null,
          "value": 0
        }
      },
      "flags": {},
      "img": "icons/svg/mystery-man.svg"
    },
    {
      "name": "Telekinesis (DC 20)",
      "type": "spell",
<<<<<<< HEAD
=======
      "img": "systems/sfrpg/icons/spells/telekinesis.webp",
>>>>>>> 2b095a38
      "data": {
        "type": "",
        "ability": null,
        "abilityMods": {
          "parts": []
        },
        "actionType": "",
        "activation": {
          "type": "action",
          "condition": "",
          "cost": 1
        },
        "allowedClasses": {
          "myst": false,
          "tech": true,
          "wysh": false
        },
        "area": {
          "effect": "",
          "shape": "",
          "units": null,
          "value": null
        },
        "attackBonus": 0,
        "chatFlavor": "",
        "concentration": true,
        "critical": {
          "effect": "",
          "parts": []
        },
        "damage": {
          "parts": []
        },
        "description": {
          "chat": "",
          "unidentified": "",
          "value": "<p style=\"text-align: justify;\">You move objects or creatures by concentrating on them. Depending on your desired effect (choose one from below), the spell can perform a variety of combat maneuvers, provide a gentle, sustained force, or exert a single short, violent thrust.<br><br><strong>Combat Maneuver:</strong> Once per round, you can use&nbsp;telekinesis&nbsp;to perform a ranged attack that acts as a bull rush, disarm, grapple (including pin), or trip combat maneuver. Resolve these attempts as normal, but use your caster level plus your key ability score modifier as your attack bonus. No saving throw is allowed against these attempts, but spell resistance applies normally. This version of the spell can last 1 round per caster level, but it ends if you cease concentrating.<br><br><strong>Sustained Force:</strong> A sustained force moves an object of no more than 25 pounds or 2 bulk per caster level up to 20 feet per round in any direction (including up or down). A creature can negate the effect on an object it holds with a successful Will save or with spell resistance. This version of the spell lasts 1 round per caster level, but it ends if you cease concentrating. The spell ends if the object is forced beyond the spell’s range.<br><br>You can telekinetically manipulate an object as if with one hand. For example, a lever can be pulled, a key turned, a button pushed, an object rotated, and so on if the force required is within the weight limitation. You might even be able to untie simple knots, though a delicate activity such as this requires a successful DC 15 Intelligence check.<br><br><strong>Violent Thrust:</strong> The spell energy can be spent in a single round. You can hurl up to 15 objects or creatures that are within range (no two of which can be more than 10 feet apart) toward any target within 150 feet of all the objects. You can hurl up to a total weight of 400 pounds or 40 bulk. You must make attack rolls (one per creature or object thrown) to hit the target with the items, using your base attack bonus plus your key ability score modifier as your attack bonus. All objects cause damage ranging from 1 damage per 25 pounds or 2 bulk (for less dangerous objects) to 1d10 damage per 25 pounds or 2 bulk (for extremely dangerous objects, such as weapons or bladed or spiked objects). Objects and creatures that miss the target land in a square adjacent to the target. Creatures that fall within the weight capacity of the spell can be hurled, but they can attempt Will saving throws (or rely on spell resistance) to negate the effect, as can those whose held possessions are targeted by the spell. If a thrown creature is hurled against a solid surface, it takes 1d6 damage as if it had fallen 10 feet.</p>"
        },
        "descriptors": [],
        "dismissible": false,
        "duration": {
          "units": "",
          "value": ""
        },
        "formula": "",
        "level": 5,
        "materials": {
          "consumed": false,
          "cost": 0,
          "supply": 0,
          "value": ""
        },
        "modifiers": [],
        "preparation": {
          "mode": "innate",
          "prepared": true
        },
        "range": {
          "additional": "40",
          "per": "level",
          "units": "ft",
          "value": 400
        },
        "save": {
          "type": "",
          "dc": null,
          "descriptor": ""
        },
        "school": "trs",
        "source": "Starfinder Core Rulebook pg. 380",
        "sr": false,
        "target": {
          "type": "",
          "value": ""
        },
        "uses": {
          "max": 1,
          "per": "day",
          "value": 1
        }
      },
      "flags": {},
      "img": "systems/sfrpg/icons/spells/telekinesis.png"
    },
    {
      "name": "Confusion (DC 19)",
      "type": "spell",
<<<<<<< HEAD
=======
      "img": "systems/sfrpg/icons/spells/confusion.webp",
>>>>>>> 2b095a38
      "data": {
        "type": "",
        "ability": "",
        "abilityMods": {
          "parts": []
        },
        "actionType": "save",
        "activation": {
          "type": "action",
          "condition": "",
          "cost": 1
        },
        "allowedClasses": {
          "myst": true,
          "tech": false,
          "wysh": true
        },
        "area": {
          "effect": "",
          "shape": "",
          "units": "ft",
          "value": 15
        },
        "attackBonus": 0,
        "chatFlavor": "",
        "concentration": false,
        "critical": {
          "effect": "",
          "parts": []
        },
        "damage": {
          "parts": []
        },
        "description": {
          "chat": "",
          "unidentified": "",
          "value": "<p><span id=\"ctl00_MainContent_DataListTalentsAll_ctl00_LabelName\">This spell causes confusion in all creatures in the area, making them unable to determine their actions. Any confused creature that is attacked automatically attacks or attempts to attack its attackers on its next turn, as long as it is still confused at the start of its next turn. Note that a confused creature will not make attacks of opportunity against any foe that it is not already devoted to attacking (either because of its most recent action or because it has just been attacked). For confused creatures that have not been attacked, roll on the following table at the start of each affected creature’s turn each round to see what it does in that round.</span></p>\n<table style=\"width: 403px; height: 85px;\" border=\"1\">\n<tbody>\n<tr style=\"height: 17px;\">\n<td style=\"height: 17px; background-color: #34495e; text-align: center; width: 44px;\">\n<p style=\"color: white;\">D%</p>\n</td>\n<td style=\"height: 17px; width: 352px; text-align: center; background-color: #34495e;\">\n<p style=\"color: white;\"><span id=\"ctl00_MainContent_DataListTalentsAll_ctl00_LabelName\"><strong>Behavior</strong></span></p>\n</td>\n</tr>\n<tr style=\"height: 17px;\">\n<td style=\"height: 17px; width: 44px; text-align: center; background-color: #7e8c8d;\">\n<p style=\"color: white;\">1-25</p>\n</td>\n<td style=\"height: 17px; width: 352px; text-align: center; background-color: #7e8c8d;\">\n<p style=\"color: white;\"><span id=\"ctl00_MainContent_DataListTalentsAll_ctl00_LabelName\">Act normally</span></p>\n</td>\n</tr>\n<tr style=\"height: 17px;\">\n<td style=\"height: 17px; width: 44px; text-align: center; background-color: #34495e;\">\n<p style=\"color: white;\">26-50</p>\n</td>\n<td style=\"height: 17px; width: 352px; text-align: center; background-color: #34495e;\">\n<p style=\"color: white;\"><span id=\"ctl00_MainContent_DataListTalentsAll_ctl00_LabelName\">Do nothing but babble incoherently</span></p>\n</td>\n</tr>\n<tr style=\"height: 17px;\">\n<td style=\"height: 17px; width: 44px; text-align: center; background-color: #7e8c8d;\">\n<p style=\"color: white;\">51-75</p>\n</td>\n<td style=\"height: 17px; width: 352px; text-align: center; background-color: #7e8c8d;\">\n<p style=\"color: white;\"><span id=\"ctl00_MainContent_DataListTalentsAll_ctl00_LabelName\">Deal 1d8 + Str modifier damage to self with item in hand</span></p>\n</td>\n</tr>\n<tr style=\"height: 17px;\">\n<td style=\"height: 17px; width: 44px; text-align: center; background-color: #34495e;\">\n<p style=\"color: white;\">76-100</p>\n</td>\n<td style=\"height: 17px; width: 352px; text-align: center; background-color: #34495e;\">\n<p style=\"color: white;\"><span id=\"ctl00_MainContent_DataListTalentsAll_ctl00_LabelName\">Attack nearest creature</span></p>\n</td>\n</tr>\n</tbody>\n</table>\n<p><span id=\"ctl00_MainContent_DataListTalentsAll_ctl00_LabelName\">A confused creature that can’t carry out the indicated action does nothing but babble incoherently. Attackers are not at any special advantage when attacking a confused target.</span></p>\n<p>&nbsp;</p>\n<p>&nbsp;</p>\n<p>&nbsp;</p>"
        },
        "descriptors": [],
        "dismissible": false,
        "duration": {
          "units": "",
          "value": "1 round/level"
        },
        "formula": "",
        "level": 4,
        "materials": {
          "consumed": false,
          "cost": 0,
          "supply": 0,
          "value": ""
        },
        "modifiers": [],
        "preparation": {
          "mode": "innate",
          "prepared": true
        },
        "range": {
          "additional": "10",
          "per": "level",
          "units": "ft",
          "value": 100
        },
        "save": {
          "type": "will",
          "dc": 17,
          "descriptor": "negate"
        },
        "school": "enc",
        "source": "Core Rulebook",
        "sr": true,
        "target": {
          "type": "",
          "value": "one living creature"
        },
        "uses": {
          "max": 3,
          "per": "day",
          "value": 3
        }
      },
      "flags": {},
      "img": "systems/sfrpg/icons/spells/confusion.png"
    },
    {
      "name": "Slow (DC 18) (At Will)",
      "type": "spell",
<<<<<<< HEAD
=======
      "img": "systems/sfrpg/icons/spells/slow.webp",
>>>>>>> 2b095a38
      "data": {
        "type": "",
        "ability": null,
        "abilityMods": {
          "parts": []
        },
        "actionType": "",
        "activation": {
          "type": "",
          "condition": "",
          "cost": 0
        },
        "allowedClasses": {
          "myst": true,
          "tech": true,
          "wysh": true
        },
        "area": {
          "effect": "",
          "shape": "",
          "units": "",
          "value": null
        },
        "attackBonus": 0,
        "chatFlavor": "",
        "concentration": false,
        "critical": {
          "effect": "",
          "parts": []
        },
        "damage": {
          "parts": []
        },
        "description": {
          "chat": "",
          "unidentified": "",
          "value": "<p style=\"text-align: justify;\">An affected creature moves and attacks at a drastically slowed rate. Creatures affected by this spell are @Compendium[sfrpg.conditions.aAQ6SW6iK0EVq8Ce]{Staggered} and can take only a single move action or standard action each turn, but not both, and it can’t take full actions. A slowed creature moves at half its normal speed (round down to the next 5-foot increment). Multiple slow effects don’t stack.&nbsp;Slow&nbsp;counters and negates&nbsp;haste.</p>"
        },
        "descriptors": [],
        "dismissible": false,
        "duration": {
          "units": "",
          "value": null
        },
        "formula": "",
        "level": 3,
        "materials": {
          "consumed": false,
          "cost": 0,
          "supply": 0,
          "value": ""
        },
        "modifiers": [],
        "preparation": {
          "mode": "innate",
          "prepared": true
        },
        "range": {
          "additional": "5",
          "per": "2 levels",
          "units": "ft",
          "value": 25
        },
        "save": {
          "type": "",
          "dc": null,
          "descriptor": ""
        },
        "school": "trs",
        "source": "Starfinder Core Rulebook pg. 377",
        "sr": false,
        "target": {
          "type": "",
          "value": null
        },
        "uses": {
          "max": 0,
          "per": null,
          "value": 0
        }
      },
      "flags": {},
      "img": "systems/sfrpg/icons/spells/slow.png"
    },
    {
      "name": "Grab",
      "type": "feat",
      "data": {
        "type": "",
        "ability": null,
        "abilityMods": {
          "parts": []
        },
        "actionType": "",
        "activation": {
          "type": "",
          "condition": "",
          "cost": 0
        },
        "area": {
          "effect": "",
          "shape": "",
          "units": "",
          "value": null
        },
        "attackBonus": 0,
        "chatFlavor": "",
        "critical": {
          "effect": "",
          "parts": []
        },
        "damage": {
          "parts": []
        },
        "description": {
          "chat": "",
          "unidentified": "",
          "value": "<h3>(EX)</h3>\n<h3>If the creature hits with the indicated attack (usually a claw or bite attack), it deals the normal damage. If the creature’s attack roll successfully hits the target’s KAC + 4, the creature also automatically grapples the foe as a free action (see @Compendium[sfrpg.conditions.4AkWDHGM6gHDepHN]{Grappled}). (If it hits the target’s KAC + 13, it instead pins the target - see @Compendium[sfrpg.conditions.XgK4EdO5D3Fj3iWz]{Pinned}.) The creature does not need to have a spare limb free to perform this grapple, as long as it can make the listed attack, and it can potentially grapple more than one target if it has more than one attack with the grab ability. The creature can maintain the grab either with another successful grab attack or by performing the grapple combat maneuver normally.</h3>\n<hr>\n<h3>&nbsp;</h3>"
        },
        "descriptors": [],
        "duration": {
          "units": "",
          "value": null
        },
        "formula": "",
        "modifiers": [],
        "range": {
          "additional": "",
          "per": "",
          "units": "",
          "value": null
        },
        "recharge": {
          "charged": false,
          "value": null
        },
        "requirements": "",
        "save": {
          "type": "",
          "dc": null,
          "descriptor": ""
        },
        "source": "",
        "target": {
          "type": "",
          "value": null
        },
        "uses": {
          "max": 0,
          "per": null,
          "value": 0
        }
      },
      "flags": {},
      "img": "icons/svg/mystery-man.svg"
    }
  ],
  "token": {
    "name": "Shipmind",
    "actorData": {},
    "actorId": "DG45NCJbKyet8Njs",
    "actorLink": false,
    "bar1": {
      "attribute": "attributes.hp"
    },
    "bar2": {
      "attribute": ""
    },
    "brightLight": 0,
    "brightSight": 0,
    "dimLight": 0,
    "dimSight": 0,
    "displayBars": 40,
    "displayName": 40,
    "disposition": -1,
    "flags": {},
    "height": 1,
    "img": "icons/svg/mystery-man.svg",
    "lightAlpha": 1,
    "lightAngle": 360,
    "lightColor": "",
    "lockRotation": false,
    "mirrorX": false,
    "mirrorY": false,
    "randomImg": false,
    "rotation": 0,
    "scale": 1,
    "sightAngle": 360,
    "tint": "",
    "vision": false,
    "width": 1
  }
}<|MERGE_RESOLUTION|>--- conflicted
+++ resolved
@@ -991,10 +991,6 @@
     {
       "name": "Telekinesis (DC 20)",
       "type": "spell",
-<<<<<<< HEAD
-=======
-      "img": "systems/sfrpg/icons/spells/telekinesis.webp",
->>>>>>> 2b095a38
       "data": {
         "type": "",
         "ability": null,
@@ -1077,15 +1073,11 @@
         }
       },
       "flags": {},
-      "img": "systems/sfrpg/icons/spells/telekinesis.png"
+      "img": "systems/sfrpg/icons/spells/telekinesis.webp"
     },
     {
       "name": "Confusion (DC 19)",
       "type": "spell",
-<<<<<<< HEAD
-=======
-      "img": "systems/sfrpg/icons/spells/confusion.webp",
->>>>>>> 2b095a38
       "data": {
         "type": "",
         "ability": "",
@@ -1168,15 +1160,11 @@
         }
       },
       "flags": {},
-      "img": "systems/sfrpg/icons/spells/confusion.png"
+      "img": "systems/sfrpg/icons/spells/confusion.webp"
     },
     {
       "name": "Slow (DC 18) (At Will)",
       "type": "spell",
-<<<<<<< HEAD
-=======
-      "img": "systems/sfrpg/icons/spells/slow.webp",
->>>>>>> 2b095a38
       "data": {
         "type": "",
         "ability": null,
@@ -1259,7 +1247,7 @@
         }
       },
       "flags": {},
-      "img": "systems/sfrpg/icons/spells/slow.png"
+      "img": "systems/sfrpg/icons/spells/slow.webp"
     },
     {
       "name": "Grab",
