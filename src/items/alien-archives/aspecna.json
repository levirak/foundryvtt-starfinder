{
  "_id": "eIZGneIcEva2KBH6",
  "name": "Aspecna",
  "type": "npc2",
  "data": {
    "abilities": {
      "cha": {
        "base": 6,
        "min": 3,
        "misc": 0,
        "mod": 6,
        "value": 22
      },
      "con": {
        "base": 4,
        "min": 3,
        "misc": 0,
        "mod": 4,
        "value": 18
      },
      "dex": {
        "base": 8,
        "min": 3,
        "misc": 0,
        "mod": 8,
        "value": 26
      },
      "int": {
        "base": 11,
        "min": 3,
        "misc": 0,
        "mod": 11,
        "value": 32
      },
      "str": {
        "base": 4,
        "min": 3,
        "misc": 0,
        "mod": 4,
        "value": 18
      },
      "wis": {
        "base": 6,
        "min": 3,
        "misc": 0,
        "mod": 6,
        "value": 22
      }
    },
    "attributes": {
      "arms": "2",
      "bab": 0,
      "cmd": {
        "min": 0,
        "tooltip": [],
        "value": 10
      },
      "eac": {
        "base": 31,
        "min": 0,
        "tooltip": [],
        "value": 31
      },
      "fort": {
        "base": 16,
        "bonus": 16,
        "misc": 0,
        "tooltip": [],
        "value": 0
      },
      "hp": {
        "max": 320,
        "min": 0,
        "temp": null,
        "tempmax": null,
        "tooltip": [],
        "value": 320
      },
      "init": {
        "bonus": 0,
        "tooltip": [],
        "total": 8,
        "value": 8
      },
      "kac": {
        "base": 32,
        "min": 0,
        "tooltip": [],
        "value": 32
      },
      "keyability": "",
      "reach": "15 ft.",
      "reflex": {
        "base": 16,
        "bonus": 16,
        "misc": 0,
        "tooltip": [],
        "value": 0
      },
      "rp": {
        "max": 0,
        "min": 0,
        "tooltip": [],
        "value": 0
      },
      "sp": {
        "max": 0,
        "min": 0,
        "tooltip": [],
        "value": 0
      },
      "space": "15 ft.",
      "speed": {
        "burrowing": {
          "base": 0
        },
        "climbing": {
          "base": 0
        },
        "flying": {
          "base": 0
        },
        "land": {
          "base": 50
        },
        "mainMovement": "land",
        "special": "original base: 50 ft.; original special: fly 100 ft. (Ex, perfect)",
        "swimming": {
          "base": 0
        }
      },
      "spellcasting": "",
      "will": {
        "base": 22,
        "bonus": 22,
        "misc": 0,
        "tooltip": [],
        "value": 0
      }
    },
    "conditions": {},
    "counterClasses": {
      "values": {}
    },
    "currency": {
      "credit": 0,
      "upb": 0
    },
    "details": {
      "type": "Outsider",
      "alignment": "N",
      "aura": "",
      "biography": {
        "public": "",
        "value": "<section class=\"secret\">\n<h2>Description</h2>\n<p><span id=\"ctl00_MainContent_DataListTalentsAll_ctl00_LabelName\">Spectra, a race of outsiders native to the newly discovered hyperspace plane of the Drift, are unique in the Great Beyond as a relatively recent addition to the multiverse, rising in prominence over the last 300 years alongside the proliferation of Drift technology. Concerned primarily with the protection and promulgation of the nascent plane, and of advanced technology in general, spectra are beings of paradox and dichotomy. Some metaphysicians believe that, just as the Drift grows by pulling in pieces of the multiverse each time a starship uses it to travel, so too are spectra created—amalgamations of raw, sometimes opposing energies born from the stolen pieces of other planes. Yet spectra are also undeniably of the Drift itself. They have inherent resistance to magic and can slip in and out of the Drift via innate esoteric—though purely technological—means. Some theorists posit that, like the beacons that enable travel through the Drift, spectra somehow exist simultaneously in multiple planes, manifesting in only one at any given time. Spectra rarely speak using their own voices, which are a mix of low-fidelity synthesized tones. They prefer to use their machine telepathy to temporarily harness nearby communication technology, speaking using a starship’s intercom or causing text to appear on a vidscreen, for instance.<br><br>Iridias are one of the few spectra encountered outside the Drift, most often on the Material Plane. Averaging 6 feet tall with opalescent skin and a coil of glistening rainbow light for hair, iridias serve as messengers and ambassadors to species of all planes, evangelizing the benefits of advanced technology and enforcing the tripartite will of @Compendium[sfrpg.setting.FYV6RgTjPdg72RF0]{Triune}. Iridias have been known to visit remote worlds in the Vast where @Compendium[sfrpg.setting.FYV6RgTjPdg72RF0]{Triune}’s original signal containing the secrets of Drift travel were lost or suppressed, bringing with them instructions and a second chance to join the galactic community. They are also keen to see mortal technology continue to grow and advance—an interest that can put them at odds with societies that choose to limit technology’s influence, as well as others wary of sudden unfettered progress, such as the tekhoinos aeons.<br><br>Aspecnas, powerful spectra paragons with fan-like tails and faces that resemble blooming flowers, rarely interact directly with the Material Plane. These formidable outsiders instead concern themselves with maintaining the precarious balance of power among extraplanar forces in the Drift, opposing any who would attempt to establish strongholds with the intent of laying their own claim to a substantial expanse of @Compendium[sfrpg.setting.FYV6RgTjPdg72RF0]{Triune}’s realm. Aspecnas have on occasion appeared to correct the course of mortals who have become lost in the ever-shifting plane, and even intervened to protect weaker mortals from the predation of malevolent Drift-marooned outsiders. These rare but memorable acts have earned aspecnas the nickname “Drift angels” among those who regularly travel through the plane.</span></p>\n<p>&nbsp;</p>\n<h2>Ecology</h2>\n<h3>Environment</h3>\n<p>any (the Drift)</p>\n<p>&nbsp;</p>\n<h3>Organization</h3>\n<p>solitary or triad (1 aspecna and 2 iridias)</p>\n<p>&nbsp;</p>\n</section>"
      },
      "class": "",
      "cr": 18,
      "environment": "",
      "race": "",
      "raceAndGrafts": "",
      "source": "AA3 pg. 102",
      "subtype": "Extraplanar, Spectra",
      "xp": {
        "value": 153600
      }
    },
    "modifiers": [],
    "skills": {
      "acr": {
        "ability": "dex",
        "enabled": true,
        "hasArmorCheckPenalty": true,
        "isTrainedOnly": false,
        "misc": 0,
        "mod": 31,
        "ranks": 31,
        "value": 0
      },
      "ath": {
        "ability": "str",
        "enabled": false,
        "hasArmorCheckPenalty": true,
        "isTrainedOnly": false,
        "misc": 0,
        "mod": 0,
        "ranks": 0,
        "value": 0
      },
      "blu": {
        "ability": "cha",
        "enabled": false,
        "hasArmorCheckPenalty": false,
        "isTrainedOnly": false,
        "misc": 0,
        "mod": 0,
        "ranks": 0,
        "value": 0
      },
      "com": {
        "ability": "int",
        "enabled": true,
        "hasArmorCheckPenalty": false,
        "isTrainedOnly": true,
        "misc": 0,
        "mod": 36,
        "ranks": 36,
        "value": 0
      },
      "cul": {
        "ability": "int",
        "enabled": false,
        "hasArmorCheckPenalty": false,
        "isTrainedOnly": true,
        "misc": 0,
        "mod": 0,
        "ranks": 0,
        "value": 0
      },
      "dip": {
        "ability": "cha",
        "enabled": false,
        "hasArmorCheckPenalty": false,
        "isTrainedOnly": false,
        "misc": 0,
        "mod": 0,
        "ranks": 0,
        "value": 0
      },
      "dis": {
        "ability": "cha",
        "enabled": false,
        "hasArmorCheckPenalty": false,
        "isTrainedOnly": false,
        "misc": 0,
        "mod": 0,
        "ranks": 0,
        "value": 0
      },
      "eng": {
        "ability": "int",
        "enabled": true,
        "hasArmorCheckPenalty": false,
        "isTrainedOnly": true,
        "misc": 0,
        "mod": 36,
        "ranks": 36,
        "value": 0
      },
      "int": {
        "ability": "cha",
        "enabled": false,
        "hasArmorCheckPenalty": false,
        "isTrainedOnly": false,
        "misc": 0,
        "mod": 0,
        "ranks": 0,
        "value": 0
      },
      "lsc": {
        "ability": "int",
        "enabled": false,
        "hasArmorCheckPenalty": false,
        "isTrainedOnly": true,
        "misc": 0,
        "mod": 0,
        "ranks": 0,
        "value": 0
      },
      "med": {
        "ability": "int",
        "enabled": false,
        "hasArmorCheckPenalty": false,
        "isTrainedOnly": true,
        "misc": 0,
        "mod": 0,
        "ranks": 0,
        "value": 0
      },
      "mys": {
        "ability": "wis",
        "enabled": true,
        "hasArmorCheckPenalty": false,
        "isTrainedOnly": true,
        "misc": 0,
        "mod": 36,
        "ranks": 36,
        "value": 0
      },
      "per": {
        "ability": "wis",
        "enabled": true,
        "hasArmorCheckPenalty": false,
        "isTrainedOnly": false,
        "misc": 0,
        "mod": 31,
        "ranks": 31,
        "value": 0
      },
      "phs": {
        "ability": "int",
        "enabled": false,
        "hasArmorCheckPenalty": false,
        "isTrainedOnly": true,
        "misc": 0,
        "mod": 0,
        "ranks": 0,
        "value": 0
      },
      "pil": {
        "ability": "dex",
        "enabled": false,
        "hasArmorCheckPenalty": false,
        "isTrainedOnly": false,
        "misc": 0,
        "mod": 0,
        "ranks": 0,
        "value": 0
      },
      "pro": {
        "ability": "int",
        "enabled": false,
        "hasArmorCheckPenalty": false,
        "isTrainedOnly": true,
        "misc": 0,
        "mod": 0,
        "ranks": 0,
        "subname": "",
        "value": 3
      },
      "sen": {
        "ability": "wis",
        "enabled": true,
        "hasArmorCheckPenalty": false,
        "isTrainedOnly": false,
        "misc": 0,
        "mod": 31,
        "ranks": 31,
        "value": 0
      },
      "sle": {
        "ability": "dex",
        "enabled": false,
        "hasArmorCheckPenalty": true,
        "isTrainedOnly": true,
        "misc": 0,
        "mod": 0,
        "ranks": 0,
        "value": 0
      },
      "ste": {
        "ability": "dex",
        "enabled": false,
        "hasArmorCheckPenalty": true,
        "isTrainedOnly": false,
        "misc": 0,
        "mod": 0,
        "ranks": 0,
        "value": 0
      },
      "sur": {
        "ability": "wis",
        "enabled": false,
        "hasArmorCheckPenalty": false,
        "isTrainedOnly": false,
        "misc": 0,
        "mod": 0,
        "ranks": 0,
        "value": 0
      }
    },
    "spells": {
      "spell0": {
        "max": 0,
        "value": 0
      },
      "spell1": {
        "max": 0,
        "value": 0
      },
      "spell2": {
        "max": 0,
        "value": 0
      },
      "spell3": {
        "max": 0,
        "value": 0
      },
      "spell4": {
        "max": "0",
        "value": "0"
      },
      "spell5": {
        "max": "3",
        "value": "3"
      },
      "spell6": {
        "max": "3",
        "value": "3"
      }
    },
    "traits": {
      "ci": {
        "custom": "",
        "value": []
      },
      "damageReduction": {
        "negatedBy": "chaotic, evil, good, or lawful",
        "value": 15
      },
      "di": {
        "custom": "",
        "value": [
          "electricity"
        ]
      },
      "dr": {
        "custom": "",
        "value": [
          {
            "cold": "5"
          },
          {
            "sonic": "5"
          }
        ]
      },
      "dv": {
        "custom": "",
        "value": []
      },
      "languages": {
        "custom": "Machine Telepathy 100 ft., truespeech",
        "value": []
      },
      "senses": "darkvision 60 ft., detect alignment",
      "size": "huge",
      "sr": 29
    }
  },
  "flags": {},
  "img": "icons/svg/mystery-man.svg",
  "items": [
    {
      "name": "Void Adaptation",
      "type": "feat",
      "data": {
        "type": "",
        "ability": null,
        "abilityMods": {
          "parts": []
        },
        "actionType": "",
        "activation": {
          "type": "",
          "condition": "",
          "cost": 0
        },
        "area": {
          "effect": "",
          "shape": "",
          "units": "",
          "value": null
        },
        "attackBonus": 0,
        "chatFlavor": "",
        "critical": {
          "effect": "",
          "parts": []
        },
        "damage": {
          "parts": []
        },
        "description": {
          "chat": "",
          "unidentified": "",
          "value": "<h3>(EX OR SU)</h3>\n<h3>Numerous creatures are inured to the void of outer space. A creature with void adaptation has the following abilities.</h3>\n<ul>\n<li>Immunity to cosmic rays.</li>\n<li>Immunity to the environmental effects of vacuum.</li>\n<li>No breath (see page 152).</li>\n</ul>\n<hr>\n<h3>&nbsp;</h3>"
        },
        "descriptors": [],
        "duration": {
          "units": "",
          "value": null
        },
        "formula": "",
        "modifiers": [],
        "range": {
          "additional": "",
          "per": "",
          "units": "",
          "value": null
        },
        "recharge": {
          "charged": false,
          "value": null
        },
        "requirements": "",
        "save": {
          "type": "",
          "dc": null,
          "descriptor": ""
        },
        "source": "",
        "target": {
          "type": "",
          "value": null
        },
        "uses": {
          "max": 0,
          "per": null,
          "value": 0
        }
      },
      "flags": {},
      "hasAttack": false,
      "hasUses": false,
      "img": "icons/svg/mystery-man.svg",
      "isCharged": true,
      "isOnCooldown": false,
      "isStack": false,
      "labels": {
        "activation": "",
        "area": "",
        "damage": "",
        "duration": "",
        "featType": "Passive",
        "range": "",
        "save": "",
        "target": ""
      }
    },
    {
      "name": "Slam",
      "type": "weapon",
      "data": {
        "type": "",
        "ability": "",
        "acceptedItemTypes": {
          "augmentation": false,
          "consumable": false,
          "container": false,
          "equipment": false,
          "fusion": true,
          "goods": false,
          "technological": false,
          "upgrade": false,
          "weapon": false
        },
        "actionType": "mwak",
        "activation": {
          "type": "",
          "condition": "",
          "cost": 0
        },
        "area": {
          "effect": "",
          "shape": "",
          "units": "",
          "value": null
        },
        "attackBonus": 29,
        "attuned": false,
        "bulk": "L",
        "capacity": {
          "max": 0,
          "value": 0
        },
        "chatFlavor": "",
        "containedItemIds": [],
        "container": {
          "contents": [],
          "storage": [
            {
              "type": "slot",
              "acceptsType": [
                "fusion"
              ],
              "affectsEncumbrance": true,
              "amount": 1,
              "subtype": "fusion",
              "weightProperty": "level"
            }
          ]
        },
        "critical": {
          "effect": "",
          "parts": []
        },
        "damage": {
          "parts": [
            {
              "formula": "8d8+22",
              "operator": "",
              "types": {
                "bludgeoning": true
              }
            }
          ]
        },
        "description": {
          "chat": "",
          "unidentified": "",
          "value": ""
        },
        "descriptors": [],
        "duration": {
          "units": "",
          "value": null
        },
        "equipped": false,
        "equippedBulkMultiplier": 1,
        "formula": "",
        "identified": true,
        "level": 1,
        "modifiers": [],
        "price": 0,
        "proficient": true,
        "properties": {},
        "quantity": 1,
        "range": {
          "additional": "",
          "per": "",
          "units": "",
          "value": null
        },
        "save": {
          "type": "",
          "dc": null,
          "descriptor": ""
        },
        "source": "",
        "special": "",
        "target": {
          "type": "",
          "value": null
        },
        "usage": {
          "per": "",
          "value": 0
        },
        "uses": {
          "max": 0,
          "per": null,
          "value": 0
        },
        "weaponType": "basicM"
      },
      "flags": {},
      "hasAttack": true,
      "hasCapacity": false,
      "hasUses": false,
      "img": "icons/svg/mystery-man.svg",
      "isCharged": true,
      "isStack": false,
      "labels": {
        "activation": "",
        "area": "",
        "damage": "8d8+22",
        "duration": "",
        "range": "",
        "save": "",
        "target": ""
      }
    },
    {
      "name": "Tail Slash",
      "type": "weapon",
      "data": {
        "type": "",
        "ability": "",
        "acceptedItemTypes": {
          "augmentation": false,
          "consumable": false,
          "container": false,
          "equipment": false,
          "fusion": true,
          "goods": false,
          "technological": false,
          "upgrade": false,
          "weapon": false
        },
        "actionType": "mwak",
        "activation": {
          "type": "",
          "condition": "",
          "cost": 0
        },
        "area": {
          "effect": "",
          "shape": "",
          "units": "",
          "value": null
        },
        "attackBonus": 29,
        "attuned": false,
        "bulk": "L",
        "capacity": {
          "max": 0,
          "value": 0
        },
        "chatFlavor": "",
        "containedItemIds": [],
        "container": {
          "contents": [],
          "storage": [
            {
              "type": "slot",
              "acceptsType": [
                "fusion"
              ],
              "affectsEncumbrance": true,
              "amount": 1,
              "subtype": "fusion",
              "weightProperty": "level"
            }
          ]
        },
        "critical": {
          "effect": "",
          "parts": []
        },
        "damage": {
          "parts": [
            {
              "formula": "8d8+22",
              "operator": "",
              "types": {
                "slashing": true
              }
            }
          ]
        },
        "description": {
          "chat": "",
          "unidentified": "",
          "value": ""
        },
        "descriptors": [],
        "duration": {
          "units": "",
          "value": null
        },
        "equipped": false,
        "equippedBulkMultiplier": 1,
        "formula": "",
        "identified": true,
        "level": 1,
        "modifiers": [],
        "price": 0,
        "proficient": true,
        "properties": {},
        "quantity": 1,
        "range": {
          "additional": "",
          "per": "",
          "units": "",
          "value": null
        },
        "save": {
          "type": "",
          "dc": null,
          "descriptor": ""
        },
        "source": "",
        "special": "",
        "target": {
          "type": "",
          "value": null
        },
        "usage": {
          "per": "",
          "value": 0
        },
        "uses": {
          "max": 0,
          "per": null,
          "value": 0
        },
        "weaponType": "basicM"
      },
      "flags": {},
      "hasAttack": true,
      "hasCapacity": false,
      "hasUses": false,
      "img": "icons/svg/mystery-man.svg",
      "isCharged": true,
      "isStack": false,
      "labels": {
        "activation": "",
        "area": "",
        "damage": "8d8+22",
        "duration": "",
        "range": "",
        "save": "",
        "target": ""
      }
    },
    {
      "name": "Bloom Beam (Ex)",
      "type": "weapon",
      "data": {
        "type": "",
        "ability": "",
        "acceptedItemTypes": {
          "augmentation": false,
          "consumable": false,
          "container": false,
          "equipment": false,
          "fusion": true,
          "goods": false,
          "technological": false,
          "upgrade": false,
          "weapon": false
        },
        "actionType": "rwak",
        "activation": {
          "type": "",
          "condition": "",
          "cost": 0
        },
        "area": {
          "effect": "",
          "shape": "",
          "units": "",
          "value": null
        },
        "attackBonus": 27,
        "attuned": false,
        "bulk": "L",
        "capacity": {
          "max": 0,
          "value": 0
        },
        "chatFlavor": "",
        "containedItemIds": [],
        "container": {
          "contents": [],
          "storage": [
            {
              "type": "slot",
              "acceptsType": [
                "fusion"
              ],
              "affectsEncumbrance": true,
              "amount": 1,
              "subtype": "fusion",
              "weightProperty": "level"
            }
          ]
        },
        "critical": {
          "effect": "",
          "parts": [
            {
              "formula": null,
              "operator": "",
              "types": {
                "fire": true
              }
            }
          ]
        },
        "damage": {
          "parts": [
            {
              "formula": "3d12+18",
              "operator": "",
              "types": {
                "fire": true
              }
            }
          ]
        },
        "description": {
          "chat": "",
          "unidentified": "",
          "value": "An aspecna’s bloom beam is a ranged attack with a range of 120 feet, the blast weapon special property, and the @Compendium[sfrpg.conditions.CvsDp0GvojxiF2jz]{Stunned} critical hit effect."
        },
        "descriptors": [],
        "duration": {
          "units": "",
          "value": null
        },
        "equipped": false,
        "equippedBulkMultiplier": 1,
        "formula": "",
        "identified": true,
        "level": 1,
        "modifiers": [],
        "price": 0,
        "proficient": true,
        "properties": {},
        "quantity": 1,
        "range": {
          "additional": "",
          "per": "",
          "units": "",
          "value": null
        },
        "save": {
          "type": "",
          "dc": null,
          "descriptor": ""
        },
        "source": "",
        "special": "",
        "target": {
          "type": "",
          "value": null
        },
        "usage": {
          "per": "",
          "value": 0
        },
        "uses": {
          "max": 0,
          "per": null,
          "value": 0
        },
        "weaponType": "smallA"
      },
      "flags": {},
      "hasAttack": true,
      "hasCapacity": false,
      "hasUses": false,
      "img": "icons/svg/mystery-man.svg",
      "isCharged": true,
      "isStack": false,
      "labels": {
        "activation": "",
        "area": "",
        "damage": "3d12+18",
        "duration": "",
        "range": "",
        "save": "",
        "target": ""
      }
    },
    {
      "name": "Balancing Gaze (Su)",
      "type": "feat",
      "data": {
        "type": "",
        "ability": null,
        "actionType": null,
        "activation": {
          "type": "",
          "condition": "",
          "cost": 0
        },
        "area": {
          "effect": "",
          "shape": "",
          "units": "",
          "value": null
        },
        "attackBonus": 0,
        "chatFlavor": "",
        "critical": {
          "effect": "",
          "parts": []
        },
        "damage": {
          "parts": []
        },
        "description": {
          "chat": "",
          "unidentified": "",
          "value": "As a full action, an aspecna can force each chaotic, evil, good, or lawful creature within 30 feet to attempt a DC 25 Will saving throw. Creatures that fail this save gain the @Compendium[sfrpg.conditions.aAQ6SW6iK0EVq8Ce]{Staggered} condition for 1d4 rounds, and the DCs of their spells and abilities are reduced by 2 for the same duration. Creatures that succeed at this save are immune to that aspecna’s balancing gaze for 24 hours. This is a sense‑dependent effect."
        },
        "descriptors": [],
        "duration": {
          "units": "",
          "value": null
        },
        "formula": "",
        "modifiers": [],
        "range": {
          "additional": "",
          "per": "",
          "units": "",
          "value": null
        },
        "recharge": {
          "charged": false,
          "value": null
        },
        "requirements": "",
        "save": {
          "type": "",
          "dc": null,
          "descriptor": ""
        },
        "source": "",
        "target": {
          "type": "",
          "value": null
        },
        "uses": {
          "max": 0,
          "per": null,
          "value": 0
        }
      },
      "flags": {},
      "hasAttack": false,
      "hasUses": false,
      "img": "icons/svg/mystery-man.svg",
      "isCharged": true,
      "isOnCooldown": false,
      "isStack": false,
      "labels": {
        "activation": "",
        "area": "",
        "damage": "",
        "duration": "",
        "featType": "Passive",
        "range": "",
        "save": "DC null undefined",
        "target": ""
      }
    },
    {
      "name": "Hyperflux (Su)",
      "type": "feat",
      "data": {
        "type": "",
        "ability": null,
        "actionType": null,
        "activation": {
          "type": "",
          "condition": "",
          "cost": 0
        },
        "area": {
          "effect": "",
          "shape": "",
          "units": "",
          "value": null
        },
        "attackBonus": 0,
        "chatFlavor": "",
        "critical": {
          "effect": "",
          "parts": []
        },
        "damage": {
          "parts": []
        },
        "description": {
          "chat": "",
          "unidentified": "",
          "value": "The area surrounding an aspecna crackles with constant uncertainty and potential for change as it shuffles reality, reorganizing and optimizing the planar energies on which it draws. As a move action, an aspecna can change the type of energy damage (from fire to sonic, for instance) done by its bloom beam and spell-like abilities for 1 minute."
        },
        "descriptors": [],
        "duration": {
          "units": "",
          "value": null
        },
        "formula": "",
        "modifiers": [],
        "range": {
          "additional": "",
          "per": "",
          "units": "",
          "value": null
        },
        "recharge": {
          "charged": false,
          "value": null
        },
        "requirements": "",
        "save": {
          "type": "",
          "dc": null,
          "descriptor": ""
        },
        "source": "",
        "target": {
          "type": "",
          "value": null
        },
        "uses": {
          "max": 0,
          "per": null,
          "value": 0
        }
      },
      "flags": {},
      "hasAttack": false,
      "hasUses": false,
      "img": "icons/svg/mystery-man.svg",
      "isCharged": true,
      "isOnCooldown": false,
      "isStack": false,
      "labels": {
        "activation": "",
        "area": "",
        "damage": "",
        "duration": "",
        "featType": "Passive",
        "range": "",
        "save": "DC null undefined",
        "target": ""
      }
    },
    {
      "name": "Seek Outcome (Su)",
      "type": "feat",
      "data": {
        "type": "",
        "ability": null,
        "actionType": null,
        "activation": {
          "type": "",
          "condition": "",
          "cost": 0
        },
        "area": {
          "effect": "",
          "shape": "",
          "units": "",
          "value": null
        },
        "attackBonus": 0,
        "chatFlavor": "",
        "critical": {
          "effect": "",
          "parts": []
        },
        "damage": {
          "parts": []
        },
        "description": {
          "chat": "",
          "unidentified": "",
          "value": "An aspecna can peer into the causal nexus of ongoing events to calculate the most efficient course of action. An aspecna can take 10 on any skill check, even during combat or if stress or distractions would normally prevent it from doing so. In addition, three times per day, an aspecna can reroll a failed ability check, attack roll, or saving throw."
        },
        "descriptors": [],
        "duration": {
          "units": "",
          "value": null
        },
        "formula": "",
        "modifiers": [],
        "range": {
          "additional": "",
          "per": "",
          "units": "",
          "value": null
        },
        "recharge": {
          "charged": false,
          "value": null
        },
        "requirements": "",
        "save": {
          "type": "",
          "dc": null,
          "descriptor": ""
        },
        "source": "",
        "target": {
          "type": "",
          "value": null
        },
        "uses": {
          "max": 0,
          "per": null,
          "value": 0
        }
      },
      "flags": {},
      "hasAttack": false,
      "hasUses": false,
      "img": "icons/svg/mystery-man.svg",
      "isCharged": true,
      "isOnCooldown": false,
      "isStack": false,
      "labels": {
        "activation": "",
        "area": "",
        "damage": "",
        "duration": "",
        "featType": "Passive",
        "range": "",
        "save": "",
        "target": ""
      }
    },
    {
      "name": "Slip Drive (Ex)",
      "type": "feat",
      "data": {
        "type": "",
        "ability": null,
        "abilityMods": {
          "parts": []
        },
        "actionType": "",
        "activation": {
          "type": "",
          "condition": "",
          "cost": 0
        },
        "area": {
          "effect": "",
          "shape": "",
          "units": "",
          "value": null
        },
        "attackBonus": 0,
        "chatFlavor": "",
        "critical": {
          "effect": "",
          "parts": []
        },
        "damage": {
          "parts": []
        },
        "description": {
          "chat": "",
          "unidentified": "",
          "value": "<p>A spectra has an internal biomechanical Drift engine that allows it to travel freely between hyperspace and other planes, as well as between two non-hyperspace planes, using the normal rules for hyperspace navigation. A slip drive has an effective Drift engine rating equal to the half the spectra&rsquo;s CR, and a spectra need remain stationary for only 1 round (6 seconds) before engaging its slip drive.</p>"
        },
        "descriptors": [],
        "duration": {
          "units": "",
          "value": null
        },
        "formula": "",
        "modifiers": [],
        "range": {
          "additional": "",
          "per": "",
          "units": "",
          "value": null
        },
        "recharge": {
          "charged": false,
          "value": null
        },
        "requirements": "",
        "save": {
          "type": "",
          "dc": null,
          "descriptor": ""
        },
        "source": "",
        "target": {
          "type": "",
          "value": null
        },
        "uses": {
          "max": 0,
          "per": null,
          "value": 0
        }
      },
      "flags": {},
      "hasAttack": false,
      "hasUses": false,
      "img": "icons/svg/mystery-man.svg",
      "isCharged": true,
      "isOnCooldown": false,
      "isStack": false,
      "labels": {
        "activation": "",
        "area": "",
        "damage": "",
        "duration": "",
        "featType": "Passive",
        "range": "",
        "save": "",
        "target": ""
      }
    },
    {
      "name": "Spaceflight (Mysticism)",
      "type": "feat",
      "data": {
        "type": "",
        "ability": null,
        "abilityMods": {
          "parts": []
        },
        "actionType": "",
        "activation": {
          "type": "",
          "condition": "",
          "cost": 0
        },
        "area": {
          "effect": "",
          "shape": "",
          "units": "",
          "value": null
        },
        "attackBonus": 0,
        "chatFlavor": "",
        "critical": {
          "effect": "",
          "parts": []
        },
        "damage": {
          "parts": []
        },
        "description": {
          "chat": "",
          "unidentified": "",
          "value": "<h3>(SU)</h3>\n<h3>The creature can fly through space at standard navigation and astrogation speeds (Core Rulebook 290) using Piloting to navigate. If it uses a skill other than Piloting for skill checks to astrogate, that skill is listed in parentheses.</h3>\n<h3>Guidelines: Most creatures with spaceflight also have @Compendium[sfrpg.universal-creature-rules.Zo5poFuFlNvLYMwh]{Void Adaptation}.</h3>\n<hr>\n<h3>&nbsp;</h3>"
        },
        "descriptors": [],
        "duration": {
          "units": "",
          "value": null
        },
        "formula": "",
        "modifiers": [],
        "range": {
          "additional": "",
          "per": "",
          "units": "",
          "value": null
        },
        "recharge": {
          "charged": false,
          "value": null
        },
        "requirements": "",
        "save": {
          "type": "",
          "dc": null,
          "descriptor": ""
        },
        "source": "",
        "target": {
          "type": "",
          "value": null
        },
        "uses": {
          "max": 0,
          "per": null,
          "value": 0
        }
      },
      "flags": {},
      "hasAttack": false,
      "hasUses": false,
      "img": "icons/svg/mystery-man.svg",
      "isCharged": true,
      "isOnCooldown": false,
      "isStack": false,
      "labels": {
        "activation": "",
        "area": "",
        "damage": "",
        "duration": "",
        "featType": "Passive",
        "range": "",
        "save": "",
        "target": ""
      }
    },
    {
      "name": "Implant Data (At Will)",
      "type": "spell",
<<<<<<< HEAD
=======
      "img": "systems/sfrpg/icons/spells/implant_data.webp",
>>>>>>> 2b095a38
      "data": {
        "type": "",
        "ability": null,
        "abilityMods": {
          "parts": []
        },
        "actionType": "",
        "activation": {
          "type": "",
          "condition": "",
          "cost": 0
        },
        "allowedClasses": {
          "myst": false,
          "tech": true,
          "wysh": false
        },
        "area": {
          "effect": "",
          "shape": "",
          "units": "",
          "value": null
        },
        "attackBonus": 0,
        "chatFlavor": "",
        "concentration": false,
        "critical": {
          "effect": "",
          "parts": []
        },
        "damage": {
          "parts": []
        },
        "description": {
          "chat": "",
          "unidentified": "",
          "value": "<p style=\"text-align: justify;\">You subtly rearrange the internal circuitry of a computer system or module, programming it to convey a certain dataset when accessed (either normally or if it is hacked). You can implant up to one piece of data per caster level. A piece of data consists of a simple fact, such as a creature or object’s location or physical description, a creature or object’s tangible or intangible value, or another simple statement. When an affected computer system or module is accessed, this implanted data is the first data the accessing individual gains, regardless of what data the individual is actually looking for, though the accessing individual can access the system or module’s actual information if it looks beyond the implanted data. The implanted data vanishes from the system or module once the accessing individual has reviewed it. If this spell’s duration ends before an individual accesses the implanted data, the implanted data vanishes.<br><br>The implanted data can be made permanent with a special ritual, which takes 1 hour and requires materials worth 5,000 credits. Once it’s made permanent, the implanted data temporarily vanishes after it is accessed, but it returns 1 hour later.</p>"
        },
        "descriptors": [],
        "dismissible": false,
        "duration": {
          "units": "",
          "value": null
        },
        "formula": "",
        "level": 2,
        "materials": {
          "consumed": false,
          "cost": 0,
          "supply": 0,
          "value": ""
        },
        "modifiers": [],
        "preparation": {
          "mode": "innate",
          "prepared": true
        },
        "range": {
          "additional": "",
          "per": "",
          "units": "touch",
          "value": null
        },
        "save": {
          "type": "",
          "dc": null,
          "descriptor": ""
        },
        "school": "ill",
        "source": "Starfinder Core Rulebook pg. 361",
        "sr": false,
        "target": {
          "type": "",
          "value": null
        },
        "uses": {
          "max": 0,
          "per": null,
          "value": 0
        }
      },
      "flags": {},
      "hasAttack": false,
      "hasUses": false,
      "img": "systems/sfrpg/icons/spells/implant_data.PNG",
      "isCharged": true,
      "isStack": false,
      "labels": {
        "activation": "",
        "area": "",
        "damage": "",
        "duration": "",
        "level": "2nd Level",
        "range": "Touch",
        "save": "",
        "school": "Illusion",
        "target": ""
      }
    },
    {
      "name": "Recharge (At Will)",
      "type": "spell",
<<<<<<< HEAD
=======
      "img": "systems/sfrpg/icons/spells/recharge.webp",
>>>>>>> 2b095a38
      "data": {
        "type": "",
        "ability": null,
        "abilityMods": {
          "parts": []
        },
        "actionType": "",
        "activation": {
          "type": "",
          "condition": "",
          "cost": 0
        },
        "allowedClasses": {
          "myst": false,
          "tech": true,
          "wysh": false
        },
        "area": {
          "effect": "",
          "shape": "",
          "units": "",
          "value": null
        },
        "attackBonus": 0,
        "chatFlavor": "",
        "concentration": false,
        "critical": {
          "effect": "",
          "parts": []
        },
        "damage": {
          "parts": []
        },
        "description": {
          "chat": "",
          "unidentified": "",
          "value": "<p style=\"text-align: justify;\">You restore up to 10 charges to a battery or 5 charges to a technological item capable of being charged by a battery. Since this spell takes your personal energy, you must spend 1 Resolve Point to cast it. If you recharge a battery, there is a 20% chance the battery is destroyed by the attempt. If you restore more charges than the item can hold, the item must succeed at a Fortitude saving throw or take 1d6 electricity damage for each excess charge. This spell provides no knowledge of how many charges an item can safely hold, but you can choose to bestow fewer charges than the maximum allowed to reduce the risk; you must declare how many charges you are restoring before casting this spell.</p>"
        },
        "descriptors": [],
        "dismissible": false,
        "duration": {
          "units": "",
          "value": null
        },
        "formula": "",
        "level": 2,
        "materials": {
          "consumed": false,
          "cost": 0,
          "supply": 0,
          "value": ""
        },
        "modifiers": [],
        "preparation": {
          "mode": "innate",
          "prepared": true
        },
        "range": {
          "additional": "",
          "per": "",
          "units": "touch",
          "value": null
        },
        "save": {
          "type": "",
          "dc": null,
          "descriptor": ""
        },
        "school": "evo",
        "source": "Starfinder Core Rulebook pg. 372",
        "sr": false,
        "target": {
          "type": "",
          "value": null
        },
        "uses": {
          "max": 0,
          "per": null,
          "value": 0
        }
      },
      "flags": {},
      "hasAttack": false,
      "hasUses": false,
      "img": "systems/sfrpg/icons/spells/recharge.PNG",
      "isCharged": true,
      "isStack": false,
      "labels": {
        "activation": "",
        "area": "",
        "damage": "",
        "duration": "",
        "level": "2nd Level",
        "range": "Touch",
        "save": "",
        "school": "Evocation",
        "target": ""
      }
    },
    {
      "name": "True Seeing (At Will)",
      "type": "spell",
<<<<<<< HEAD
=======
      "img": "systems/sfrpg/icons/spells/true_seeing.webp",
>>>>>>> 2b095a38
      "data": {
        "type": "",
        "ability": null,
        "abilityMods": {
          "parts": []
        },
        "actionType": "",
        "activation": {
          "type": "",
          "condition": "",
          "cost": 0
        },
        "allowedClasses": {
          "myst": true,
          "tech": true,
          "wysh": true
        },
        "area": {
          "effect": "",
          "shape": "",
          "units": "",
          "value": null
        },
        "attackBonus": 0,
        "chatFlavor": "",
        "concentration": false,
        "critical": {
          "effect": "",
          "parts": []
        },
        "damage": {
          "parts": []
        },
        "description": {
          "chat": "",
          "unidentified": "",
          "value": "<p style=\"text-align: justify;\">You confer upon the target the ability to see all things within 120 feet as they actually are. The target sees through normal and magical darkness, notices secret doors hidden by magic, sees the exact locations of creatures or objects that are invisible or displaced, sees through illusions, and sees the true form of changed or transmuted things. Further, the target can focus its vision to see into the Ethereal Plane (but not into extradimensional spaces).<br><br>True seeing, however, does not penetrate solid objects. It in no way confers X-ray vision or its equivalent. It does not negate concealment, including that caused by fog and the like.&nbsp;True seeing&nbsp;does not help the viewer see through mundane disguises, spot creatures who are simply hiding, or notice secret doors hidden by mundane means.</p>"
        },
        "descriptors": [],
        "dismissible": false,
        "duration": {
          "units": "",
          "value": null
        },
        "formula": "",
        "level": 6,
        "materials": {
          "consumed": false,
          "cost": 0,
          "supply": 0,
          "value": ""
        },
        "modifiers": [],
        "preparation": {
          "mode": "innate",
          "prepared": true
        },
        "range": {
          "additional": "",
          "per": "",
          "units": "touch",
          "value": null
        },
        "save": {
          "type": "",
          "dc": null,
          "descriptor": ""
        },
        "school": "div",
        "source": "Starfinder Core Rulebook pg. 383",
        "sr": false,
        "target": {
          "type": "",
          "value": null
        },
        "uses": {
          "max": 0,
          "per": null,
          "value": 0
        }
      },
      "flags": {},
      "hasAttack": false,
      "hasUses": false,
      "img": "systems/sfrpg/icons/spells/true_seeing.png",
      "isCharged": true,
      "isStack": false,
      "labels": {
        "activation": "",
        "area": "",
        "damage": "",
        "duration": "",
        "level": "6th Level",
        "range": "Touch",
        "save": "",
        "school": "Divination",
        "target": ""
      }
    },
    {
      "name": "Multiattack",
      "type": "feat",
      "data": {
        "type": "",
        "ability": null,
        "abilityMods": {
          "parts": []
        },
        "actionType": "",
        "activation": {
          "type": "",
          "condition": "",
          "cost": 0
        },
        "area": {
          "effect": "",
          "shape": "",
          "units": "",
          "value": null
        },
        "attackBonus": 0,
        "chatFlavor": "",
        "critical": {
          "effect": "",
          "parts": []
        },
        "damage": {
          "parts": []
        },
        "description": {
          "chat": "",
          "unidentified": "",
          "value": "<p><span id=\"ctl00_MainContent_DataListTalentsAll_ctl00_LabelName\">2 slams +23 (5d8+22 B), tail slash +23 (5d8+22 S)</span></p>"
        },
        "descriptors": [],
        "duration": {
          "units": "",
          "value": null
        },
        "formula": "",
        "modifiers": [],
        "range": {
          "additional": "",
          "per": "",
          "units": "",
          "value": null
        },
        "recharge": {
          "charged": false,
          "value": null
        },
        "requirements": "",
        "save": {
          "type": "",
          "dc": null,
          "descriptor": ""
        },
        "source": "",
        "target": {
          "type": "",
          "value": null
        },
        "uses": {
          "max": 0,
          "per": null,
          "value": 0
        }
      },
      "flags": {},
      "hasAttack": false,
      "hasUses": false,
      "img": "icons/svg/mystery-man.svg",
      "isCharged": true,
      "isOnCooldown": false,
      "isStack": false,
      "labels": {
        "activation": "",
        "area": "",
        "damage": "",
        "duration": "",
        "featType": "Passive",
        "range": "",
        "save": "",
        "target": ""
      },
      "mce_15": "<p><span id=\"ctl00_MainContent_DataListTalentsAll_ctl00_LabelName\">2 slams +23 (5d8+22 B), tail slash +23 (5d8+22 S)</span></p>"
    },
    {
      "name": "Chain Surge (DC 27)",
      "type": "spell",
<<<<<<< HEAD
=======
      "img": "systems/sfrpg/icons/spells/chain_surge.webp",
>>>>>>> 2b095a38
      "data": {
        "type": "",
        "ability": "",
        "abilityMods": {
          "parts": []
        },
        "actionType": "save",
        "activation": {
          "type": "action",
          "condition": "",
          "cost": 1
        },
        "allowedClasses": {
          "myst": false,
          "tech": true,
          "wysh": false
        },
        "area": {
          "effect": "",
          "shape": "cylinder",
          "units": "medium",
          "value": 100
        },
        "attackBonus": 0,
        "chatFlavor": "",
        "concentration": false,
        "critical": {
          "effect": "",
          "parts": []
        },
        "damage": {
          "parts": []
        },
        "description": {
          "chat": "",
          "unidentified": "",
          "value": "<p><span id=\"ctl00_MainContent_DataListTalentsAll_ctl00_LabelName\">Choose a primary target as well as up to 10 secondary targets within 30 feet of the primary target. The primary target must be carrying or wielding some kind of equipment that uses electricity. This spell causes the primary target’s electrical equipment to surge with deadly electricity, which arcs out to strike the secondary targets, dealing 13d12 electricity damage to all targets chosen.<br></span></p>\n<p><span id=\"ctl00_MainContent_DataListTalentsAll_ctl00_LabelName\">If the primary target fails its Reflex save, the spell also shorts out one of that target’s electrical items (your choice) for 1 round, meaning the primary target can’t use it for that period. If the primary target negates the effect entirely (such as with evasion), the secondary targets also suffer no effects.</span></p>"
        },
        "descriptors": [],
        "dismissible": false,
        "duration": {
          "units": "",
          "value": "instantaneous"
        },
        "formula": "",
        "level": 6,
        "materials": {
          "consumed": false,
          "cost": 0,
          "supply": 0,
          "value": ""
        },
        "modifiers": [],
        "preparation": {
          "mode": "",
          "prepared": false
        },
        "range": {
          "additional": "40",
          "per": "level",
          "units": "ft",
          "value": 400
        },
        "save": {
          "type": "reflex",
          "dc": 27,
          "descriptor": "half"
        },
        "school": "evo",
        "source": "Starfinder Core Rulebook pg. 342",
        "sr": true,
        "target": {
          "type": "",
          "value": "one primary target and up to 10 secondary targets, no two of which can be more than 30 ft. from the primary target"
        },
        "uses": {
          "max": 0,
          "per": "",
          "value": 0
        }
      },
      "flags": {},
      "hasAttack": false,
      "hasUses": false,
      "img": "systems/sfrpg/icons/spells/chain_surge.png",
      "isCharged": true,
      "isStack": false,
      "labels": {
        "activation": "1 S. Action",
        "area": "100 Medium Cylinder",
        "damage": "",
        "duration": "instantaneous",
        "level": "6th Level",
        "range": "400 Feet",
        "save": "DC 27 Reflex",
        "school": "Evocation",
        "target": "one primary target and up to 10 secondary targets, no two of which can be more than 30 ft. from the primary target"
      }
    },
    {
      "name": "Discharge, Greater (DC 27)",
      "type": "spell",
<<<<<<< HEAD
=======
      "img": "systems/sfrpg/icons/spells/discharge_greater.webp",
>>>>>>> 2b095a38
      "data": {
        "type": "",
        "ability": "",
        "abilityMods": {
          "parts": []
        },
        "actionType": "save",
        "activation": {
          "type": "action",
          "condition": "",
          "cost": 1
        },
        "allowedClasses": {
          "myst": false,
          "tech": true,
          "wysh": false
        },
        "area": {
          "effect": "",
          "shape": "",
          "units": null,
          "value": null
        },
        "attackBonus": 0,
        "chatFlavor": "",
        "concentration": false,
        "critical": {
          "effect": "",
          "parts": []
        },
        "damage": {
          "parts": []
        },
        "description": {
          "chat": "",
          "unidentified": "",
          "value": "<p><span id=\"ctl00_MainContent_DataListTalentsAll_ctl01_LabelName\">This spell functions as <em>discharge</em>, except it can discharge multiple technological objects. You can use it in one of two ways: an area discharge or a targeted discharge.<br></span></p>\n<p><span id=\"ctl00_MainContent_DataListTalentsAll_ctl01_LabelName\"><strong>Area Discharge</strong>: When used in this way, the spell affects everything within a 20-foot-radius burst. Each creature in the area is affected as though by <em>discharge</em> (affecting only one object in the creature’s possession), and each unattended object is similarly affected.<br></span></p>\n<p><span id=\"ctl00_MainContent_DataListTalentsAll_ctl01_LabelName\"><strong>Targeted Discharge</strong>: If this spell targets a single creature, it can discharge one randomly determined object from the target’s charged or electrically powered possessions for every 4 caster levels you have.</span></p>"
        },
        "descriptors": [],
        "dismissible": false,
        "duration": {
          "units": "",
          "value": "instantaneous"
        },
        "formula": "",
        "level": 6,
        "materials": {
          "consumed": false,
          "cost": 0,
          "supply": 0,
          "value": ""
        },
        "modifiers": [],
        "preparation": {
          "mode": "",
          "prepared": false
        },
        "range": {
          "additional": "10 ft",
          "per": "levels",
          "units": "ft",
          "value": 100
        },
        "save": {
          "type": "fort",
          "dc": 27,
          "descriptor": "negate"
        },
        "school": "abj",
        "source": "Core Rulebook",
        "sr": false,
        "target": {
          "type": "",
          "value": "one creature or technological object, or a 20-ft.-radius burst"
        },
        "uses": {
          "max": 0,
          "per": "",
          "value": 0
        }
      },
      "flags": {},
      "hasAttack": false,
      "hasUses": false,
      "img": "systems/sfrpg/icons/spells/discharge_greater.jpg",
      "isCharged": true,
      "isStack": false,
      "labels": {
        "activation": "1 S. Action",
        "area": "",
        "damage": "",
        "duration": "instantaneous",
        "level": "6th Level",
        "range": "100 Feet",
        "save": "DC 27 Fortitude",
        "school": "Abjuration",
        "target": "one creature or technological object, or a 20-ft.-radius burst"
      }
    },
    {
      "name": "Control Machines (DC 26)",
      "type": "spell",
<<<<<<< HEAD
=======
      "img": "systems/sfrpg/icons/spells/control_machines.webp",
>>>>>>> 2b095a38
      "data": {
        "type": "",
        "ability": "",
        "abilityMods": {
          "parts": []
        },
        "actionType": "save",
        "activation": {
          "type": "action",
          "condition": "",
          "cost": 1
        },
        "allowedClasses": {
          "myst": false,
          "tech": true,
          "wysh": false
        },
        "area": {
          "effect": "spread",
          "shape": "other",
          "units": "ft",
          "value": 30
        },
        "attackBonus": 0,
        "chatFlavor": "",
        "concentration": true,
        "critical": {
          "effect": "",
          "parts": []
        },
        "damage": {
          "parts": []
        },
        "description": {
          "chat": "",
          "unidentified": "",
          "value": "<p><span id=\"ctl00_MainContent_DataListTalentsAll_ctl00_LabelName\">You wrest control of the target constructs and command them telepathically. You can issue commands to any number of controlled constructs on your turn, beginning when you cast this spell, as part of the concentration required to sustain its duration (a standard action).<br></span></p>\n<p><span id=\"ctl00_MainContent_DataListTalentsAll_ctl00_LabelName\">If any of the constructs are under the control of a hostile creature, that controlling creature can attempt a Will saving throw (DC equal to this spell’s) to negate this spell’s effect. Each construct under the control of another creature grants its controlling creature a separate saving throw to negate the effect for that construct.<br></span></p>\n<p><span id=\"ctl00_MainContent_DataListTalentsAll_ctl00_LabelName\">While this spell is in effect, the affected constructs follow any command you give them, even if it would be dangerous to the controlled constructs. At the end of the spell, the constructs revert to their normal behavior. If they are intelligent, they know and remember that you used magic to control them.</span></p>"
        },
        "descriptors": [],
        "dismissible": false,
        "duration": {
          "units": "",
          "value": "concentration, up to 1 round/level"
        },
        "formula": "",
        "level": 5,
        "materials": {
          "consumed": false,
          "cost": 0,
          "supply": 0,
          "value": ""
        },
        "modifiers": [],
        "preparation": {
          "mode": "",
          "prepared": false
        },
        "range": {
          "additional": "10",
          "per": "level",
          "units": "ft",
          "value": 100
        },
        "save": {
          "type": "will",
          "dc": 26,
          "descriptor": "negate"
        },
        "school": "trs",
        "source": "Starfinder Core Rulebook pg. 345",
        "sr": false,
        "target": {
          "type": "",
          "value": "constructs of the technological subtype with individual CRs no greater than your level + 1 and a total CR no greater than twice your level, no two of which can be more than 30 ft. apart"
        },
        "uses": {
          "max": 0,
          "per": "",
          "value": 0
        }
      },
      "flags": {},
      "hasAttack": false,
      "hasUses": false,
      "img": "systems/sfrpg/icons/spells/control_machines.png",
      "isCharged": true,
      "isStack": false,
      "labels": {
        "activation": "1 S. Action",
        "area": "30 Feet Other Spread",
        "damage": "",
        "duration": "concentration, up to 1 round/level",
        "level": "5th Level",
        "range": "100 Feet",
        "save": "DC 26 Will",
        "school": "Transmutation",
        "target": "constructs of the technological subtype with individual CRs no greater than your level + 1 and a total CR no greater than twice your level, no two of which can be more than 30 ft. apart"
      }
    },
    {
      "name": "Holographic Image",
      "type": "spell",
<<<<<<< HEAD
=======
      "img": "systems/sfrpg/icons/spells/holographic_image.webp",
>>>>>>> 2b095a38
      "data": {
        "type": "",
        "ability": "",
        "abilityMods": {
          "parts": []
        },
        "actionType": "save",
        "activation": {
          "type": "action",
          "condition": "",
          "cost": 1
        },
        "allowedClasses": {
          "myst": false,
          "tech": true,
          "wysh": false
        },
        "area": {
          "effect": "",
          "shape": "",
          "units": null,
          "value": null
        },
        "attackBonus": 0,
        "chatFlavor": "",
        "concentration": false,
        "critical": {
          "effect": "",
          "parts": []
        },
        "damage": {
          "parts": []
        },
        "description": {
          "chat": "",
          "unidentified": "",
          "value": "<p style=\"text-align: justify;\">You weave nearby photons into illusory holograms that can take almost any form you can imagine. These holograms are usually effective against cameras, robots, and living creatures.<br /><br /></p>\n<ul>\n<li style=\"text-align: justify;\"><strong>1st:</strong> When you cast holographic image as a 1st-level spell, it produces a purely visual hologram at long range (400 feet + 40 feet/level). The image has no sound, smell, texture, or temperature. The image can&rsquo;t extend beyond four 10-foot cubes plus one 10-foot cube per caster level. The image lasts for as long as you concentrate. You can move the image within the limits of the size of the effect.</li>\n<li style=\"text-align: justify;\"><strong>2nd:</strong> When you cast holographic image as a 2nd-level spell, it produces a hologram as per the 1st-level version of the spell, except the hologram can include minor sounds, but not understandable speech. The image lasts for as long as you concentrate plus 2 additional rounds.</li>\n<li style=\"text-align: justify;\"><strong>3rd:</strong> When you cast holographic image as a 3rd-level spell, it produces a hologram as per the 1st-level version of the spell, except the hologram can include sound, smell, and thermal illusions (but not speech). The image disappears when it is struck by an opponent, unless you cause the hologram to react appropriately. The image lasts for as long as you concentrate plus 3 additional rounds.</li>\n<li style=\"text-align: justify;\"><strong>4th:</strong> When you cast holographic image as a 4th-level spell, it produces a hologram as per the 3rd-level version of the spell, except the hologram follows a script determined by you. It follows that script for 1 minute per level without you having to concentrate on it. The hologram can include intelligible speech, if you wish.</li>\n<li style=\"text-align: justify;\"><strong>5th:</strong> When you cast holographic image as a 5th-level spell, it produces a hologram as per the 4th-level version of the spell, except the size of the hologram can&rsquo;t extend beyond a 20-foot cube plus one 10-foot cube per caster level. You can choose to make the hologram permanent at the time of casting. By concentrating, you can move the image within the limits of the range, but it is static while you are not concentrating. Alternatively, you can have the hologram activate when a specific condition (which you set at the time of casting) occurs. The event that triggers the hologram can be as general or as specific and detailed as desired, but it must be based on an audible, olfactory, tactile, or visual trigger. The trigger can&rsquo;t be based on some quality not normally obvious to the senses, such as alignment. The spell lasts until it is triggered, and then the hologram lasts for 1 round per caster level.</li>\n<li style=\"text-align: justify;\"><strong>6th:</strong> When you cast holographic image as a 6th-level spell, it creates a quasi-real, illusory version of yourself at medium range (100 feet + 10 feet/level). This hologram looks, sounds, and smells like you, but it is intangible. The hologram mimics your actions (including speech) unless you use a move action to direct it to act differently. You can see through its eyes and hear through its ears as if you were standing where it is, and during your turn you can switch from using its senses to using your own, or back again, as a move action. While you are using its senses, your body is considered blinded and deafened.If you desire, any spell you cast with a range of touch or greater can originate from the hologram instead of from you. The hologram can&rsquo;t cast spells on itself except for illusion spells. Spells cast in this manner affect other targets normally, despite originating from the hologram. An object isn&rsquo;t deceived by illusions (treat as if it had succeeded at its Will saving throw). The hologram remains for 1 round per level, and you must maintain line of effect to the hologram at all times. If your line of effect is obstructed, the spell ends. If you use&nbsp;dimension door,&nbsp;plane shift,&nbsp;teleport, or a similar spell that breaks your line of effect, even momentarily, the spell ends. This casting of the spell is a shadow effect.</li>\n</ul>"
        },
        "descriptors": [],
        "dismissible": false,
        "duration": {
          "units": "",
          "value": ""
        },
        "formula": "",
        "level": 5,
        "materials": {
          "consumed": false,
          "cost": 0,
          "supply": 0,
          "value": ""
        },
        "modifiers": [],
        "preparation": {
          "mode": "",
          "prepared": false
        },
        "range": {
          "additional": "",
          "per": "",
          "units": null,
          "value": null
        },
        "save": {
          "type": "will",
          "dc": 22,
          "descriptor": "disbelieve"
        },
        "school": "ill",
        "source": "Starfinder Core Rulebook pg. 360",
        "sr": false,
        "target": {
          "type": "",
          "value": ""
        },
        "uses": {
          "max": 0,
          "per": "",
          "value": 0
        }
      },
      "flags": {},
      "hasAttack": false,
      "hasUses": false,
      "img": "systems/sfrpg/icons/spells/holographic_image.png",
      "isCharged": true,
      "isStack": false,
      "labels": {
        "activation": "1 S. Action",
        "area": "",
        "damage": "",
        "duration": "",
        "level": "5th Level",
        "range": "",
        "save": "DC 22 Will",
        "school": "Illusion",
        "target": ""
      }
    },
    {
      "name": "Remove Radioactivity*",
      "type": "spell",
<<<<<<< HEAD
=======
      "img": "systems/sfrpg/icons/spells/remove_radioactivity.webp",
>>>>>>> 2b095a38
      "data": {
        "type": "",
        "ability": null,
        "abilityMods": {
          "parts": []
        },
        "actionType": "",
        "activation": {
          "type": "",
          "condition": "",
          "cost": 0
        },
        "allowedClasses": {
          "myst": true,
          "tech": true,
          "wysh": true
        },
        "area": {
          "effect": "",
          "shape": "",
          "units": "",
          "value": null
        },
        "attackBonus": 0,
        "chatFlavor": "",
        "concentration": false,
        "critical": {
          "effect": "",
          "parts": []
        },
        "damage": {
          "parts": []
        },
        "description": {
          "chat": "",
          "unidentified": "",
          "value": "<p style=\"text-align: justify;\">You remove all ongoing effects of radiation from a single target if you succeed at a caster level check (DC = the DC associated with the radiation effect). The target is cured of both the radiation’s @Compendium[sfrpg.rules.QHtKixa59DI9xQfO]{poison} effects and the radiation sickness @Compendium[sfrpg.rules.QHtKixa59DI9xQfO]{disease}, moving the target to the healthy state on both tracks. When cast on an area, a single casting of&nbsp;remove radioactivity&nbsp;removes radiation from a 20-foot-radius area around the point you touch. This spell has no power to negate naturally radioactive materials, and as long as such materials remain in an area, the radiation that was removed may return.</p>"
        },
        "descriptors": [],
        "dismissible": false,
        "duration": {
          "units": "",
          "value": null
        },
        "formula": "",
        "level": 4,
        "materials": {
          "consumed": false,
          "cost": 0,
          "supply": 0,
          "value": ""
        },
        "modifiers": [],
        "preparation": {
          "mode": "",
          "prepared": false
        },
        "range": {
          "additional": "",
          "per": "",
          "units": "touch",
          "value": null
        },
        "save": {
          "type": "",
          "dc": null,
          "descriptor": ""
        },
        "school": "con",
        "source": "Starfinder Core Rulebook pg. 374",
        "sr": false,
        "target": {
          "type": "",
          "value": null
        },
        "uses": {
          "max": 0,
          "per": null,
          "value": 0
        }
      },
      "flags": {},
      "hasAttack": false,
      "hasUses": false,
      "img": "systems/sfrpg/icons/spells/remove_radioactivity.PNG",
      "isCharged": true,
      "isStack": false,
      "labels": {
        "activation": "",
        "area": "",
        "damage": "",
        "duration": "",
        "level": "4th Level",
        "range": "Touch",
        "save": "",
        "school": "Conjuration",
        "target": ""
      }
    },
    {
      "name": "Synapse Overload (DC 26)",
      "type": "spell",
<<<<<<< HEAD
=======
      "img": "systems/sfrpg/icons/spells/synapse_overload.webp",
>>>>>>> 2b095a38
      "data": {
        "type": "",
        "ability": null,
        "abilityMods": {
          "parts": []
        },
        "actionType": "",
        "activation": {
          "type": "",
          "condition": "",
          "cost": 0
        },
        "allowedClasses": {
          "myst": false,
          "tech": true,
          "wysh": false
        },
        "area": {
          "effect": "",
          "shape": "",
          "units": "",
          "value": null
        },
        "attackBonus": 0,
        "chatFlavor": "",
        "concentration": false,
        "critical": {
          "effect": "",
          "parts": []
        },
        "damage": {
          "parts": []
        },
        "description": {
          "chat": "",
          "unidentified": "",
          "value": "<p style=\"text-align: justify;\">To affect the target, you must hit with a melee attack against its EAC; you can add your key ability score modifier to this attack roll instead of your Strength modifier if it is higher. You then overload the target’s mind, causing the target’s synapses to violently trigger. The target takes 18d8 damage and is @Compendium[sfrpg.conditions.aAQ6SW6iK0EVq8Ce]{Staggered} for 1 minute. A target can negate the @Compendium[sfrpg.conditions.aAQ6SW6iK0EVq8Ce]{Staggered} effect with a successful Fortitude saving throw, but still takes full damage.<br><br>Casting this spell doesn’t provoke attacks of opportunity.</p>"
        },
        "descriptors": [],
        "dismissible": false,
        "duration": {
          "units": "",
          "value": null
        },
        "formula": "",
        "level": 5,
        "materials": {
          "consumed": false,
          "cost": 0,
          "supply": 0,
          "value": ""
        },
        "modifiers": [],
        "preparation": {
          "mode": "",
          "prepared": false
        },
        "range": {
          "additional": "",
          "per": "",
          "units": "touch",
          "value": null
        },
        "save": {
          "type": "",
          "dc": null,
          "descriptor": ""
        },
        "school": "div",
        "source": "Starfinder Core Rulebook pg. 380",
        "sr": false,
        "target": {
          "type": "",
          "value": null
        },
        "uses": {
          "max": 0,
          "per": null,
          "value": 0
        }
      },
      "flags": {},
      "hasAttack": false,
      "hasUses": false,
      "img": "systems/sfrpg/icons/spells/synapse_overload.png",
      "isCharged": true,
      "isStack": false,
      "labels": {
        "activation": "",
        "area": "",
        "damage": "",
        "duration": "",
        "level": "5th Level",
        "range": "Touch",
        "save": "",
        "school": "Divination",
        "target": ""
      }
    },
    {
      "name": "Seek Outcome (Su)",
      "type": "feat",
      "data": {
        "type": "",
        "ability": null,
        "abilityMods": {
          "parts": []
        },
        "actionType": "",
        "activation": {
          "type": "",
          "condition": "",
          "cost": 0
        },
        "area": {
          "effect": "",
          "shape": "",
          "units": "",
          "value": null
        },
        "attackBonus": 0,
        "chatFlavor": "",
        "critical": {
          "effect": "",
          "parts": []
        },
        "damage": {
          "parts": []
        },
        "description": {
          "chat": "",
          "unidentified": "",
          "value": "<p><span id=\"ctl00_MainContent_DataListTalentsAll_ctl00_LabelName\">An aspecna can peer into the causal nexus of ongoing events to calculate the most efficient course of action. An aspecna can take 10 on any skill check, even during combat or if stress or distractions would normally prevent it from doing so. In addition, three times per day, an aspecna can reroll a failed ability check, attack roll, or saving throw.</span></p>"
        },
        "descriptors": [],
        "duration": {
          "units": "",
          "value": null
        },
        "formula": "",
        "modifiers": [],
        "range": {
          "additional": "",
          "per": "",
          "units": "",
          "value": null
        },
        "recharge": {
          "charged": false,
          "value": null
        },
        "requirements": "",
        "save": {
          "type": "",
          "dc": null,
          "descriptor": ""
        },
        "source": "",
        "target": {
          "type": "",
          "value": null
        },
        "uses": {
          "max": 0,
          "per": null,
          "value": 0
        }
      },
      "flags": {},
      "hasAttack": false,
      "hasUses": false,
      "img": "icons/svg/mystery-man.svg",
      "isCharged": true,
      "isOnCooldown": false,
      "isStack": false,
      "labels": {
        "activation": "",
        "area": "",
        "damage": "",
        "duration": "",
        "featType": "Passive",
        "range": "",
        "save": "DC null undefined",
        "target": ""
      }
    }
  ],
  "token": {
    "name": "Aspecna",
    "actorData": {},
    "actorId": "NLHIcz9RtPnJczcV",
    "actorLink": false,
    "bar1": {
      "attribute": "attributes.hp"
    },
    "bar2": {
      "attribute": ""
    },
    "brightLight": 0,
    "brightSight": 0,
    "dimLight": 0,
    "dimSight": 0,
    "displayBars": 40,
    "displayName": 40,
    "disposition": -1,
    "flags": {},
    "height": 1,
    "img": "icons/svg/mystery-man.svg",
    "lightAlpha": 1,
    "lightAngle": 360,
    "lightColor": "",
    "lockRotation": false,
    "mirrorX": false,
    "mirrorY": false,
    "randomImg": false,
    "rotation": 0,
    "scale": 1,
    "sightAngle": 360,
    "tint": "",
    "vision": false,
    "width": 1
  }
}<|MERGE_RESOLUTION|>--- conflicted
+++ resolved
@@ -1364,10 +1364,6 @@
     {
       "name": "Implant Data (At Will)",
       "type": "spell",
-<<<<<<< HEAD
-=======
-      "img": "systems/sfrpg/icons/spells/implant_data.webp",
->>>>>>> 2b095a38
       "data": {
         "type": "",
         "ability": null,
@@ -1452,7 +1448,7 @@
       "flags": {},
       "hasAttack": false,
       "hasUses": false,
-      "img": "systems/sfrpg/icons/spells/implant_data.PNG",
+      "img": "systems/sfrpg/icons/spells/implant_data.webp",
       "isCharged": true,
       "isStack": false,
       "labels": {
@@ -1470,10 +1466,6 @@
     {
       "name": "Recharge (At Will)",
       "type": "spell",
-<<<<<<< HEAD
-=======
-      "img": "systems/sfrpg/icons/spells/recharge.webp",
->>>>>>> 2b095a38
       "data": {
         "type": "",
         "ability": null,
@@ -1558,7 +1550,7 @@
       "flags": {},
       "hasAttack": false,
       "hasUses": false,
-      "img": "systems/sfrpg/icons/spells/recharge.PNG",
+      "img": "systems/sfrpg/icons/spells/recharge.webp",
       "isCharged": true,
       "isStack": false,
       "labels": {
@@ -1576,10 +1568,6 @@
     {
       "name": "True Seeing (At Will)",
       "type": "spell",
-<<<<<<< HEAD
-=======
-      "img": "systems/sfrpg/icons/spells/true_seeing.webp",
->>>>>>> 2b095a38
       "data": {
         "type": "",
         "ability": null,
@@ -1664,7 +1652,7 @@
       "flags": {},
       "hasAttack": false,
       "hasUses": false,
-      "img": "systems/sfrpg/icons/spells/true_seeing.png",
+      "img": "systems/sfrpg/icons/spells/true_seeing.webp",
       "isCharged": true,
       "isStack": false,
       "labels": {
@@ -1770,10 +1758,6 @@
     {
       "name": "Chain Surge (DC 27)",
       "type": "spell",
-<<<<<<< HEAD
-=======
-      "img": "systems/sfrpg/icons/spells/chain_surge.webp",
->>>>>>> 2b095a38
       "data": {
         "type": "",
         "ability": "",
@@ -1858,7 +1842,7 @@
       "flags": {},
       "hasAttack": false,
       "hasUses": false,
-      "img": "systems/sfrpg/icons/spells/chain_surge.png",
+      "img": "systems/sfrpg/icons/spells/chain_surge.webp",
       "isCharged": true,
       "isStack": false,
       "labels": {
@@ -1876,10 +1860,6 @@
     {
       "name": "Discharge, Greater (DC 27)",
       "type": "spell",
-<<<<<<< HEAD
-=======
-      "img": "systems/sfrpg/icons/spells/discharge_greater.webp",
->>>>>>> 2b095a38
       "data": {
         "type": "",
         "ability": "",
@@ -1964,7 +1944,7 @@
       "flags": {},
       "hasAttack": false,
       "hasUses": false,
-      "img": "systems/sfrpg/icons/spells/discharge_greater.jpg",
+      "img": "systems/sfrpg/icons/spells/discharge_greater.webp",
       "isCharged": true,
       "isStack": false,
       "labels": {
@@ -1982,10 +1962,6 @@
     {
       "name": "Control Machines (DC 26)",
       "type": "spell",
-<<<<<<< HEAD
-=======
-      "img": "systems/sfrpg/icons/spells/control_machines.webp",
->>>>>>> 2b095a38
       "data": {
         "type": "",
         "ability": "",
@@ -2070,7 +2046,7 @@
       "flags": {},
       "hasAttack": false,
       "hasUses": false,
-      "img": "systems/sfrpg/icons/spells/control_machines.png",
+      "img": "systems/sfrpg/icons/spells/control_machines.webp",
       "isCharged": true,
       "isStack": false,
       "labels": {
@@ -2088,10 +2064,6 @@
     {
       "name": "Holographic Image",
       "type": "spell",
-<<<<<<< HEAD
-=======
-      "img": "systems/sfrpg/icons/spells/holographic_image.webp",
->>>>>>> 2b095a38
       "data": {
         "type": "",
         "ability": "",
@@ -2176,7 +2148,7 @@
       "flags": {},
       "hasAttack": false,
       "hasUses": false,
-      "img": "systems/sfrpg/icons/spells/holographic_image.png",
+      "img": "systems/sfrpg/icons/spells/holographic_image.webp",
       "isCharged": true,
       "isStack": false,
       "labels": {
@@ -2194,10 +2166,6 @@
     {
       "name": "Remove Radioactivity*",
       "type": "spell",
-<<<<<<< HEAD
-=======
-      "img": "systems/sfrpg/icons/spells/remove_radioactivity.webp",
->>>>>>> 2b095a38
       "data": {
         "type": "",
         "ability": null,
@@ -2282,7 +2250,7 @@
       "flags": {},
       "hasAttack": false,
       "hasUses": false,
-      "img": "systems/sfrpg/icons/spells/remove_radioactivity.PNG",
+      "img": "systems/sfrpg/icons/spells/remove_radioactivity.webp",
       "isCharged": true,
       "isStack": false,
       "labels": {
@@ -2300,10 +2268,6 @@
     {
       "name": "Synapse Overload (DC 26)",
       "type": "spell",
-<<<<<<< HEAD
-=======
-      "img": "systems/sfrpg/icons/spells/synapse_overload.webp",
->>>>>>> 2b095a38
       "data": {
         "type": "",
         "ability": null,
@@ -2388,7 +2352,7 @@
       "flags": {},
       "hasAttack": false,
       "hasUses": false,
-      "img": "systems/sfrpg/icons/spells/synapse_overload.png",
+      "img": "systems/sfrpg/icons/spells/synapse_overload.webp",
       "isCharged": true,
       "isStack": false,
       "labels": {
