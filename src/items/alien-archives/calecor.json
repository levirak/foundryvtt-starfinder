--- conflicted
+++ resolved
@@ -903,10 +903,6 @@
     {
       "name": "Control Gravity (DC 26) [1 / day]",
       "type": "spell",
-<<<<<<< HEAD
-=======
-      "img": "systems/sfrpg/icons/spells/control_gravity.webp",
->>>>>>> 2b095a38
       "data": {
         "type": "",
         "ability": "",
@@ -989,15 +985,11 @@
         }
       },
       "flags": {},
-      "img": "systems/sfrpg/icons/spells/control_gravity.png"
+      "img": "systems/sfrpg/icons/spells/control_gravity.webp"
     },
     {
       "name": "Disintegrate (DC 26) [1 / day]",
       "type": "spell",
-<<<<<<< HEAD
-=======
-      "img": "systems/sfrpg/icons/spells/disintegrate.webp",
->>>>>>> 2b095a38
       "data": {
         "type": "",
         "ability": "",
@@ -1080,15 +1072,11 @@
         }
       },
       "flags": {},
-      "img": "systems/sfrpg/icons/spells/disintegrate.png"
+      "img": "systems/sfrpg/icons/spells/disintegrate.webp"
     },
     {
       "name": "Crush Skull (DC 25) [3 / day]",
       "type": "spell",
-<<<<<<< HEAD
-=======
-      "img": "systems/sfrpg/icons/spells/crush_skull.webp",
->>>>>>> 2b095a38
       "data": {
         "type": "",
         "ability": "",
@@ -1171,15 +1159,11 @@
         }
       },
       "flags": {},
-      "img": "systems/sfrpg/icons/spells/crush_skull.png"
+      "img": "systems/sfrpg/icons/spells/crush_skull.webp"
     },
     {
       "name": "Feeblemind (DC 25) [3 / day]",
       "type": "spell",
-<<<<<<< HEAD
-=======
-      "img": "systems/sfrpg/icons/spells/feeblemind.webp",
->>>>>>> 2b095a38
       "data": {
         "type": "",
         "ability": null,
@@ -1262,15 +1246,11 @@
         }
       },
       "flags": {},
-      "img": "systems/sfrpg/icons/spells/feeblemind.png"
+      "img": "systems/sfrpg/icons/spells/feeblemind.webp"
     },
     {
       "name": "Holographic Terrain (DC 25) [3 / day]",
       "type": "spell",
-<<<<<<< HEAD
-=======
-      "img": "systems/sfrpg/icons/spells/holographic_terrain.webp",
->>>>>>> 2b095a38
       "data": {
         "type": "",
         "ability": null,
@@ -1353,15 +1333,11 @@
         }
       },
       "flags": {},
-      "img": "systems/sfrpg/icons/spells/holographic_terrain.png"
+      "img": "systems/sfrpg/icons/spells/holographic_terrain.webp"
     },
     {
       "name": "Mystic Cure (5th Level) [3 / day]",
       "type": "spell",
-<<<<<<< HEAD
-=======
-      "img": "systems/sfrpg/icons/spells/mystic_cure.webp",
->>>>>>> 2b095a38
       "data": {
         "type": "",
         "ability": "",
@@ -1450,15 +1426,11 @@
         }
       },
       "flags": {},
-      "img": "systems/sfrpg/icons/spells/mystic_cure.PNG"
+      "img": "systems/sfrpg/icons/spells/mystic_cure.webp"
     },
     {
       "name": "Corrosive Haze (DC 24) (At Will)",
       "type": "spell",
-<<<<<<< HEAD
-=======
-      "img": "systems/sfrpg/icons/spells/corrosive_hase.webp",
->>>>>>> 2b095a38
       "data": {
         "type": "",
         "ability": "",
@@ -1541,7 +1513,7 @@
         }
       },
       "flags": {},
-      "img": "systems/sfrpg/icons/spells/corrosive_hase.png"
+      "img": "systems/sfrpg/icons/spells/corrosive_hase.webp"
     },
     {
       "name": "Remove Radiation (At Will)",
