{
  "_id": "vD1zthzLSCQgbjGo",
  "name": "Wysp Conductor",
  "type": "npc2",
  "data": {
    "abilities": {
      "cha": {
        "base": 4,
        "min": 3,
        "misc": 0,
        "mod": 4,
        "value": 18
      },
      "con": {
        "base": 2,
        "min": 3,
        "misc": 0,
        "mod": 2,
        "value": 14
      },
      "dex": {
        "base": 6,
        "min": 3,
        "misc": 0,
        "mod": 6,
        "value": 22
      },
      "int": {
        "base": 0,
        "min": 3,
        "misc": 0,
        "mod": 0,
        "value": 10
      },
      "str": {
        "base": 0,
        "min": 3,
        "misc": 0,
        "mod": 0,
        "value": 10
      },
      "wis": {
        "base": 0,
        "min": 3,
        "misc": 0,
        "mod": 0,
        "value": 10
      }
    },
    "attributes": {
      "arms": "2",
      "bab": 0,
      "cmd": {
        "min": 0,
        "tooltip": [],
        "value": 10
      },
      "eac": {
        "base": 20,
        "min": 0,
        "tooltip": [],
        "value": 20
      },
      "fort": {
        "base": 7,
        "bonus": 7,
        "misc": 0,
        "tooltip": [],
        "value": 0
      },
      "hp": {
        "max": 115,
        "min": 0,
        "temp": null,
        "tempmax": null,
        "tooltip": [],
        "value": 115
      },
      "init": {
        "bonus": 0,
        "tooltip": [],
        "total": 6,
        "value": 6
      },
      "kac": {
        "base": 21,
        "min": 0,
        "tooltip": [],
        "value": 21
      },
      "keyability": "",
      "reach": "0 ft. (5 ft. with tendril)",
      "reflex": {
        "base": 9,
        "bonus": 9,
        "misc": 0,
        "tooltip": [],
        "value": 0
      },
      "rp": {
        "max": 4,
        "min": 0,
        "tooltip": [],
        "value": 4
      },
      "sp": {
        "max": 0,
        "min": 0,
        "tooltip": [],
        "value": 0
      },
      "space": "2-1/2 ft.",
      "speed": {
        "burrowing": {
          "base": 0
        },
        "climbing": {
          "base": 0
        },
        "flying": {
          "base": 0
        },
        "land": {
          "base": "20"
        },
        "mainMovement": "land",
        "special": "",
        "swimming": {
          "base": 0
        }
      },
      "spellcasting": "",
      "will": {
        "base": 11,
        "bonus": 11,
        "misc": 0,
        "tooltip": [],
        "value": 0
      }
    },
    "conditions": {},
    "counterClasses": {
      "values": {}
    },
    "currency": {
      "credit": 0,
      "upb": 0
    },
    "details": {
      "type": "outsider (elemental, extraplanar)",
      "alignment": "N",
      "aura": "Resonance - 30 Ft.",
      "biography": {
        "public": "",
        "value": "<section class=\"secret\">\n<h2>Wysp</h2>\n<p><span id=\"ctl00_MainContent_DataListTalentsAll_ctl00_LabelName\">Wysps are tiny, spherical creatures native to the Elemental Planes and among the oldest of outsiders. They were formed by mystical vibrations between the Elemental and Ethereal Planes, coalescing pure ethereal energy into the first of these sentient beings. These tiny creatures gathered into nomadic groups that wandered the Elemental Planes. They approached their lives with joy and wonder, marveling at the spectacular beauty and vast bounty of new experiences that their home had to offer. They were sensitive to the subtle interactions and resonances between sources of elemental energy and perceived these resonances as a musical expression of the nature of reality. The wysps most skilled at reading and manipulating this music, called wysp conductors, rapidly rose to positions of leadership within their communities. These conductors largely operated independently from one another but occasionally collaborated on projects of a particularly grand scale. Perhaps the greatest of all of these endeavors was what wysps refer to as the “song of creation”—a performance in which a large group of wysps harmonizes with an Elemental Plane to give birth to new members of their kind.<br>As their numbers grew, the largely peaceful and curious wysps drew the attention of the elemental lords, demigods who inhabit the Elemental Planes. The elemental lords saw great value in the wysps’ understanding of elemental resonances, and sought to turn it toward their own ends. To make the wysps into better minions, the elemental lords revised their song of creation, producing new generations of wysps with innate tendencies toward service and self-sacrifice. Over time, these generations lost some of their connection to the music of the universe. These new wysps became specialized, turning into air, earth, fire, and water wysps as they were each attuned to a single Elemental Plane. Despite all these changes, these modified wysps retained the cheerful and curious disposition of their ancestors.<br>While most wysps lead lives dedicated to the service of other elemental beings, a few small groups of wysps have escaped the influence of the elemental lords and returned to lifestyles more akin to their ancestors. Led by wysp conductors who have regained their natural affinity for the music of creation, these bands of wysps rarely stay in one place for long. Free symphonies of wysps tend to be cautious around anyone they suspect may want to take away their independence, responding to potential dangers by fleeing across the planes rather than engaging in confrontation.</span></p>\n<h2>Ecology</h2>\n<h3>Environment</h3>\n<p>any (Elemental Planes)</p>\n<p>&nbsp;</p>\n<h3>Organization</h3>\n<p>solitary or symphony (one plus 5-20 wysps)</p>\n<p>&nbsp;</p>\n</section>"
      },
      "class": "",
      "cr": 8,
      "environment": "",
      "race": "",
      "raceAndGrafts": "Wysp envoy",
      "source": "AP #15 pg. 60",
      "xp": {
        "value": 4800
      }
    },
    "modifiers": [],
    "skills": {
      "acr": {
        "ability": "dex",
        "enabled": false,
        "hasArmorCheckPenalty": true,
        "isTrainedOnly": false,
        "misc": 0,
        "mod": 0,
        "ranks": 0,
        "value": 0
      },
      "ath": {
        "ability": "str",
        "enabled": false,
        "hasArmorCheckPenalty": true,
        "isTrainedOnly": false,
        "misc": 0,
        "mod": 0,
        "ranks": 0,
        "value": 0
      },
      "blu": {
        "ability": "cha",
        "enabled": false,
        "hasArmorCheckPenalty": false,
        "isTrainedOnly": false,
        "misc": 0,
        "mod": 0,
        "ranks": 0,
        "value": 0
      },
      "com": {
        "ability": "int",
        "enabled": false,
        "hasArmorCheckPenalty": false,
        "isTrainedOnly": true,
        "misc": 0,
        "mod": 0,
        "ranks": 0,
        "value": 0
      },
      "cul": {
        "ability": "int",
        "enabled": false,
        "hasArmorCheckPenalty": false,
        "isTrainedOnly": true,
        "misc": 0,
        "mod": 0,
        "ranks": 0,
        "value": 0
      },
      "dip": {
        "ability": "cha",
        "enabled": true,
        "hasArmorCheckPenalty": false,
        "isTrainedOnly": false,
        "misc": 0,
        "mod": 21,
        "ranks": 21,
        "value": 0
      },
      "dis": {
        "ability": "cha",
        "enabled": false,
        "hasArmorCheckPenalty": false,
        "isTrainedOnly": false,
        "misc": 0,
        "mod": 0,
        "ranks": 0,
        "value": 0
      },
      "eng": {
        "ability": "int",
        "enabled": false,
        "hasArmorCheckPenalty": false,
        "isTrainedOnly": true,
        "misc": 0,
        "mod": 0,
        "ranks": 0,
        "value": 0
      },
      "int": {
        "ability": "cha",
        "enabled": false,
        "hasArmorCheckPenalty": false,
        "isTrainedOnly": false,
        "misc": 0,
        "mod": 0,
        "ranks": 0,
        "value": 0
      },
      "lsc": {
        "ability": "int",
        "enabled": false,
        "hasArmorCheckPenalty": false,
        "isTrainedOnly": true,
        "misc": 0,
        "mod": 0,
        "ranks": 0,
        "value": 0
      },
      "med": {
        "ability": "int",
        "enabled": false,
        "hasArmorCheckPenalty": false,
        "isTrainedOnly": true,
        "misc": 0,
        "mod": 0,
        "ranks": 0,
        "value": 0
      },
      "mys": {
        "ability": "wis",
        "enabled": true,
        "hasArmorCheckPenalty": false,
        "isTrainedOnly": true,
        "misc": 0,
        "mod": 16,
        "ranks": 16,
        "value": 0
      },
      "per": {
        "ability": "wis",
        "enabled": true,
        "hasArmorCheckPenalty": false,
        "isTrainedOnly": false,
        "misc": 0,
        "mod": 16,
        "ranks": 16,
        "value": 0
      },
      "phs": {
        "ability": "int",
        "enabled": false,
        "hasArmorCheckPenalty": false,
        "isTrainedOnly": true,
        "misc": 0,
        "mod": 0,
        "ranks": 0,
        "value": 0
      },
      "pil": {
        "ability": "dex",
        "enabled": false,
        "hasArmorCheckPenalty": false,
        "isTrainedOnly": false,
        "misc": 0,
        "mod": 0,
        "ranks": 0,
        "value": 0
      },
      "pro": {
        "ability": "int",
        "enabled": true,
        "hasArmorCheckPenalty": false,
        "isTrainedOnly": true,
        "misc": 0,
        "mod": 21,
        "ranks": 21,
        "subname": "",
        "value": 3
      },
      "sen": {
        "ability": "wis",
        "enabled": true,
        "hasArmorCheckPenalty": false,
        "isTrainedOnly": false,
        "misc": 0,
        "mod": 21,
        "ranks": 21,
        "value": 0
      },
      "sle": {
        "ability": "dex",
        "enabled": false,
        "hasArmorCheckPenalty": true,
        "isTrainedOnly": true,
        "misc": 0,
        "mod": 0,
        "ranks": 0,
        "value": 0
      },
      "ste": {
        "ability": "dex",
        "enabled": true,
        "hasArmorCheckPenalty": true,
        "isTrainedOnly": false,
        "misc": 0,
        "mod": 16,
        "ranks": 16,
        "value": 0
      },
      "sur": {
        "ability": "wis",
        "enabled": false,
        "hasArmorCheckPenalty": false,
        "isTrainedOnly": false,
        "misc": 0,
        "mod": 0,
        "ranks": 0,
        "value": 0
      }
    },
    "spells": {
      "spell0": {
        "max": 0,
        "value": 0
      },
      "spell1": {
        "max": 0,
        "value": 0
      },
      "spell2": {
        "max": 0,
        "value": 0
      },
      "spell3": {
        "max": 0,
        "value": 0
      },
      "spell4": {
        "max": 0,
        "value": 0
      },
      "spell5": {
        "max": 0,
        "value": 0
      },
      "spell6": {
        "max": 0,
        "value": 0
      }
    },
    "traits": {
      "ci": {
        "custom": "Elemental Immunities",
        "value": []
      },
      "damageReduction": {
        "negatedBy": "",
        "value": 0
      },
      "di": {
        "custom": "Elemental Immunities",
        "value": []
      },
      "dr": {
        "custom": "",
        "value": []
      },
      "dv": {
        "custom": "",
        "value": []
      },
      "languages": {
        "custom": "",
        "value": []
      },
      "senses": "darkvision 60 ft.",
      "size": "tiny",
      "sr": 0
    }
  },
  "flags": {
    "sfrpg": {
      "conditions": []
    }
  },
  "img": "icons/svg/mystery-man.svg",
  "items": [
    {
      "_id": "YXE0VJPHS4y8q7Be",
      "name": "Resonance (Ex)",
      "type": "feat",
      "data": {
        "type": "",
        "ability": null,
        "abilityMods": {
          "parts": []
        },
        "actionType": "",
        "activation": {
          "type": "",
          "condition": "",
          "cost": 0
        },
        "area": {
          "effect": "",
          "shape": "",
          "units": "",
          "value": null
        },
        "attackBonus": 0,
        "chatFlavor": "",
        "critical": {
          "effect": "",
          "parts": []
        },
        "damage": {
          "parts": []
        },
        "description": {
          "chat": "",
          "unidentified": "",
          "value": "The elemental energy of a wysp resonates with the bodies of creatures that share its elemental subtype. All such creatures within 30 feet gain a +1 morale bonus to damage rolls (or a +2 morale bonus if they also have the elemental subtype). The wysp is similarly affected, and this bonus is already included in its statistics. Extra Content The following extra content was found for this creature: - Air Wysp (Wysp) Graft Template - Earth Wysp (Wysp) Graft Template - Fire Wysp (Wysp) Graft Template - Water Wysp (Wysp) Graft Template Site Owner: Blake DavisEmail Spam Checker: MX Guarddog"
        },
        "descriptors": [],
        "duration": {
          "units": "",
          "value": null
        },
        "formula": "",
        "modifiers": [],
        "range": {
          "additional": "",
          "per": "",
          "units": "",
          "value": null
        },
        "recharge": {
          "charged": false,
          "value": null
        },
        "requirements": "",
        "save": {
          "type": "",
          "dc": null,
          "descriptor": ""
        },
        "source": "",
        "target": {
          "type": "",
          "value": null
        },
        "uses": {
          "max": 0,
          "per": null,
          "value": 0
        }
      },
      "flags": {},
      "img": "icons/svg/mystery-man.svg"
    },
    {
      "_id": "v87XgmlG6AcnjG0v",
      "name": "Tendril",
      "type": "weapon",
      "data": {
        "type": "",
        "ability": "",
        "abilityMods": {
          "parts": []
        },
        "acceptedItemTypes": {
          "augmentation": false,
          "consumable": false,
          "container": false,
          "equipment": false,
          "fusion": true,
          "goods": false,
          "technological": false,
          "upgrade": false,
          "weapon": false
        },
        "actionType": "mwak",
        "activation": {
          "type": "action",
          "condition": "",
          "cost": 1
        },
        "area": {
          "effect": "",
          "shape": "",
          "units": null,
          "value": null
        },
        "attackBonus": 15,
        "attuned": false,
        "bulk": "L",
        "capacity": {
          "max": 0,
          "value": 0
        },
        "chatFlavor": "",
        "containedItemIds": [],
        "container": {
          "contents": [],
          "storage": [
            {
              "type": "slot",
              "acceptsType": [
                "fusion"
              ],
              "affectsEncumbrance": true,
              "amount": 1,
              "subtype": "fusion",
              "weightProperty": "level"
            }
          ]
        },
        "critical": {
          "effect": "",
          "parts": []
        },
        "damage": {
          "parts": [
            {
              "formula": "1d12+10",
              "operator": "",
              "types": {
                "bludgeoning": true
              }
            }
          ]
        },
        "description": {
          "chat": "",
          "unidentified": "",
          "value": ""
        },
        "descriptors": [],
        "duration": {
          "units": "",
          "value": ""
        },
        "equipped": true,
        "equippedBulkMultiplier": 1,
        "formula": "",
        "identified": true,
        "level": 1,
        "modifiers": [],
        "price": 0,
        "proficient": true,
        "properties": {
          "aeon": false,
          "amm": false,
          "analog": false,
          "antibiological": false,
          "archaic": false,
          "aurora": false,
          "automatic": false,
          "blast": false,
          "block": false,
          "boost": false,
          "breach": false,
          "breakdown": false,
          "bright": false,
          "cluster": false,
          "conceal": false,
          "deconstruct": false,
          "deflect": false,
          "disarm": false,
          "double": false,
          "drainCharge": false,
          "echo": false,
          "entangle": false,
          "explode": false,
          "extinguish": false,
          "feint": false,
          "fiery": false,
          "firstArc": false,
          "flexibleLine": false,
          "force": false,
          "freeHands": false,
          "fueled": false,
          "grapple": false,
          "gravitation": false,
          "guided": false,
          "harrying": false,
          "holyWater": false,
          "ignite": false,
          "indirect": false,
          "injection": false,
          "integrated": false,
          "line": false,
          "living": false,
          "lockdown": false,
          "mind-affecting": false,
          "mine": false,
          "mire": false,
          "modal": false,
          "necrotic": false,
          "nonlethal": false,
          "one": false,
          "operative": false,
          "penetrating": false,
          "polarize": false,
          "polymorphic": false,
          "powered": false,
          "professional": false,
          "punchGun": false,
          "qreload": false,
          "radioactive": false,
          "reach": false,
          "recall": false,
          "relic": false,
          "reposition": false,
          "shape": false,
          "shells": false,
          "shield": false,
          "sniper": false,
          "stun": false,
          "subtle": false,
          "sunder": false,
          "swarm": false,
          "tail": false,
          "teleportive": false,
          "thought": false,
          "throttle": false,
          "thrown": false,
          "trip": false,
          "two": false,
          "underwater": false,
          "unwieldy": false,
          "variantBoost": false,
          "wideLine": false
        },
        "quantity": 1,
        "range": {
          "additional": "",
          "per": "",
          "units": "touch",
          "value": null
        },
        "save": {
          "type": "",
          "dc": null,
          "descriptor": "negate"
        },
        "source": "",
        "special": "",
        "target": {
          "type": "",
          "value": ""
        },
        "usage": {
          "per": "",
          "value": 0
        },
        "uses": {
          "max": 0,
          "per": "",
          "value": 0
        },
        "weaponType": "basicM"
      },
      "flags": {},
      "img": "icons/svg/mystery-man.svg"
    },
    {
      "_id": "DDb875u8wg0IdVqZ",
      "name": "Elemental Burst (Su)",
      "type": "weapon",
      "data": {
        "type": "",
        "ability": "",
        "abilityMods": {
          "parts": []
        },
        "acceptedItemTypes": {
          "augmentation": false,
          "consumable": false,
          "container": false,
          "equipment": false,
          "fusion": true,
          "goods": false,
          "technological": false,
          "upgrade": false,
          "weapon": false
        },
        "actionType": "rwak",
        "activation": {
          "type": "action",
          "condition": "",
          "cost": 1
        },
        "area": {
          "effect": "",
          "shape": "",
          "units": null,
          "value": null
        },
        "attackBonus": 17,
        "attuned": false,
        "bulk": "L",
        "capacity": {
          "max": 0,
          "value": 0
        },
        "chatFlavor": "",
        "containedItemIds": [],
        "container": {
          "contents": [],
          "storage": [
            {
              "type": "slot",
              "acceptsType": [
                "fusion"
              ],
              "affectsEncumbrance": true,
              "amount": 1,
              "subtype": "fusion",
              "weightProperty": "level"
            }
          ]
        },
        "critical": {
          "effect": "",
          "parts": []
        },
        "damage": {
          "parts": [
            {
              "formula": "2d6+8",
              "operator": "",
              "types": {
                "bludgeoning": true
              }
            }
          ]
        },
        "description": {
          "chat": "",
          "unidentified": "",
          "value": "A wysp conductor can channel a fraction of its innate elemental energy into a ranged attack with a maximum range of 60 feet. A wysp conductor’s elemental type might change the damage type of this attack (see Wysp Template Grafts below)."
        },
        "descriptors": [],
        "duration": {
          "units": "",
          "value": ""
        },
        "equipped": true,
        "equippedBulkMultiplier": 1,
        "formula": "",
        "identified": true,
        "level": 1,
        "modifiers": [],
        "price": 0,
        "proficient": true,
        "properties": {
          "aeon": false,
          "amm": false,
          "analog": false,
          "antibiological": false,
          "archaic": false,
          "aurora": false,
          "automatic": false,
          "blast": false,
          "block": false,
          "boost": false,
          "breach": false,
          "breakdown": false,
          "bright": false,
          "cluster": false,
          "conceal": false,
          "deconstruct": false,
          "deflect": false,
          "disarm": false,
          "double": false,
          "drainCharge": false,
          "echo": false,
          "entangle": false,
          "explode": false,
          "extinguish": false,
          "feint": false,
          "fiery": false,
          "firstArc": false,
          "flexibleLine": false,
          "force": false,
          "freeHands": false,
          "fueled": false,
          "grapple": false,
          "gravitation": false,
          "guided": false,
          "harrying": false,
          "holyWater": false,
          "ignite": false,
          "indirect": false,
          "injection": false,
          "integrated": false,
          "line": false,
          "living": false,
          "lockdown": false,
          "mind-affecting": false,
          "mine": false,
          "mire": false,
          "modal": false,
          "necrotic": false,
          "nonlethal": false,
          "one": false,
          "operative": false,
          "penetrating": false,
          "polarize": false,
          "polymorphic": false,
          "powered": false,
          "professional": false,
          "punchGun": false,
          "qreload": false,
          "radioactive": false,
          "reach": false,
          "recall": false,
          "relic": false,
          "reposition": false,
          "shape": false,
          "shells": false,
          "shield": false,
          "sniper": false,
          "stun": false,
          "subtle": false,
          "sunder": false,
          "swarm": false,
          "tail": false,
          "teleportive": false,
          "thought": false,
          "throttle": false,
          "thrown": false,
          "trip": false,
          "two": false,
          "underwater": false,
          "unwieldy": false,
          "variantBoost": false,
          "wideLine": false
        },
        "quantity": 1,
        "range": {
          "additional": "",
          "per": "",
          "units": "ft",
          "value": 60
        },
        "save": {
          "type": "",
          "dc": null,
          "descriptor": "negate"
        },
        "source": "",
        "special": "",
        "target": {
          "type": "",
          "value": ""
        },
        "usage": {
          "per": "",
          "value": 0
        },
        "uses": {
          "max": 0,
          "per": "",
          "value": 0
        },
        "weaponType": "smallA"
      },
      "flags": {},
      "img": "icons/svg/mystery-man.svg"
    },
    {
      "_id": "DT9xRrZP8gfUISZc",
      "name": "Living Battery (Ex)",
      "type": "feat",
      "data": {
        "type": "",
        "ability": null,
        "abilityMods": {
          "parts": []
        },
        "actionType": "",
        "activation": {
          "type": "",
          "condition": "",
          "cost": 0
        },
        "area": {
          "effect": "",
          "shape": "",
          "units": "",
          "value": null
        },
        "attackBonus": 0,
        "chatFlavor": "",
        "critical": {
          "effect": "",
          "parts": []
        },
        "damage": {
          "parts": []
        },
        "description": {
          "chat": "",
          "unidentified": "",
          "value": "As an immediate action, a wysp can kill itself to cause a creature benefiting from its resonance to regain a number of Hit Points equal to 3 times that creature’s CR. If the wysp does this, its death cannot be prevented, and it can be restored to life only by miracle or wish."
        },
        "descriptors": [],
        "duration": {
          "units": "",
          "value": null
        },
        "formula": "",
        "modifiers": [],
        "range": {
          "additional": "",
          "per": "",
          "units": "",
          "value": null
        },
        "recharge": {
          "charged": false,
          "value": null
        },
        "requirements": "",
        "save": {
          "type": "",
          "dc": null,
          "descriptor": ""
        },
        "source": "",
        "target": {
          "type": "",
          "value": null
        },
        "uses": {
          "max": 0,
          "per": null,
          "value": 0
        }
      },
      "flags": {},
      "img": "icons/svg/mystery-man.svg"
    },
    {
      "_id": "wyGVoSH6NBeqduX7",
      "name": "Focus (Ex)",
      "type": "feat",
<<<<<<< HEAD
=======
      "img": "systems/sfrpg/icons/classes/focus.webp",
>>>>>>> 2b095a38
      "data": {
        "type": "",
        "ability": null,
        "abilityMods": {
          "parts": []
        },
        "actionType": "",
        "activation": {
          "type": "action",
          "condition": "",
          "cost": 1
        },
        "area": {
          "effect": "",
          "shape": "",
          "units": null,
          "value": null
        },
        "attackBonus": 0,
        "chatFlavor": "",
        "critical": {
          "effect": "",
          "parts": []
        },
        "damage": {
          "parts": []
        },
        "description": {
          "chat": "",
          "unidentified": "",
          "value": "<p>&gt;<a class=\"entity-link\" data-pack=\"sfrpg.class-features\" data-id=\"hIhgdXnqGHBm0A64\" draggable=\"true\"><i class=\"fas fa-suitcase\"></i> Envoy Improvisation</a></p>\n        <p><span id=\"ctl00_MainContent_DataListTalentsAll_ctl21_LabelName\">As a standard action, you can encourage a single ally within 60 feet to focus on the danger at hand. If that ally is flat-footed or off-target, you end that condition. If circumstances would cause the ally to immediately become flat-footed or off-target again, you instead suppress that condition for 1 round.</span></p>"
        },
        "descriptors": [],
        "duration": {
          "units": "",
          "value": ""
        },
        "formula": "",
        "modifiers": [],
        "range": {
          "additional": "",
          "per": "",
          "units": null,
          "value": null
        },
        "recharge": {
          "charged": false,
          "value": null
        },
        "requirements": "4th Level",
        "save": {
          "type": "",
          "dc": null,
          "descriptor": ""
        },
        "source": "Improvisation",
        "target": {
          "type": "",
          "value": ""
        },
        "uses": {
          "max": 0,
          "per": "",
          "value": 0
        }
      },
      "flags": {},
      "img": "systems/sfrpg/icons/classes/focus.png"
    },
    {
      "_id": "U70QNAarTct0vS2F",
      "name": "Improved Get 'Em (Ex)",
      "type": "feat",
<<<<<<< HEAD
=======
      "img": "systems/sfrpg/icons/classes/improved_getem.webp",
>>>>>>> 2b095a38
      "data": {
        "type": "",
        "ability": null,
        "abilityMods": {
          "parts": []
        },
        "actionType": "",
        "activation": {
          "type": "action",
          "condition": "",
          "cost": 1
        },
        "area": {
          "effect": "",
          "shape": "",
          "units": null,
          "value": null
        },
        "attackBonus": 0,
        "chatFlavor": "",
        "critical": {
          "effect": "",
          "parts": []
        },
        "damage": {
          "parts": []
        },
        "description": {
          "chat": "",
          "unidentified": "",
          "value": "<p>&gt;<a class=\"entity-link\" data-pack=\"sfrpg.class-features\" data-id=\"hIhgdXnqGHBm0A64\" draggable=\"true\"><i class=\"fas fa-suitcase\"></i> Envoy Improvisation</a></p>\n        <p><span id=\"ctl00_MainContent_DataListTalentsAll_ctl37_LabelName\">Your morale bonus from get ’em increases to +2. As a standard action, you can make a single attack against a target within 60 feet. You and your allies within 60 feet gain the benefits of get ’em against that target (applying these effects before making the attack roll). As with get ’em, you can spend 1 Resolve Point to grant the benefits against all enemies within 60 feet. You must have the get ’em envoy improvisation to choose this improvisation.</span></p>"
        },
        "descriptors": [],
        "duration": {
          "units": "",
          "value": ""
        },
        "formula": "",
        "modifiers": [],
        "range": {
          "additional": "",
          "per": "",
          "units": null,
          "value": null
        },
        "recharge": {
          "charged": false,
          "value": null
        },
        "requirements": "6th Level",
        "save": {
          "type": "",
          "dc": null,
          "descriptor": ""
        },
        "source": "Improvisation",
        "target": {
          "type": "",
          "value": ""
        },
        "uses": {
          "max": 0,
          "per": "",
          "value": 0
        }
      },
      "flags": {},
      "img": "systems/sfrpg/icons/classes/improved_getem.png"
    },
    {
      "_id": "BJGO2fpJBHoVcVf3",
      "name": "Improved Hurry (Ex)",
      "type": "feat",
<<<<<<< HEAD
=======
      "img": "systems/sfrpg/icons/classes/improved_hurry.webp",
>>>>>>> 2b095a38
      "data": {
        "type": "",
        "ability": null,
        "abilityMods": {
          "parts": []
        },
        "actionType": "",
        "activation": {
          "type": "move",
          "condition": "",
          "cost": 1
        },
        "area": {
          "effect": "",
          "shape": "",
          "units": null,
          "value": null
        },
        "attackBonus": 0,
        "chatFlavor": "",
        "critical": {
          "effect": "",
          "parts": []
        },
        "damage": {
          "parts": []
        },
        "description": {
          "chat": "",
          "unidentified": "",
          "value": "<p>&gt;<a class=\"entity-link\" data-pack=\"sfrpg.class-features\" data-id=\"hIhgdXnqGHBm0A64\" draggable=\"true\"><i class=\"fas fa-suitcase\"></i> Envoy Improvisation</a></p>\n        <p><span id=\"ctl00_MainContent_DataListTalentsAll_ctl45_LabelName\">You can use the hurry envoy improvisation as a move action instead of a standard action. You must have the hurry envoy improvisation to choose this improvisation.<br><br>At 12th level, you can use hurry as a standard action and spend 1 Resolve Point to grant a standard action instead of a move action.</span></p>"
        },
        "descriptors": [],
        "duration": {
          "units": "",
          "value": ""
        },
        "formula": "",
        "modifiers": [],
        "range": {
          "additional": "",
          "per": "",
          "units": "ft",
          "value": 60
        },
        "recharge": {
          "charged": false,
          "value": null
        },
        "requirements": "8th Level",
        "save": {
          "type": "",
          "dc": null,
          "descriptor": ""
        },
        "source": "Improvisation",
        "target": {
          "type": "",
          "value": ""
        },
        "uses": {
          "max": 0,
          "per": "",
          "value": 0
        }
      },
      "flags": {},
      "img": "systems/sfrpg/icons/classes/improved_hurry.png"
    }
  ],
  "token": {
    "name": "Wysp Conductor",
    "actorData": {},
    "actorId": "aLU0p40Sq0AL3tIU",
    "actorLink": false,
    "bar1": {
      "attribute": "attributes.hp"
    },
    "bar2": {
      "attribute": ""
    },
    "brightLight": 0,
    "brightSight": 0,
    "dimLight": 0,
    "dimSight": 0,
    "displayBars": 40,
    "displayName": 0,
    "disposition": -1,
    "flags": {},
    "height": 1,
    "img": "icons/svg/mystery-man.svg",
    "lightAlpha": 1,
    "lightAngle": 360,
    "lightColor": "",
    "lockRotation": false,
    "mirrorX": false,
    "mirrorY": false,
    "randomImg": false,
    "rotation": 0,
    "scale": 1,
    "sightAngle": 360,
    "tint": "",
    "vision": false,
    "width": 1
  }
}<|MERGE_RESOLUTION|>--- conflicted
+++ resolved
@@ -997,10 +997,6 @@
       "_id": "wyGVoSH6NBeqduX7",
       "name": "Focus (Ex)",
       "type": "feat",
-<<<<<<< HEAD
-=======
-      "img": "systems/sfrpg/icons/classes/focus.webp",
->>>>>>> 2b095a38
       "data": {
         "type": "",
         "ability": null,
@@ -1068,16 +1064,12 @@
         }
       },
       "flags": {},
-      "img": "systems/sfrpg/icons/classes/focus.png"
+      "img": "systems/sfrpg/icons/classes/focus.webp"
     },
     {
       "_id": "U70QNAarTct0vS2F",
       "name": "Improved Get 'Em (Ex)",
       "type": "feat",
-<<<<<<< HEAD
-=======
-      "img": "systems/sfrpg/icons/classes/improved_getem.webp",
->>>>>>> 2b095a38
       "data": {
         "type": "",
         "ability": null,
@@ -1145,16 +1137,12 @@
         }
       },
       "flags": {},
-      "img": "systems/sfrpg/icons/classes/improved_getem.png"
+      "img": "systems/sfrpg/icons/classes/improved_getem.webp"
     },
     {
       "_id": "BJGO2fpJBHoVcVf3",
       "name": "Improved Hurry (Ex)",
       "type": "feat",
-<<<<<<< HEAD
-=======
-      "img": "systems/sfrpg/icons/classes/improved_hurry.webp",
->>>>>>> 2b095a38
       "data": {
         "type": "",
         "ability": null,
@@ -1222,7 +1210,7 @@
         }
       },
       "flags": {},
-      "img": "systems/sfrpg/icons/classes/improved_hurry.png"
+      "img": "systems/sfrpg/icons/classes/improved_hurry.webp"
     }
   ],
   "token": {
