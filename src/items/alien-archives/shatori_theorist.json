--- conflicted
+++ resolved
@@ -441,10 +441,6 @@
     {
       "name": "Dueling sword, buzzblade",
       "type": "weapon",
-<<<<<<< HEAD
-=======
-      "img": "systems/sfrpg/icons/equipment/weapons/dueling-sword.webp",
->>>>>>> 2b095a38
       "data": {
         "type": "",
         "ability": "",
@@ -645,7 +641,7 @@
         "weaponType": "basicM"
       },
       "flags": {},
-      "img": "systems/sfrpg/icons/equipment/weapons/dueling-sword.jpg"
+      "img": "systems/sfrpg/icons/equipment/weapons/dueling-sword.webp"
     },
     {
       "name": "Semi-auto pistol, elite",
@@ -699,61 +695,6 @@
               "weightProperty": "level"
             }
           ]
-<<<<<<< HEAD
-=======
-        }
-      }
-    },
-    {
-      "flags": {},
-      "name": "Semi-auto pistol, elite",
-      "type": "weapon",
-      "img": "systems/sfrpg/icons/equipment/weapons/semi-auto-pistol-elite.webp",
-      "data": {
-        "description": {
-          "value": "<p>The semiautomatic mechanism of this pistol discharges spent cartridges and reloads fresh ones in the barrel, provided a cartridge remains in the magazine.</p>",
-          "chat": "",
-          "unidentified": ""
-        },
-        "source": "Core Rulebook, P. 173",
-        "type": "",
-        "quantity": 1,
-        "bulk": "L",
-        "price": 18200,
-        "level": 10,
-        "attuned": false,
-        "equipped": false,
-        "identified": true,
-        "activation": {
-          "type": "none",
-          "cost": 0,
-          "condition": ""
-        },
-        "duration": {
-          "value": "",
-          "units": ""
-        },
-        "target": {
-          "value": "",
-          "type": ""
-        },
-        "area": {
-          "value": null,
-          "units": null,
-          "shape": "",
-          "effect": ""
-        },
-        "range": {
-          "value": 60,
-          "units": "ft",
-          "additional": "",
-          "per": ""
-        },
-        "uses": {
-          "value": 0,
-          "max": 0,
-          "per": ""
->>>>>>> 2b095a38
         },
         "critical": {
           "effect": "",
@@ -846,7 +787,7 @@
         "weaponType": "smallA"
       },
       "flags": {},
-      "img": "systems/sfrpg/icons/equipment/weapons/semi-auto-pistol-elite.jpg"
+      "img": "systems/sfrpg/icons/equipment/weapons/semi-auto-pistol-elite.webp"
     },
     {
       "name": "Psychometry (Su)",
@@ -992,10 +933,6 @@
     {
       "name": "Freebooter Armor III",
       "type": "equipment",
-<<<<<<< HEAD
-=======
-      "img": "systems/sfrpg/icons/equipment/armor/freebooter-armor-3.webp",
->>>>>>> 2b095a38
       "data": {
         "type": "",
         "ability": null,
@@ -1117,15 +1054,11 @@
         }
       },
       "flags": {},
-      "img": "systems/sfrpg/icons/equipment/armor/freebooter-armor-3.jpg"
+      "img": "systems/sfrpg/icons/equipment/armor/freebooter-armor-3.webp"
     },
     {
       "name": "Small Arm Rounds",
       "type": "goods",
-<<<<<<< HEAD
-=======
-      "img": "systems/sfrpg/icons/equipment/weapons/rounds-small-arm.webp",
->>>>>>> 2b095a38
       "data": {
         "type": "",
         "abilityMods": {
@@ -1153,15 +1086,11 @@
         "source": "Core Rulebook"
       },
       "flags": {},
-      "img": "systems/sfrpg/icons/equipment/weapons/rounds-small-arm.jpg"
+      "img": "systems/sfrpg/icons/equipment/weapons/rounds-small-arm.webp"
     },
     {
       "name": "Detect Magic",
       "type": "spell",
-<<<<<<< HEAD
-=======
-      "img": "systems/sfrpg/icons/spells/detect_magic.webp",
->>>>>>> 2b095a38
       "data": {
         "type": "",
         "ability": "",
@@ -1247,15 +1176,11 @@
         }
       },
       "flags": {},
-      "img": "systems/sfrpg/icons/spells/detect_magic.png"
+      "img": "systems/sfrpg/icons/spells/detect_magic.webp"
     },
     {
       "name": "Grave Words",
       "type": "spell",
-<<<<<<< HEAD
-=======
-      "img": "systems/sfrpg/icons/spells/grave_word.webp",
->>>>>>> 2b095a38
       "data": {
         "type": "",
         "ability": null,
@@ -1338,15 +1263,11 @@
         }
       },
       "flags": {},
-      "img": "systems/sfrpg/icons/spells/grave_word.png"
+      "img": "systems/sfrpg/icons/spells/grave_word.webp"
     },
     {
       "name": "Stabilize",
       "type": "spell",
-<<<<<<< HEAD
-=======
-      "img": "systems/sfrpg/icons/spells/stabilize.webp",
->>>>>>> 2b095a38
       "data": {
         "type": "",
         "ability": "",
@@ -1429,15 +1350,11 @@
         }
       },
       "flags": {},
-      "img": "systems/sfrpg/icons/spells/stabilize.PNG"
+      "img": "systems/sfrpg/icons/spells/stabilize.webp"
     },
     {
       "name": "Confusion (DC 22)",
       "type": "spell",
-<<<<<<< HEAD
-=======
-      "img": "systems/sfrpg/icons/spells/confusion.webp",
->>>>>>> 2b095a38
       "data": {
         "type": "",
         "ability": "",
@@ -1520,15 +1437,11 @@
         }
       },
       "flags": {},
-      "img": "systems/sfrpg/icons/spells/confusion.png"
+      "img": "systems/sfrpg/icons/spells/confusion.webp"
     },
     {
       "name": "Divination",
       "type": "spell",
-<<<<<<< HEAD
-=======
-      "img": "systems/sfrpg/icons/spells/divination.webp",
->>>>>>> 2b095a38
       "data": {
         "type": "",
         "ability": "",
@@ -1611,15 +1524,11 @@
         }
       },
       "flags": {},
-      "img": "systems/sfrpg/icons/spells/divination.png"
+      "img": "systems/sfrpg/icons/spells/divination.webp"
     },
     {
       "name": "Dispel Magic",
       "type": "spell",
-<<<<<<< HEAD
-=======
-      "img": "systems/sfrpg/icons/spells/dispel_magic.webp",
->>>>>>> 2b095a38
       "data": {
         "type": "",
         "ability": "",
@@ -1705,15 +1614,11 @@
         }
       },
       "flags": {},
-      "img": "systems/sfrpg/icons/spells/dispel_magic.png"
+      "img": "systems/sfrpg/icons/spells/dispel_magic.webp"
     },
     {
       "name": "Mind Thrust (DC 21)",
       "type": "spell",
-<<<<<<< HEAD
-=======
-      "img": "systems/sfrpg/icons/spells/mind_thrust.webp",
->>>>>>> 2b095a38
       "data": {
         "type": "",
         "ability": "",
@@ -1805,15 +1710,11 @@
         }
       },
       "flags": {},
-      "img": "systems/sfrpg/icons/spells/mind_thrust.png"
+      "img": "systems/sfrpg/icons/spells/mind_thrust.webp"
     },
     {
       "name": "Augury",
       "type": "spell",
-<<<<<<< HEAD
-=======
-      "img": "systems/sfrpg/icons/spells/augure.webp",
->>>>>>> 2b095a38
       "data": {
         "type": "",
         "ability": "",
@@ -1896,15 +1797,11 @@
         }
       },
       "flags": {},
-      "img": "systems/sfrpg/icons/spells/augure.jpg"
+      "img": "systems/sfrpg/icons/spells/augure.webp"
     },
     {
       "name": "Battery, Standard",
       "type": "goods",
-<<<<<<< HEAD
-=======
-      "img": "systems/sfrpg/icons/equipment/weapons/battery-standard.webp",
->>>>>>> 2b095a38
       "data": {
         "type": "",
         "attuned": false,
@@ -1926,15 +1823,11 @@
         "source": "Core Rulebook"
       },
       "flags": {},
-      "img": "systems/sfrpg/icons/equipment/weapons/battery-standard.jpg"
+      "img": "systems/sfrpg/icons/equipment/weapons/battery-standard.webp"
     },
     {
       "name": "Access Akashic Record (Su)",
       "type": "feat",
-<<<<<<< HEAD
-=======
-      "img": "systems/sfrpg/icons/classes/access_akashic_record.webp",
->>>>>>> 2b095a38
       "data": {
         "type": "",
         "ability": null,
@@ -2002,15 +1895,11 @@
         }
       },
       "flags": {},
-      "img": "systems/sfrpg/icons/classes/access_akashic_record.png"
+      "img": "systems/sfrpg/icons/classes/access_akashic_record.webp"
     },
     {
       "name": "Peer into the Future (Su) (1/day)",
       "type": "feat",
-<<<<<<< HEAD
-=======
-      "img": "systems/sfrpg/icons/classes/peer_into_the_future.webp",
->>>>>>> 2b095a38
       "data": {
         "type": "",
         "ability": null,
@@ -2078,15 +1967,11 @@
         }
       },
       "flags": {},
-      "img": "systems/sfrpg/icons/classes/peer_into_the_future.png"
+      "img": "systems/sfrpg/icons/classes/peer_into_the_future.webp"
     },
     {
       "name": "Mind Link",
       "type": "spell",
-<<<<<<< HEAD
-=======
-      "img": "systems/sfrpg/icons/spells/mindlink.webp",
->>>>>>> 2b095a38
       "data": {
         "type": "",
         "ability": "",
@@ -2169,15 +2054,11 @@
         }
       },
       "flags": {},
-      "img": "systems/sfrpg/icons/spells/mindlink.jpg"
+      "img": "systems/sfrpg/icons/spells/mindlink.webp"
     },
     {
       "name": "Mind Probe (10/day) (DC 22)",
       "type": "spell",
-<<<<<<< HEAD
-=======
-      "img": "systems/sfrpg/icons/spells/mind-probe.webp",
->>>>>>> 2b095a38
       "data": {
         "type": "",
         "ability": null,
@@ -2260,15 +2141,11 @@
         }
       },
       "flags": {},
-      "img": "systems/sfrpg/icons/spells/mind-probe.jpg"
+      "img": "systems/sfrpg/icons/spells/mind-probe.webp"
     },
     {
       "name": "Speak with Dead (DC 21)",
       "type": "spell",
-<<<<<<< HEAD
-=======
-      "img": "systems/sfrpg/icons/spells/speak_with_dead.webp",
->>>>>>> 2b095a38
       "data": {
         "type": "",
         "ability": null,
@@ -2351,15 +2228,11 @@
         }
       },
       "flags": {},
-      "img": "systems/sfrpg/icons/spells/speak_with_dead.png"
+      "img": "systems/sfrpg/icons/spells/speak_with_dead.webp"
     },
     {
       "name": "Tongues",
       "type": "spell",
-<<<<<<< HEAD
-=======
-      "img": "systems/sfrpg/icons/spells/tongues.webp",
->>>>>>> 2b095a38
       "data": {
         "type": "",
         "ability": null,
@@ -2442,15 +2315,11 @@
         }
       },
       "flags": {},
-      "img": "systems/sfrpg/icons/spells/tongues.PNG"
+      "img": "systems/sfrpg/icons/spells/tongues.webp"
     },
     {
       "name": "See Invisibility",
       "type": "spell",
-<<<<<<< HEAD
-=======
-      "img": "systems/sfrpg/icons/spells/see_invisibility.webp",
->>>>>>> 2b095a38
       "data": {
         "type": "",
         "ability": null,
@@ -2533,15 +2402,11 @@
         }
       },
       "flags": {},
-      "img": "systems/sfrpg/icons/spells/see_invisibility.png"
+      "img": "systems/sfrpg/icons/spells/see_invisibility.webp"
     },
     {
       "name": "Akashic",
       "type": "feat",
-<<<<<<< HEAD
-=======
-      "img": "systems/sfrpg/icons/classes/akashic.webp",
->>>>>>> 2b095a38
       "data": {
         "type": "",
         "ability": null,
@@ -2609,7 +2474,7 @@
         }
       },
       "flags": {},
-      "img": "systems/sfrpg/icons/classes/akashic.png"
+      "img": "systems/sfrpg/icons/classes/akashic.webp"
     }
   ],
   "token": {
