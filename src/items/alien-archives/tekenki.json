--- conflicted
+++ resolved
@@ -1214,47 +1214,11 @@
       "_id": "SmJkX6vN4ma2FsMu",
       "name": "Plasma Cannon, White Star",
       "type": "weapon",
-<<<<<<< HEAD
       "data": {
         "type": "",
         "ability": "",
         "abilityMods": {
           "parts": []
-=======
-      "img": "systems/sfrpg/icons/equipment/weapons/white_star_plasma_cannon.webp",
-      "data": {
-        "description": {
-          "value": "<p>Plasma cannons shoot large, explosive blasts of ionized plasma. They are difficult to use and have a relatively short range for a heavy weapon, but their impact has devastating effect.</p>",
-          "chat": "",
-          "unidentified": ""
-        },
-        "source": "SCR",
-        "type": "",
-        "quantity": 3,
-        "bulk": "2",
-        "price": 189200,
-        "level": 16,
-        "attuned": false,
-        "equipped": true,
-        "identified": true,
-        "attributes": {
-          "sturdy": true,
-          "customBuilt": false,
-          "size": "medium",
-          "dex": {
-            "mod": ""
-          },
-          "hp": {
-            "value": 6,
-            "max": ""
-          },
-          "hardness": {
-            "value": ""
-          },
-          "ac": {
-            "value": ""
-          }
->>>>>>> 2b095a38
         },
         "actionType": "rwak",
         "activation": {
@@ -1466,7 +1430,7 @@
         "weaponType": "heavy"
       },
       "flags": {},
-      "img": "systems/sfrpg/icons/equipment/weapons/white_star_plasma_cannon.jpg"
+      "img": "systems/sfrpg/icons/equipment/weapons/white_star_plasma_cannon.webp"
     },
     {
       "_id": "PBasDVj5kCB6paE0",
