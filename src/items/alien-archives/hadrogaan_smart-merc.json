--- conflicted
+++ resolved
@@ -715,13 +715,8 @@
       },
       "effects": [],
       "flags": {},
-<<<<<<< HEAD
-      "img": "systems/sfrpg/icons/equipment/weapons/hammer.jpg",
+      "img": "systems/sfrpg/icons/equipment/weapons/hammer.webp",
       "sort": 900001
-=======
-      "img": "systems/sfrpg/icons/equipment/weapons/hammer.webp",
-      "effects": []
->>>>>>> 2b095a38
     },
     {
       "_id": "EaT8ZexD9ax3lq05",
@@ -912,31 +907,6 @@
           "variantBoost": false,
           "wideLine": false
         },
-<<<<<<< HEAD
-=======
-        "proficient": true,
-        "abilityMods": {
-          "parts": []
-        }
-      },
-      "sort": 1000001,
-      "flags": {},
-      "img": "systems/sfrpg/icons/equipment/weapons/autobeam_rifle_tactical.webp",
-      "effects": []
-    },
-    {
-      "_id": "3qlzz8tRnV71wq8W",
-      "name": "Frag Grenade IV",
-      "type": "weapon",
-      "data": {
-        "description": {
-          "value": "<p><span id=\"ctl00_MainContent_DataListTalentsAll_ctl00_LabelName\">A fragmentary, or frag, grenade explodes in a cloud of shrapnel.</span></p>",
-          "chat": "",
-          "unidentified": ""
-        },
-        "source": "Core Rulebook",
-        "type": "",
->>>>>>> 2b095a38
         "quantity": null,
         "range": {
           "additional": "",
@@ -969,7 +939,7 @@
       },
       "effects": [],
       "flags": {},
-      "img": "systems/sfrpg/icons/equipment/weapons/autobeam_rifle_tactical.png",
+      "img": "systems/sfrpg/icons/equipment/weapons/autobeam_rifle_tactical.webp",
       "sort": 1000001
     },
     {
@@ -1188,13 +1158,8 @@
       },
       "effects": [],
       "flags": {},
-<<<<<<< HEAD
-      "img": "systems/sfrpg/icons/equipment/weapons/frag-grenade.jpg",
+      "img": "systems/sfrpg/icons/equipment/weapons/frag-grenade.webp",
       "sort": 1100001
-=======
-      "img": "systems/sfrpg/icons/equipment/weapons/frag-grenade.webp",
-      "effects": []
->>>>>>> 2b095a38
     },
     {
       "_id": "J9bPDRV4uOzIfHbJ",
@@ -1269,13 +1234,8 @@
       },
       "effects": [],
       "flags": {},
-<<<<<<< HEAD
-      "img": "systems/sfrpg/icons/classes/focus_fire.png",
+      "img": "systems/sfrpg/icons/classes/focus_fire.webp",
       "sort": 1300001
-=======
-      "img": "systems/sfrpg/icons/classes/focus_fire.webp",
-      "effects": []
->>>>>>> 2b095a38
     },
     {
       "_id": "BKuJRMOO8JnOpQq3",
@@ -1350,13 +1310,8 @@
       },
       "effects": [],
       "flags": {},
-<<<<<<< HEAD
-      "img": "systems/sfrpg/icons/classes/intense_focus.png",
+      "img": "systems/sfrpg/icons/classes/intense_focus.webp",
       "sort": 1400001
-=======
-      "img": "systems/sfrpg/icons/classes/intense_focus.webp",
-      "effects": []
->>>>>>> 2b095a38
     },
     {
       "_id": "365DmEXFFX1D2eJj",
@@ -1431,13 +1386,8 @@
       },
       "effects": [],
       "flags": {},
-<<<<<<< HEAD
-      "img": "systems/sfrpg/icons/classes/armor_training.png",
+      "img": "systems/sfrpg/icons/classes/armor_training.webp",
       "sort": 1600001
-=======
-      "img": "systems/sfrpg/icons/classes/armor_training.webp",
-      "effects": []
->>>>>>> 2b095a38
     },
     {
       "_id": "pyWus0pxaRpYK6Ct",
@@ -1580,13 +1530,8 @@
       },
       "effects": [],
       "flags": {},
-<<<<<<< HEAD
-      "img": "systems/sfrpg/icons/equipment/armor/defiance_serie_specialist.png",
+      "img": "systems/sfrpg/icons/equipment/armor/defiance_serie_specialist.webp",
       "sort": 1700001
-=======
-      "img": "systems/sfrpg/icons/equipment/armor/defiance_serie_specialist.webp",
-      "effects": []
->>>>>>> 2b095a38
     },
     {
       "_id": "BCoOpDxBdV3o4cPf",
@@ -1632,13 +1577,8 @@
       },
       "effects": [],
       "flags": {},
-<<<<<<< HEAD
-      "img": "systems/sfrpg/icons/equipment/weapons/battery-high-capacity.jpg",
+      "img": "systems/sfrpg/icons/equipment/weapons/battery-high-capacity.webp",
       "sort": 1900001
-=======
-      "img": "systems/sfrpg/icons/equipment/weapons/battery-high-capacity.webp",
-      "effects": []
->>>>>>> 2b095a38
     },
     {
       "_id": "HH4vm2b6eoKwdj6e",
@@ -1789,13 +1729,8 @@
       },
       "effects": [],
       "flags": {},
-<<<<<<< HEAD
-      "img": "systems/sfrpg/icons/classes/guard.png",
+      "img": "systems/sfrpg/icons/classes/guard.webp",
       "sort": 1450001
-=======
-      "img": "systems/sfrpg/icons/classes/guard.webp",
-      "effects": []
->>>>>>> 2b095a38
     },
     {
       "_id": "muAgysHQGkofvU80",
@@ -1870,13 +1805,8 @@
       },
       "effects": [],
       "flags": {},
-<<<<<<< HEAD
-      "img": "systems/sfrpg/icons/classes/sharpshoot.png",
+      "img": "systems/sfrpg/icons/classes/sharpshoot.webp",
       "sort": 1350001
-=======
-      "img": "systems/sfrpg/icons/classes/sharpshoot.webp",
-      "effects": []
->>>>>>> 2b095a38
     },
     {
       "_id": "r1M2XCG05SEOVXNB",
@@ -1951,13 +1881,8 @@
       },
       "effects": [],
       "flags": {},
-<<<<<<< HEAD
-      "img": "systems/sfrpg/icons/classes/sniper_aim.png",
+      "img": "systems/sfrpg/icons/classes/sniper_aim.webp",
       "sort": 1375001
-=======
-      "img": "systems/sfrpg/icons/classes/sniper_aim.webp",
-      "effects": []
->>>>>>> 2b095a38
     },
     {
       "_id": "yPEzpWXZxzum2Dq7",
@@ -2003,13 +1928,8 @@
       },
       "effects": [],
       "flags": {},
-<<<<<<< HEAD
-      "img": "systems/sfrpg/icons/equipment/weapons/battery-standard.jpg",
+      "img": "systems/sfrpg/icons/equipment/weapons/battery-standard.webp",
       "sort": 2000001
-=======
-      "img": "systems/sfrpg/icons/equipment/weapons/battery-standard.webp",
-      "effects": []
->>>>>>> 2b095a38
     }
   ],
   "token": {
