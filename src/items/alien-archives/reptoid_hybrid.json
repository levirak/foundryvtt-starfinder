--- conflicted
+++ resolved
@@ -475,10 +475,6 @@
       "_id": "cXJTeaKUhLIPnZfG",
       "name": "Share Pain (Su)",
       "type": "feat",
-<<<<<<< HEAD
-=======
-      "img": "systems/sfrpg/icons/classes/share_pain.webp",
->>>>>>> 2b095a38
       "data": {
         "type": "",
         "ability": "",
@@ -546,7 +542,7 @@
         }
       },
       "flags": {},
-      "img": "systems/sfrpg/icons/classes/share_pain.png"
+      "img": "systems/sfrpg/icons/classes/share_pain.webp"
     },
     {
       "_id": "mVsnDGaKPQw6uprt",
@@ -1213,10 +1209,6 @@
       "_id": "MYjHBwuC42fMqyOP",
       "name": "Backlash (Su)",
       "type": "feat",
-<<<<<<< HEAD
-=======
-      "img": "systems/sfrpg/icons/classes/backlash.webp",
->>>>>>> 2b095a38
       "data": {
         "type": "",
         "ability": null,
@@ -1284,16 +1276,12 @@
         }
       },
       "flags": {},
-      "img": "systems/sfrpg/icons/classes/backlash.png"
+      "img": "systems/sfrpg/icons/classes/backlash.webp"
     },
     {
       "_id": "0NddfWPPCJwnBq2N",
       "name": "Sow Doubt (Su)",
       "type": "feat",
-<<<<<<< HEAD
-=======
-      "img": "systems/sfrpg/icons/classes/sow_doubt.webp",
->>>>>>> 2b095a38
       "data": {
         "type": "",
         "ability": "",
@@ -1361,7 +1349,7 @@
         }
       },
       "flags": {},
-      "img": "systems/sfrpg/icons/classes/sow_doubt.png"
+      "img": "systems/sfrpg/icons/classes/sow_doubt.webp"
     },
     {
       "_id": "Qfdb5HDSA5KKbfTf",
@@ -1510,10 +1498,6 @@
       "_id": "GxJouNi7FSBU72vK",
       "name": "Kasatha Microcord III",
       "type": "equipment",
-<<<<<<< HEAD
-=======
-      "img": "systems/sfrpg/icons/equipment/armor/kasatha-microcord-3.webp",
->>>>>>> 2b095a38
       "data": {
         "type": "",
         "ability": null,
@@ -1648,7 +1632,7 @@
         }
       },
       "flags": {},
-      "img": "systems/sfrpg/icons/equipment/armor/kasatha-microcord-3.jpg"
+      "img": "systems/sfrpg/icons/equipment/armor/kasatha-microcord-3.webp"
     },
     {
       "_id": "bmJ1EnR8Ar8pqZAH",
@@ -1807,10 +1791,6 @@
       "_id": "yRMmVUP80KAZMXTF",
       "name": "Psychokinetic Strangulation (DC 20)",
       "type": "spell",
-<<<<<<< HEAD
-=======
-      "img": "systems/sfrpg/icons/spells/psychokinetic_strangulation.webp",
->>>>>>> 2b095a38
       "data": {
         "type": "",
         "ability": "",
@@ -1901,16 +1881,12 @@
         }
       },
       "flags": {},
-      "img": "systems/sfrpg/icons/spells/psychokinetic_strangulation.png"
+      "img": "systems/sfrpg/icons/spells/psychokinetic_strangulation.webp"
     },
     {
       "_id": "msPm2aGbTesAYVVv",
       "name": "Slow (DC 20)",
       "type": "spell",
-<<<<<<< HEAD
-=======
-      "img": "systems/sfrpg/icons/spells/slow.webp",
->>>>>>> 2b095a38
       "data": {
         "type": "",
         "ability": "",
@@ -1993,16 +1969,12 @@
         }
       },
       "flags": {},
-      "img": "systems/sfrpg/icons/spells/slow.png"
+      "img": "systems/sfrpg/icons/spells/slow.webp"
     },
     {
       "_id": "Kwvx8txOP2v7u4Mi",
       "name": "Hold Person (DC 19)",
       "type": "spell",
-<<<<<<< HEAD
-=======
-      "img": "systems/sfrpg/icons/spells/hold_person.webp",
->>>>>>> 2b095a38
       "data": {
         "type": "",
         "ability": "",
@@ -2085,16 +2057,12 @@
         }
       },
       "flags": {},
-      "img": "systems/sfrpg/icons/spells/hold_person.jpg"
+      "img": "systems/sfrpg/icons/spells/hold_person.webp"
     },
     {
       "_id": "a5xuiSzqrcLjqUiP",
       "name": "Inflict Pain (DC 19)",
       "type": "spell",
-<<<<<<< HEAD
-=======
-      "img": "systems/sfrpg/icons/spells/inflict_pain.webp",
->>>>>>> 2b095a38
       "data": {
         "type": "",
         "ability": "",
@@ -2177,16 +2145,12 @@
         }
       },
       "flags": {},
-      "img": "systems/sfrpg/icons/spells/inflict_pain.png"
+      "img": "systems/sfrpg/icons/spells/inflict_pain.webp"
     },
     {
       "_id": "RdZopZQxzAfRK4D2",
       "name": "Mind Thrust (DC 19)",
       "type": "spell",
-<<<<<<< HEAD
-=======
-      "img": "systems/sfrpg/icons/spells/mind_thrust.webp",
->>>>>>> 2b095a38
       "data": {
         "type": "",
         "ability": "",
@@ -2275,16 +2239,12 @@
         }
       },
       "flags": {},
-      "img": "systems/sfrpg/icons/spells/mind_thrust.png"
+      "img": "systems/sfrpg/icons/spells/mind_thrust.webp"
     },
     {
       "_id": "cJCyjXH0CFqCMU7Y",
       "name": "Spider Climb",
       "type": "spell",
-<<<<<<< HEAD
-=======
-      "img": "systems/sfrpg/icons/spells/spider_climb.webp",
->>>>>>> 2b095a38
       "data": {
         "type": "",
         "ability": null,
@@ -2367,16 +2327,12 @@
         }
       },
       "flags": {},
-      "img": "systems/sfrpg/icons/spells/spider_climb.PNG"
+      "img": "systems/sfrpg/icons/spells/spider_climb.webp"
     },
     {
       "_id": "2njotUWowSZfJYES",
       "name": "Charm Person (DC 18)",
       "type": "spell",
-<<<<<<< HEAD
-=======
-      "img": "systems/sfrpg/icons/spells/charm_person.webp",
->>>>>>> 2b095a38
       "data": {
         "type": "",
         "ability": "",
@@ -2459,16 +2415,12 @@
         }
       },
       "flags": {},
-      "img": "systems/sfrpg/icons/spells/charm_person.jpg"
+      "img": "systems/sfrpg/icons/spells/charm_person.webp"
     },
     {
       "_id": "eSwZvmqh4EH0Q3bM",
       "name": "Lesser Confusion (DC 18)",
       "type": "spell",
-<<<<<<< HEAD
-=======
-      "img": "systems/sfrpg/icons/spells/confusion_lesser.webp",
->>>>>>> 2b095a38
       "data": {
         "type": "",
         "ability": "",
@@ -2551,16 +2503,12 @@
         }
       },
       "flags": {},
-      "img": "systems/sfrpg/icons/spells/confusion_lesser.png"
+      "img": "systems/sfrpg/icons/spells/confusion_lesser.webp"
     },
     {
       "_id": "cTfXh27XEPRqRTZb",
       "name": "Battery",
       "type": "goods",
-<<<<<<< HEAD
-=======
-      "img": "systems/sfrpg/icons/equipment/weapons/battery-standard.webp",
->>>>>>> 2b095a38
       "data": {
         "type": "",
         "attributes": {
@@ -2600,16 +2548,12 @@
         "source": "Core Rulebook"
       },
       "flags": {},
-      "img": "systems/sfrpg/icons/equipment/weapons/battery-standard.jpg"
+      "img": "systems/sfrpg/icons/equipment/weapons/battery-standard.webp"
     },
     {
       "_id": "95BsyR9lce9nAQ0D",
       "name": "Mind Link",
       "type": "spell",
-<<<<<<< HEAD
-=======
-      "img": "systems/sfrpg/icons/spells/mindlink.webp",
->>>>>>> 2b095a38
       "data": {
         "type": "",
         "ability": "",
@@ -2692,7 +2636,7 @@
         }
       },
       "flags": {},
-      "img": "systems/sfrpg/icons/spells/mindlink.jpg"
+      "img": "systems/sfrpg/icons/spells/mindlink.webp"
     }
   ],
   "token": {
