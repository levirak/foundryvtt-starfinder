--- conflicted
+++ resolved
@@ -539,6 +539,7 @@
       },
       "effects": [],
       "flags": {},
+      "img": "icons/svg/mystery-man.svg",
       "sort": 100000
     },
     {
@@ -613,13 +614,8 @@
       },
       "effects": [],
       "flags": {},
-<<<<<<< HEAD
-      "img": "systems/sfrpg/icons/classes/evasion.png",
+      "img": "systems/sfrpg/icons/classes/evasion.webp",
       "sort": 200000
-=======
-      "img": "systems/sfrpg/icons/classes/evasion.webp",
-      "effects": []
->>>>>>> 2b095a38
     },
     {
       "_id": "l9Ft4omwxQh19KKq",
@@ -832,13 +828,8 @@
       },
       "effects": [],
       "flags": {},
-<<<<<<< HEAD
-      "img": "systems/sfrpg/icons/equipment/weapons/survival-knife.jpg",
+      "img": "systems/sfrpg/icons/equipment/weapons/survival-knife.webp",
       "sort": 600000
-=======
-      "img": "systems/sfrpg/icons/equipment/weapons/survival-knife.webp",
-      "effects": []
->>>>>>> 2b095a38
     },
     {
       "_id": "ILhKdzGMQcYJS2Yj",
@@ -1054,13 +1045,8 @@
       },
       "effects": [],
       "flags": {},
-<<<<<<< HEAD
-      "img": "systems/sfrpg/icons/equipment/weapons/semi-auto-pistol-tactical.jpg",
+      "img": "systems/sfrpg/icons/equipment/weapons/semi-auto-pistol-tactical.webp",
       "sort": 100001
-=======
-      "img": "systems/sfrpg/icons/equipment/weapons/semi-auto-pistol-tactical.webp",
-      "effects": []
->>>>>>> 2b095a38
     },
     {
       "_id": "u6eZnjMBYI0gGE5W",
@@ -1218,13 +1204,8 @@
       },
       "effects": [],
       "flags": {},
-<<<<<<< HEAD
-      "img": "systems/sfrpg/icons/equipment/weapons/shirren-eye-rifle-tactical.jpg",
+      "img": "systems/sfrpg/icons/equipment/weapons/shirren-eye-rifle-tactical.webp",
       "sort": 700000
-=======
-      "img": "systems/sfrpg/icons/equipment/weapons/shirren-eye-rifle-tactical.webp",
-      "effects": []
->>>>>>> 2b095a38
     },
     {
       "_id": "SqM8QXEzjY7lXSKg",
@@ -1298,13 +1279,8 @@
       },
       "effects": [],
       "flags": {},
-<<<<<<< HEAD
-      "img": "systems/sfrpg/icons/classes/debilitating_trick.png",
+      "img": "systems/sfrpg/icons/classes/debilitating_trick.webp",
       "sort": 800000
-=======
-      "img": "systems/sfrpg/icons/classes/debilitating_trick.webp",
-      "effects": []
->>>>>>> 2b095a38
     },
     {
       "_id": "LTSS1p07uLtiG3mh",
@@ -1378,6 +1354,7 @@
       },
       "effects": [],
       "flags": {},
+      "img": "icons/svg/mystery-man.svg",
       "sort": 900000
     },
     {
@@ -1449,6 +1426,7 @@
       },
       "effects": [],
       "flags": {},
+      "img": "icons/svg/mystery-man.svg",
       "sort": 1000000
     },
     {
@@ -1523,13 +1501,8 @@
       },
       "effects": [],
       "flags": {},
-<<<<<<< HEAD
-      "img": "systems/sfrpg/icons/classes/specialization.png",
+      "img": "systems/sfrpg/icons/classes/specialization.webp",
       "sort": 1200000
-=======
-      "img": "systems/sfrpg/icons/classes/specialization.webp",
-      "effects": []
->>>>>>> 2b095a38
     },
     {
       "_id": "XBnLpTamq1KoxhFC",
@@ -1667,13 +1640,8 @@
       },
       "effects": [],
       "flags": {},
-<<<<<<< HEAD
-      "img": "systems/sfrpg/icons/equipment/armor/stationwear-elite.jpg",
+      "img": "systems/sfrpg/icons/equipment/armor/stationwear-elite.webp",
       "sort": 1300000
-=======
-      "img": "systems/sfrpg/icons/equipment/armor/stationwear-elite.webp",
-      "effects": []
->>>>>>> 2b095a38
     },
     {
       "_id": "MKMxSPP2Hm42TtqB",
@@ -1725,13 +1693,8 @@
       },
       "effects": [],
       "flags": {},
-<<<<<<< HEAD
-      "img": "systems/sfrpg/icons/equipment/weapons/rounds-small-arm.jpg",
+      "img": "systems/sfrpg/icons/equipment/weapons/rounds-small-arm.webp",
       "sort": 1400000
-=======
-      "img": "systems/sfrpg/icons/equipment/weapons/rounds-small-arm.webp",
-      "effects": []
->>>>>>> 2b095a38
     },
     {
       "_id": "bDYjhPPcOaSYVaPZ",
@@ -1783,6 +1746,7 @@
       },
       "effects": [],
       "flags": {},
+      "img": "icons/svg/mystery-man.svg",
       "sort": 1500000
     },
     {
@@ -1857,13 +1821,8 @@
       },
       "effects": [],
       "flags": {},
-<<<<<<< HEAD
-      "img": "systems/sfrpg/icons/classes/sure_footed.png",
+      "img": "systems/sfrpg/icons/classes/sure_footed.webp",
       "sort": 1050000
-=======
-      "img": "systems/sfrpg/icons/classes/sure_footed.webp",
-      "effects": []
->>>>>>> 2b095a38
     }
   ],
   "token": {
