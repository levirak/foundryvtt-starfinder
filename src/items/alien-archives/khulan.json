{
  "_id": "Mwo8nxiwe9JlwnhF",
  "name": "Khulan",
  "type": "npc2",
  "data": {
    "abilities": {
      "cha": {
        "base": 2,
        "min": 3,
        "misc": 0,
        "mod": 2,
        "value": 14
      },
      "con": {
        "base": 1,
        "min": 3,
        "misc": 0,
        "mod": 1,
        "value": 12
      },
      "dex": {
        "base": 4,
        "min": 3,
        "misc": 0,
        "mod": 4,
        "value": 18
      },
      "int": {
        "base": 1,
        "min": 3,
        "misc": 0,
        "mod": 1,
        "value": 12
      },
      "str": {
        "base": 0,
        "min": 3,
        "misc": 0,
        "mod": 0,
        "value": 10
      },
      "wis": {
        "base": 5,
        "min": 3,
        "misc": 0,
        "mod": 5,
        "value": 20
      }
    },
    "attributes": {
      "arms": "2",
      "bab": 0,
      "baseAttackBonus": {
        "rolledMods": [],
        "tooltip": [],
        "value": 0
      },
      "cmd": {
        "min": 0,
        "tooltip": [],
        "value": 10
      },
      "eac": {
        "base": 19,
        "min": 0,
        "tooltip": [],
        "value": 19
      },
      "fort": {
        "base": 8,
        "bonus": 8,
        "misc": 0,
        "tooltip": [],
        "value": 0
      },
      "hp": {
        "max": 95,
        "min": 0,
        "temp": null,
        "tempmax": null,
        "tooltip": [],
        "value": 95
      },
      "init": {
        "bonus": 0,
        "tooltip": [],
        "total": 4,
        "value": 4
      },
      "kac": {
        "base": 20,
        "min": 0,
        "tooltip": [],
        "value": 20
      },
      "keyability": "",
      "reach": "",
      "reflex": {
        "base": 8,
        "bonus": 8,
        "misc": 0,
        "tooltip": [],
        "value": 0
      },
      "rp": {
        "max": 0,
        "min": 0,
        "tooltip": [],
        "value": 0
      },
      "sp": {
        "max": 0,
        "min": 0,
        "tooltip": [],
        "value": 0
      },
      "space": "",
      "speed": {
        "burrowing": {
          "base": 0
        },
        "climbing": {
          "base": 0
        },
        "flying": {
          "base": 40
        },
        "land": {
          "base": 0
        },
        "mainMovement": "flying",
        "special": "original base: fly 40 ft. (Su; original special: perfect)",
        "swimming": {
          "base": 0
        }
      },
      "spellcasting": "",
      "will": {
        "base": 10,
        "bonus": 10,
        "misc": 0,
        "tooltip": [],
        "value": 0
      }
    },
    "classes": {},
    "conditions": {
      "asleep": false,
      "bleeding": false,
      "blinded": false,
      "broken": false,
      "burning": false,
      "confused": false,
      "cowering": false,
      "dazed": false,
      "dazzled": false,
      "dead": false,
      "deafened": false,
      "dying": false,
      "encumbered": false,
      "entangled": false,
      "exhausted": false,
      "fascinated": false,
      "fatigued": false,
      "flat-footed": false,
      "frightened": false,
      "grappled": false,
      "helpless": false,
      "nauseated": false,
      "off-kilter": false,
      "off-target": false,
      "overburdened": false,
      "panicked": false,
      "paralyzed": false,
      "pinned": false,
      "prone": false,
      "shaken": false,
      "sickened": false,
      "stable": false,
      "staggered": false,
      "stunned": false,
      "unconscious": false
    },
    "counterClasses": {
      "values": {}
    },
    "currency": {
      "credit": 0,
      "upb": 0
    },
    "details": {
      "type": "Fey (fire, incorporeal)",
      "alignment": "LN",
      "aura": "",
      "biography": {
        "public": "",
        "value": "<h2>Description</h2>\n<p>Khulans are glossy-eyed fey that act as enigmatic custodians of worlds&rsquo; molten cores, the resulting geomagnetic fields, and the pyroclastic gases that help insulate worlds so that their surfaces can sustain life. Most often, khulans appear as vaguely humanoid beings with large heads, ephemeral bodies, and limbs that seem to trail away into nothingness. A typical khulan is 7-1/2 feet tall.</p>\n<p>These ghostly fey spend most of their time deep belowground, drifting through the mantles and blazingly hot metallic cores of many rocky planets. When they surface, khulans often travel through convective conduits, old lava tubes, or active volcanoes, emerging with minimal fanfare to survey the upper ecosystems&rsquo; health. Where they sense disturbances in their planets&rsquo; cosmic defenses, khulans silently study the causes and swiftly retaliate against any mortal tampering they deem harmful. Otherwise, the surface&rsquo;s relative chill displeases the fey, who either retreat deep underground or sap warmth from living creatures in order to sustain a healthy body temperature.</p>\n<p>On occasion, a khulan adopts a surface settlement or population under threat, most often one at risk from environmental degradation or unnatural weather. In some cases, this involves shepherding the fey&rsquo;s charges to safety underground, and in others weaving a shield from the planet&rsquo;s geomagnetic and atmospheric power to deflect the oncoming threat. Enough of these stories survive to suggest the fey are benign or even benevolent. However, just as many tales describe instances in which khulans&rsquo; charges have disappeared forever, owed the fey impossible debts as payment for khulan intervention, or been found as frozen corpses in warm fields, suggesting that the ghostly beings adhere to utterly alien motivations.</p>\n<p>Dozens of khulans patrol @Compendium[sfrpg.setting.gzXT0xwsj8kQAoj0]{Akiton}&rsquo;s Hivemarket, a partly subterranean bazaar in the shadow of Mount Ka, an extinct volcano. There the fey attack anyone who engages in theft or attempts to seize control of the site by force, yet they almost never stop legitimate business, no matter how heinous the transaction. Ongoing university studies documenting the khulans&rsquo; behavior and anatomy elicit varied reactions from the fey ranging from silent disdain to violent outbursts and to cryptically brief interviews that only trigger more questions.</p>\n<p>These Akitonian khulans&rsquo; visibility makes them one of the best-studied populations in the galaxy, thus most assume that khulans both are endemic to @Compendium[sfrpg.setting.gzXT0xwsj8kQAoj0]{Akiton} and are naturally legless ghost beings. However, @Compendium[sfrpg.setting.gzXT0xwsj8kQAoj0]{Akiton}&rsquo;s molten core has cooled dramatically over the past millions of years, and&nbsp;ancient cave art suggests that the planet&rsquo;s khulans have grown weaker and more ephemeral as the core&rsquo;s energy and geomagnetic field dwindle. The art depicts khulans with faint digitigrade legs bearing stout fins for swimming, and rare sightings of khulans on younger planets report similar findings. Popular theories suggest the khulans slowly fade&nbsp;as their homes die, and although @Compendium[sfrpg.setting.gzXT0xwsj8kQAoj0]{Akiton}&rsquo;s khulans are no longer able to protect the dying planet&rsquo;s core, they strive to at least protect the market and its inhabitants.</p>\n<section>\n<h2>Ecology</h2>\n<h3>Environment</h3>\n<p>any mountains or underground (@Compendium[sfrpg.setting.gzXT0xwsj8kQAoj0]{Akiton})</p>\n<p>&nbsp;</p>\n<h3>Organization</h3>\n<p>solitary, pair, or patrol (3&ndash;9)</p>\n</section>"
      },
      "class": "",
      "cr": 7,
      "environment": "",
      "race": "",
      "raceAndGrafts": "",
      "source": "AA4 pg. 60",
      "subtype": "Fire, Incorporeal",
      "xp": {
        "value": 3200
      }
    },
    "modifiers": [],
    "skillpoints": {
      "max": 0,
      "tooltip": [],
      "used": 0
    },
    "skills": {
      "acr": {
        "ability": "dex",
        "enabled": true,
        "hasArmorCheckPenalty": true,
        "isTrainedOnly": false,
        "min": 0,
        "misc": 0,
        "mod": 19,
        "ranks": 19,
        "value": 0
      },
      "ath": {
        "ability": "str",
        "enabled": false,
        "hasArmorCheckPenalty": true,
        "isTrainedOnly": false,
        "min": 0,
        "misc": 0,
        "mod": 0,
        "ranks": 0,
        "value": 0
      },
      "blu": {
        "ability": "cha",
        "enabled": false,
        "hasArmorCheckPenalty": false,
        "isTrainedOnly": false,
        "min": 0,
        "misc": 0,
        "mod": 0,
        "ranks": 0,
        "value": 0
      },
      "com": {
        "ability": "int",
        "enabled": false,
        "hasArmorCheckPenalty": false,
        "isTrainedOnly": true,
        "min": 0,
        "misc": 0,
        "mod": 0,
        "ranks": 0,
        "value": 0
      },
      "cul": {
        "ability": "int",
        "enabled": false,
        "hasArmorCheckPenalty": false,
        "isTrainedOnly": true,
        "min": 0,
        "misc": 0,
        "mod": 0,
        "ranks": 0,
        "value": 0
      },
      "dip": {
        "ability": "cha",
        "enabled": false,
        "hasArmorCheckPenalty": false,
        "isTrainedOnly": false,
        "min": 0,
        "misc": 0,
        "mod": 0,
        "ranks": 0,
        "value": 0
      },
      "dis": {
        "ability": "cha",
        "enabled": false,
        "hasArmorCheckPenalty": false,
        "isTrainedOnly": false,
        "min": 0,
        "misc": 0,
        "mod": 0,
        "ranks": 0,
        "value": 0
      },
      "eng": {
        "ability": "int",
        "enabled": false,
        "hasArmorCheckPenalty": false,
        "isTrainedOnly": true,
        "min": 0,
        "misc": 0,
        "mod": 0,
        "ranks": 0,
        "value": 0
      },
      "int": {
        "ability": "cha",
        "enabled": true,
        "hasArmorCheckPenalty": false,
        "isTrainedOnly": false,
        "min": 0,
        "misc": 0,
        "mod": 19,
        "ranks": 19,
        "value": 0
      },
      "lsc": {
        "ability": "int",
        "enabled": false,
        "hasArmorCheckPenalty": false,
        "isTrainedOnly": true,
        "min": 0,
        "misc": 0,
        "mod": 0,
        "ranks": 0,
        "value": 0
      },
      "med": {
        "ability": "int",
        "enabled": false,
        "hasArmorCheckPenalty": false,
        "isTrainedOnly": true,
        "min": 0,
        "misc": 0,
        "mod": 0,
        "ranks": 0,
        "value": 0
      },
      "mys": {
        "ability": "wis",
        "enabled": false,
        "hasArmorCheckPenalty": false,
        "isTrainedOnly": true,
        "min": 0,
        "misc": 0,
        "mod": 0,
        "ranks": 0,
        "value": 0
      },
      "per": {
        "ability": "wis",
        "enabled": true,
        "hasArmorCheckPenalty": false,
        "isTrainedOnly": false,
        "min": 0,
        "misc": 0,
        "mod": 14,
        "ranks": 14,
        "value": 0
      },
      "phs": {
        "ability": "int",
        "enabled": true,
        "hasArmorCheckPenalty": false,
        "isTrainedOnly": true,
        "min": 0,
        "misc": 0,
        "mod": 14,
        "ranks": 14,
        "value": 0
      },
      "pil": {
        "ability": "dex",
        "enabled": false,
        "hasArmorCheckPenalty": false,
        "isTrainedOnly": false,
        "min": 0,
        "misc": 0,
        "mod": 0,
        "ranks": 0,
        "value": 0
      },
      "pro": {
        "ability": "int",
        "enabled": false,
        "hasArmorCheckPenalty": false,
        "isTrainedOnly": true,
        "min": 0,
        "misc": 0,
        "mod": 0,
        "ranks": 0,
        "subname": "",
        "value": 3
      },
      "sen": {
        "ability": "wis",
        "enabled": true,
        "hasArmorCheckPenalty": false,
        "isTrainedOnly": false,
        "min": 0,
        "misc": 0,
        "mod": 19,
        "ranks": 19,
        "value": 0
      },
      "sle": {
        "ability": "dex",
        "enabled": false,
        "hasArmorCheckPenalty": true,
        "isTrainedOnly": true,
        "min": 0,
        "misc": 0,
        "mod": 0,
        "ranks": 0,
        "value": 0
      },
      "ste": {
        "ability": "dex",
        "enabled": true,
        "hasArmorCheckPenalty": true,
        "isTrainedOnly": false,
        "min": 0,
        "misc": 0,
        "mod": 14,
        "ranks": 14,
        "value": 0
      },
      "sur": {
        "ability": "wis",
        "enabled": true,
        "hasArmorCheckPenalty": false,
        "isTrainedOnly": false,
        "min": 0,
        "misc": 0,
        "mod": 14,
        "ranks": 14,
        "value": 0
      }
    },
    "spells": {
      "spell0": {
        "max": 0,
        "value": 0
      },
      "spell1": {
        "max": 0,
        "value": 0
      },
      "spell2": {
        "max": 0,
        "value": 0
      },
      "spell3": {
        "max": 0,
        "value": 0
      },
      "spell4": {
        "max": 0,
        "value": 0
      },
      "spell5": {
        "max": 0,
        "value": 0
      },
      "spell6": {
        "max": 0,
        "value": 0
      }
    },
    "traits": {
      "ci": {
        "custom": "",
        "value": []
      },
      "damageReduction": {
        "negatedBy": "",
        "value": 0
      },
      "di": {
        "custom": "",
        "value": [
          "fire",
          "radiation"
        ]
      },
      "dr": {
        "custom": "",
        "value": []
      },
      "dv": {
        "custom": "",
        "value": [
          "cold"
        ]
      },
      "languages": {
        "custom": "Akitonian",
        "value": [
          "common",
          "ignan",
          "terran"
        ]
      },
      "senses": "blindsight 60 ft. (vibration), detect radiation, low-light vision",
      "size": "medium",
      "sr": 0
    }
  },
  "effects": [],
  "flags": {},
  "img": "icons/svg/mystery-man.svg",
  "items": [
    {
      "_id": "gF0Sjr3Vs2LLhJ9f",
      "name": "Geomagnetic Field (Su)",
      "type": "feat",
      "data": {
        "type": "",
        "ability": null,
        "abilityMods": {
          "parts": []
        },
        "actionType": "",
        "activation": {
          "type": "move",
          "condition": "",
          "cost": 1
        },
        "area": {
          "effect": "emanation",
          "shape": "sphere",
          "units": "ft",
          "value": 10
        },
        "attackBonus": 0,
        "chatFlavor": "",
        "critical": {
          "effect": "",
          "parts": []
        },
        "damage": {
          "parts": []
        },
        "description": {
          "chat": "",
          "unidentified": "",
          "value": "As a move action while on a planet that has at least a thin atmosphere and a mass at least 1/50th that of lost Golarion, a khulan can generate a 10-foot-radius protective field that grants resistance to cold, electricity, and fire damage within the protected area. If the planets atmosphere is thin, this resistance value is 5, and the resistance increases to 7 or 10 if the atmosphere is normal or thick, respectively. A khulan's attacks ignore any energy resistance granted by a khulan's geomagnetic field ability. The barrier also grants all creatures in its area a +4 circumstance bonus to saves against radiation. The barrier is an emanation that is centered on and moves with the khulan, and the field persists until the khulan is incapacitated or it dismisses the field; this doesn't require an action."
        },
        "descriptors": [],
        "duration": {
          "units": "",
          "value": ""
        },
        "formula": "",
        "isActive": null,
        "modifiers": [],
        "range": {
          "additional": "",
          "per": "",
          "units": "personal",
          "value": null
        },
        "recharge": {
          "charged": false,
          "value": null
        },
        "requirements": "",
        "save": {
          "type": "",
          "dc": null,
          "descriptor": ""
        },
        "source": "",
        "target": {
          "type": "",
          "value": ""
        },
        "uses": {
          "max": 0,
          "per": "",
          "value": 0
        }
      },
      "effects": [],
      "flags": {},
      "img": "icons/svg/mystery-man.svg",
      "sort": 100000
    },
    {
      "_id": "kVKc8DMrSZ3k8F6G",
      "name": "Incorporeal",
      "type": "feat",
      "data": {
        "type": "",
        "ability": null,
        "abilityMods": {
          "parts": []
        },
        "actionType": "",
        "activation": {
          "type": "",
          "condition": "",
          "cost": 0
        },
        "area": {
          "effect": "",
          "shape": "",
          "units": "",
          "value": 0
        },
        "attackBonus": 0,
        "chatFlavor": "",
        "critical": {
          "effect": "",
          "parts": []
        },
        "damage": {
          "parts": []
        },
        "description": {
          "chat": "",
          "unidentified": "",
          "value": ""
        },
        "descriptors": [],
        "duration": {
          "units": "",
          "value": null
        },
        "formula": "",
        "isActive": null,
        "modifiers": [],
        "range": {
          "additional": "",
          "per": "",
          "units": "",
          "value": null
        },
        "recharge": {
          "charged": false,
          "value": null
        },
        "requirements": "",
        "save": {
          "type": "",
          "dc": null,
          "descriptor": ""
        },
        "source": "",
        "target": {
          "type": "",
          "value": null
        },
        "uses": {
          "max": 0,
          "per": null,
          "value": 0
        }
      },
      "effects": [],
      "flags": {},
      "img": "icons/svg/mystery-man.svg",
      "sort": 200000
    },
    {
      "_id": "5YU6nOPgoSVKkTP3",
      "name": "Leeching Touch (Su)",
      "type": "weapon",
      "data": {
        "type": "",
        "ability": "",
        "abilityMods": {
          "parts": []
        },
        "actionType": "mwak",
        "activation": {
          "type": "",
          "condition": "",
          "cost": 0
        },
        "area": {
          "effect": "",
          "shape": "",
          "units": "",
          "value": 0
        },
        "attackBonus": 12,
        "attributes": {
          "ac": {
            "value": ""
          },
          "customBuilt": false,
          "dex": {
            "mod": ""
          },
          "hardness": {
            "value": ""
          },
          "hp": {
            "max": "",
            "value": 6
          },
          "size": "medium",
          "sturdy": true
        },
        "attuned": false,
        "bulk": "L",
        "capacity": {
          "max": 0,
          "value": 0
        },
        "chatFlavor": "",
        "container": {
          "contents": [],
          "isOpen": true,
          "storage": [
            {
              "type": "slot",
              "acceptsType": [
                "fusion"
              ],
              "affectsEncumbrance": true,
              "amount": 0,
              "subtype": "fusion",
              "weightProperty": "level"
            }
          ]
        },
        "critical": {
          "effect": "",
          "parts": []
        },
        "damage": {
          "parts": [
            {
              "formula": "3d6",
              "operator": "",
              "types": {
                "cold": true
              }
            }
          ]
        },
        "description": {
          "chat": "",
          "unidentified": "",
          "value": "<p>As a standard action, a khulan can strike with their incorporeal limbs, making an attack that targets EAC. On a hit against a living creature, this attack deals 3d6 cold damage, and the khulan regains a number of Hit Points equal to half the damage dealt.</p>"
        },
        "descriptors": [],
        "duration": {
          "units": "",
          "value": null
        },
        "equipped": true,
        "formula": "",
        "identified": true,
        "isActive": null,
        "level": 1,
        "modifiers": [],
        "price": 0,
        "proficient": true,
        "properties": {
          "aeon": false,
          "amm": false,
          "analog": false,
          "antibiological": false,
          "archaic": false,
          "aurora": false,
          "automatic": false,
          "blast": false,
          "block": false,
          "boost": false,
          "breach": false,
          "breakdown": false,
          "bright": false,
          "cluster": false,
          "conceal": false,
          "deconstruct": false,
          "deflect": false,
          "disarm": false,
          "double": false,
          "drainCharge": false,
          "echo": false,
          "entangle": false,
          "explode": false,
          "extinguish": false,
          "feint": false,
          "fiery": false,
          "firstArc": false,
          "flexibleLine": false,
          "force": false,
          "freeHands": false,
          "fueled": false,
          "grapple": false,
          "gravitation": false,
          "guided": false,
          "harrying": false,
          "holyWater": false,
          "hybrid": false,
          "ignite": false,
          "indirect": false,
          "injection": false,
          "integrated": false,
          "line": false,
          "living": false,
          "lockdown": false,
          "mind-affecting": false,
          "mine": false,
          "mire": false,
          "modal": false,
          "necrotic": false,
          "nonlethal": false,
          "one": false,
          "operative": false,
          "penetrating": false,
          "polarize": false,
          "polymorphic": false,
          "powered": false,
          "professional": false,
          "punchGun": false,
          "qreload": false,
          "radioactive": false,
          "reach": false,
          "recall": false,
          "regrowth": false,
          "relic": false,
          "reposition": false,
          "shape": false,
          "shells": false,
          "shield": false,
          "sniper": false,
          "stun": false,
          "subtle": false,
          "sunder": false,
          "swarm": false,
          "tail": false,
          "teleportive": false,
          "thought": false,
          "throttle": false,
          "thrown": false,
          "trip": false,
          "two": false,
          "unbalancing": false,
          "underwater": false,
          "unwieldy": false,
          "variantBoost": false,
          "wideLine": false
        },
        "quantity": 1,
        "range": {
          "additional": "",
          "per": "",
          "units": "",
          "value": null
        },
        "save": {
          "type": "",
          "dc": "",
          "descriptor": "negate"
        },
        "source": "",
        "special": "",
        "target": {
          "type": "",
          "value": null
        },
        "usage": {
          "per": "",
          "value": 0
        },
        "uses": {
          "max": 0,
          "per": null,
          "value": 0
        },
        "weaponCategory": "uncategorized",
        "weaponType": "basicM"
      },
      "effects": [],
      "flags": {},
      "img": "icons/svg/mystery-man.svg",
      "sort": 300000
    },
    {
      "_id": "IkNxJ8EOWHSAQiNM",
      "name": "Claw",
      "type": "weapon",
      "data": {
        "type": "",
        "ability": "",
        "actionType": "mwak",
        "activation": {
          "type": "",
          "condition": "",
          "cost": 0
        },
        "area": {
          "effect": "",
          "shape": "",
          "units": "",
          "value": 0
        },
        "attackBonus": 14,
        "attributes": {
          "ac": {
            "value": ""
          },
          "customBuilt": false,
          "dex": {
            "mod": ""
          },
          "hardness": {
            "value": ""
          },
          "hp": {
            "max": "",
            "value": 6
          },
          "size": "medium",
          "sturdy": true
        },
        "attuned": false,
        "bulk": "L",
        "capacity": {
          "max": 0,
          "value": 0
        },
        "chatFlavor": "",
        "container": {
          "contents": [],
          "isOpen": true,
          "storage": [
            {
              "type": "slot",
              "acceptsType": [
                "fusion"
              ],
              "affectsEncumbrance": true,
              "amount": 0,
              "subtype": "fusion",
              "weightProperty": "level"
            }
          ]
        },
        "critical": {
          "effect": "",
          "parts": []
        },
        "damage": {
          "parts": [
            {
              "formula": "1d8+7",
              "operator": "",
              "types": {
                "slashing": true
              }
            }
          ]
        },
        "description": {
          "chat": "",
          "unidentified": "",
          "value": ""
        },
        "descriptors": [],
        "duration": {
          "units": "",
          "value": null
        },
        "equipped": true,
        "formula": "",
        "identified": true,
        "isActive": null,
        "level": 1,
        "modifiers": [],
        "price": 0,
        "proficient": true,
        "properties": {},
        "quantity": 1,
        "range": {
          "additional": "",
          "per": "",
          "units": "",
          "value": null
        },
        "save": {
          "type": "",
          "dc": null,
          "descriptor": ""
        },
        "source": "",
        "special": "",
        "target": {
          "type": "",
          "value": null
        },
        "usage": {
          "per": "",
          "value": 0
        },
        "uses": {
          "max": 0,
          "per": null,
          "value": 0
        },
        "weaponCategory": "uncategorized",
        "weaponType": "basicM"
      },
      "effects": [],
      "flags": {},
      "sort": 400000
    },
    {
      "_id": "Gd1h99NRDtmfsSIg",
      "name": "Explosive Blast (DC 18)",
      "type": "spell",
      "data": {
        "type": "",
        "ability": "",
        "abilityMods": {
          "parts": []
        },
        "actionType": "rsak",
        "activation": {
          "type": "action",
          "condition": "",
          "cost": 1
        },
        "allowedClasses": {
          "myst": false,
          "tech": true,
          "wysh": true
        },
        "area": {
          "effect": "burst",
          "shape": "sphere",
          "units": "ft",
          "value": 20
        },
        "attackBonus": 12,
        "chatFlavor": "",
        "concentration": false,
        "critical": {
          "effect": "",
          "parts": []
        },
        "damage": {
          "parts": [
            {
              "formula": "9d6",
              "operator": "",
              "types": {
                "fire": true
              }
            }
          ]
        },
        "description": {
          "chat": "",
          "unidentified": "",
          "value": "<p style=\"text-align: justify;\">You magically transform a used battery into a powerful explosive device, propelling it in a straight line to a grid intersection within range, at which point it detonates, dealing 9d6 fire damage to all creatures and objects in the area. If you send the battery through a narrow opening, you must make a ranged attack (usually against an Armor Class of 10 for a narrow opening or an Armor Class of 15 for an extremely narrow opening) to avoid hitting the side and detonating it prematurely.</p>"
        },
        "descriptors": [],
        "dismissible": false,
        "duration": {
          "units": "",
          "value": "instantaneous"
        },
        "formula": "",
        "isActive": null,
        "level": 3,
        "materials": {
          "consumed": false,
          "cost": 0,
          "supply": 0,
          "value": ""
        },
        "modifiers": [],
        "preparation": {
          "mode": "innate",
          "prepared": true
        },
        "range": {
          "additional": "10 ft.",
          "per": "level",
          "units": "ft",
          "value": 100
        },
        "save": {
          "type": "reflex",
          "dc": "18",
          "descriptor": "half"
        },
        "school": "evo",
        "source": "CRB pg. 354",
        "sr": true,
        "target": {
          "type": "",
          "value": ""
        },
        "uses": {
          "max": 1,
          "per": "day",
          "value": 1
        }
      },
      "effects": [],
      "flags": {},
<<<<<<< HEAD
      "img": "systems/sfrpg/icons/spells/explosion_blast.png",
      "sort": 500000
=======
      "img": "systems/sfrpg/icons/spells/explosion_blast.webp",
      "effects": []
>>>>>>> 2b095a38
    },
    {
      "_id": "RkFhFbLIpMxbpUpN",
      "name": "Detect Radiation (Constant)",
      "type": "spell",
      "data": {
        "type": "",
        "ability": "",
        "abilityMods": {
          "parts": []
        },
        "actionType": "",
        "activation": {
          "type": "action",
          "condition": "",
          "cost": 1
        },
        "allowedClasses": {
          "myst": true,
          "tech": true,
          "wysh": false
        },
        "area": {
          "effect": "emanation",
          "shape": "sphere",
          "units": "ft",
          "value": 120
        },
        "attackBonus": 0,
        "chatFlavor": "",
        "concentration": false,
        "critical": {
          "effect": "",
          "parts": []
        },
        "damage": {
          "parts": []
        },
        "description": {
          "chat": "",
          "unidentified": "",
          "value": "<p><span id=\"ctl00_MainContent_DataListTalentsAll_ctl00_LabelName\">You detect radiation in the surrounding area, and you can determine the specific intensity of the radiation of one area or object within the spell's area each round without taking an action (see Radiation on page 403 for more details). The spell can penetrate barriers, but 3 feet of dirt or wood, 1 foot of stone, 1 inch of common metal, a thin sheet of lead, or any force field blocks it.&nbsp;</span></p>"
        },
        "descriptors": [],
        "dismissible": false,
        "duration": {
          "units": "",
          "value": "10 minutes/level"
        },
        "formula": "",
        "isActive": null,
        "level": 1,
        "materials": {
          "consumed": false,
          "cost": 0,
          "supply": 0,
          "value": ""
        },
        "modifiers": [],
        "preparation": {
          "mode": "always",
          "prepared": true
        },
        "range": {
          "additional": "",
          "per": "",
          "units": "personal",
          "value": null
        },
        "save": {
          "type": "will",
          "dc": null,
          "descriptor": "negate"
        },
        "school": "div",
        "source": "CRB pg. 348",
        "sr": false,
        "target": {
          "type": "",
          "value": ""
        },
        "uses": {
          "max": null,
          "per": "",
          "value": null
        }
      },
      "effects": [],
      "flags": {},
<<<<<<< HEAD
      "img": "systems/sfrpg/icons/spells/detect_radiation.png",
      "sort": 600000
=======
      "img": "systems/sfrpg/icons/spells/detect_radiation.webp",
      "effects": []
>>>>>>> 2b095a38
    }
  ],
  "token": {
    "name": "Khulan",
    "actorId": "J1cb4q1qjysAqQBl",
    "actorLink": false,
    "bar1": {
      "attribute": "attributes.hp"
    },
    "bar2": {
      "attribute": ""
    },
    "brightLight": 0,
    "brightSight": 0,
    "dimLight": 0,
    "dimSight": 0,
    "displayBars": 40,
    "displayName": 0,
    "disposition": -1,
    "flags": {},
    "height": 1,
    "img": "icons/svg/mystery-man.svg",
    "lightAlpha": 1,
    "lightAngle": 360,
    "lightAnimation": {
      "type": "",
      "intensity": 5,
      "speed": 5
    },
    "lightColor": "",
    "lockRotation": false,
    "mirrorX": false,
    "mirrorY": false,
    "randomImg": false,
    "rotation": 0,
    "scale": 1,
    "sightAngle": 360,
    "tint": "",
    "vision": false,
    "width": 1
  }
}<|MERGE_RESOLUTION|>--- conflicted
+++ resolved
@@ -1007,6 +1007,7 @@
       },
       "effects": [],
       "flags": {},
+      "img": "icons/svg/mystery-man.svg",
       "sort": 400000
     },
     {
@@ -1105,13 +1106,8 @@
       },
       "effects": [],
       "flags": {},
-<<<<<<< HEAD
-      "img": "systems/sfrpg/icons/spells/explosion_blast.png",
+      "img": "systems/sfrpg/icons/spells/explosion_blast.webp",
       "sort": 500000
-=======
-      "img": "systems/sfrpg/icons/spells/explosion_blast.webp",
-      "effects": []
->>>>>>> 2b095a38
     },
     {
       "_id": "RkFhFbLIpMxbpUpN",
@@ -1201,13 +1197,8 @@
       },
       "effects": [],
       "flags": {},
-<<<<<<< HEAD
-      "img": "systems/sfrpg/icons/spells/detect_radiation.png",
+      "img": "systems/sfrpg/icons/spells/detect_radiation.webp",
       "sort": 600000
-=======
-      "img": "systems/sfrpg/icons/spells/detect_radiation.webp",
-      "effects": []
->>>>>>> 2b095a38
     }
   ],
   "token": {
