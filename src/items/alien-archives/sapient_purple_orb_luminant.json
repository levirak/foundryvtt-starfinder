--- conflicted
+++ resolved
@@ -705,6 +705,7 @@
       },
       "effects": [],
       "flags": {},
+      "img": "icons/svg/mystery-man.svg",
       "sort": 200000
     },
     {
@@ -1090,13 +1091,8 @@
       },
       "effects": [],
       "flags": {},
-<<<<<<< HEAD
-      "img": "systems/sfrpg/icons/spells/confusion.png",
+      "img": "systems/sfrpg/icons/spells/confusion.webp",
       "sort": 800000
-=======
-      "img": "systems/sfrpg/icons/spells/confusion.webp",
-      "effects": []
->>>>>>> 2b095a38
     },
     {
       "_id": "1JlIuLclpmFfV93u",
@@ -1192,13 +1188,8 @@
       },
       "effects": [],
       "flags": {},
-<<<<<<< HEAD
-      "img": "systems/sfrpg/icons/spells/mind_thrust.png",
+      "img": "systems/sfrpg/icons/spells/mind_thrust.webp",
       "sort": 900000
-=======
-      "img": "systems/sfrpg/icons/spells/mind_thrust.webp",
-      "effects": []
->>>>>>> 2b095a38
     },
     {
       "_id": "9pBBy2mTYZmlDFvN",
@@ -1288,13 +1279,8 @@
       },
       "effects": [],
       "flags": {},
-<<<<<<< HEAD
-      "img": "systems/sfrpg/icons/spells/dispel_magic.png",
+      "img": "systems/sfrpg/icons/spells/dispel_magic.webp",
       "sort": 1000000
-=======
-      "img": "systems/sfrpg/icons/spells/dispel_magic.webp",
-      "effects": []
->>>>>>> 2b095a38
     },
     {
       "_id": "J48bJ9qtcSGKPRZM",
@@ -1384,13 +1370,8 @@
       },
       "effects": [],
       "flags": {},
-<<<<<<< HEAD
-      "img": "systems/sfrpg/icons/spells/haste.png",
+      "img": "systems/sfrpg/icons/spells/haste.webp",
       "sort": 1100000
-=======
-      "img": "systems/sfrpg/icons/spells/haste.webp",
-      "effects": []
->>>>>>> 2b095a38
     },
     {
       "_id": "yvGutHAs7ZpxOIfj",
@@ -1480,13 +1461,8 @@
       },
       "effects": [],
       "flags": {},
-<<<<<<< HEAD
-      "img": "systems/sfrpg/icons/spells/slow.png",
+      "img": "systems/sfrpg/icons/spells/slow.webp",
       "sort": 1300000
-=======
-      "img": "systems/sfrpg/icons/spells/slow.webp",
-      "effects": []
->>>>>>> 2b095a38
     },
     {
       "_id": "wvaBV8KWsjsk7Mfq",
@@ -1576,13 +1552,8 @@
       },
       "effects": [],
       "flags": {},
-<<<<<<< HEAD
-      "img": "systems/sfrpg/icons/spells/detect_thoughts.png",
+      "img": "systems/sfrpg/icons/spells/detect_thoughts.webp",
       "sort": 1400000
-=======
-      "img": "systems/sfrpg/icons/spells/detect_thoughts.webp",
-      "effects": []
->>>>>>> 2b095a38
     },
     {
       "_id": "qSgAof8X3Xvx7ztT",
@@ -1680,13 +1651,8 @@
       },
       "effects": [],
       "flags": {},
-<<<<<<< HEAD
-      "img": "systems/sfrpg/icons/spells/mystic_cure.PNG",
+      "img": "systems/sfrpg/icons/spells/mystic_cure.webp",
       "sort": 1500000
-=======
-      "img": "systems/sfrpg/icons/spells/mystic_cure.webp",
-      "effects": []
->>>>>>> 2b095a38
     },
     {
       "_id": "O7Ez8337sopK5LDJ",
@@ -1852,13 +1818,8 @@
       },
       "effects": [],
       "flags": {},
-<<<<<<< HEAD
-      "img": "systems/sfrpg/icons/spells/mental_block.PNG",
+      "img": "systems/sfrpg/icons/spells/mental_block.webp",
       "sort": 1200000
-=======
-      "img": "systems/sfrpg/icons/spells/mental_block.webp",
-      "effects": []
->>>>>>> 2b095a38
     }
   ],
   "token": {
