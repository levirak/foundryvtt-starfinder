--- conflicted
+++ resolved
@@ -594,6 +594,7 @@
       },
       "effects": [],
       "flags": {},
+      "img": "icons/svg/mystery-man.svg",
       "sort": 100000
     },
     {
@@ -666,6 +667,7 @@
       },
       "effects": [],
       "flags": {},
+      "img": "icons/svg/mystery-man.svg",
       "sort": 200000
     },
     {
@@ -884,6 +886,7 @@
       },
       "effects": [],
       "flags": {},
+      "img": "icons/svg/mystery-man.svg",
       "sort": 300000
     },
     {
@@ -956,6 +959,7 @@
       },
       "effects": [],
       "flags": {},
+      "img": "icons/svg/mystery-man.svg",
       "sort": 400000
     },
     {
@@ -1130,13 +1134,8 @@
       },
       "effects": [],
       "flags": {},
-<<<<<<< HEAD
-      "img": "systems/sfrpg/icons/spells/chain_surge.png",
+      "img": "systems/sfrpg/icons/spells/chain_surge.webp",
       "sort": 600000
-=======
-      "img": "systems/sfrpg/icons/spells/chain_surge.webp",
-      "effects": []
->>>>>>> 2b095a38
     },
     {
       "_id": "AJTapXKES3UF5Nsf",
@@ -1226,13 +1225,8 @@
       },
       "effects": [],
       "flags": {},
-<<<<<<< HEAD
-      "img": "systems/sfrpg/icons/spells/divination.png",
+      "img": "systems/sfrpg/icons/spells/divination.webp",
       "sort": 700000
-=======
-      "img": "systems/sfrpg/icons/spells/divination.webp",
-      "effects": []
->>>>>>> 2b095a38
     },
     {
       "_id": "X0X97knu8REpJxDW",
@@ -1322,13 +1316,8 @@
       },
       "effects": [],
       "flags": {},
-<<<<<<< HEAD
-      "img": "systems/sfrpg/icons/spells/terraform.PNG",
+      "img": "systems/sfrpg/icons/spells/terraform.webp",
       "sort": 800000
-=======
-      "img": "systems/sfrpg/icons/spells/terraform.webp",
-      "effects": []
->>>>>>> 2b095a38
     },
     {
       "_id": "azYEi7wKW5gqxUwC",
@@ -1418,13 +1407,8 @@
       },
       "effects": [],
       "flags": {},
-<<<<<<< HEAD
-      "img": "systems/sfrpg/icons/spells/creation.png",
+      "img": "systems/sfrpg/icons/spells/creation.webp",
       "sort": 900000
-=======
-      "img": "systems/sfrpg/icons/spells/creation.webp",
-      "effects": []
->>>>>>> 2b095a38
     },
     {
       "_id": "fJ3flDq7BZUjK4wG",
@@ -1514,13 +1498,8 @@
       },
       "effects": [],
       "flags": {},
-<<<<<<< HEAD
-      "img": "systems/sfrpg/icons/spells/displel_magic_greater.png",
+      "img": "systems/sfrpg/icons/spells/displel_magic_greater.webp",
       "sort": 1000000
-=======
-      "img": "systems/sfrpg/icons/spells/displel_magic_greater.webp",
-      "effects": []
->>>>>>> 2b095a38
     },
     {
       "_id": "SsHWQ2LgLKhh931u",
@@ -1618,13 +1597,8 @@
       },
       "effects": [],
       "flags": {},
-<<<<<<< HEAD
-      "img": "systems/sfrpg/icons/spells/mystic_cure.PNG",
+      "img": "systems/sfrpg/icons/spells/mystic_cure.webp",
       "sort": 1100000
-=======
-      "img": "systems/sfrpg/icons/spells/mystic_cure.webp",
-      "effects": []
->>>>>>> 2b095a38
     },
     {
       "_id": "SQv9VkMj8UcwGGz8",
@@ -1714,13 +1688,8 @@
       },
       "effects": [],
       "flags": {},
-<<<<<<< HEAD
-      "img": "systems/sfrpg/icons/spells/remove_condition_greater.png",
+      "img": "systems/sfrpg/icons/spells/remove_condition_greater.webp",
       "sort": 1200000
-=======
-      "img": "systems/sfrpg/icons/spells/remove_condition_greater.webp",
-      "effects": []
->>>>>>> 2b095a38
     },
     {
       "_id": "tOppUxl3k6gmq981",
@@ -1810,13 +1779,8 @@
       },
       "effects": [],
       "flags": {},
-<<<<<<< HEAD
-      "img": "systems/sfrpg/icons/spells/summon_creature.PNG",
+      "img": "systems/sfrpg/icons/spells/summon_creature.webp",
       "sort": 1300000
-=======
-      "img": "systems/sfrpg/icons/spells/summon_creature.webp",
-      "effects": []
->>>>>>> 2b095a38
     },
     {
       "_id": "moUI0tWdEI48o4tk",
@@ -1914,13 +1878,8 @@
       },
       "effects": [],
       "flags": {},
-<<<<<<< HEAD
-      "img": "systems/sfrpg/icons/spells/cosmic_eddy.png",
+      "img": "systems/sfrpg/icons/spells/cosmic_eddy.webp",
       "sort": 1400000
-=======
-      "img": "systems/sfrpg/icons/spells/cosmic_eddy.webp",
-      "effects": []
->>>>>>> 2b095a38
     },
     {
       "_id": "CO6QcF9IG7BWUtyl",
@@ -2010,13 +1969,8 @@
       },
       "effects": [],
       "flags": {},
-<<<<<<< HEAD
-      "img": "systems/sfrpg/icons/spells/life_bubble.png",
+      "img": "systems/sfrpg/icons/spells/life_bubble.webp",
       "sort": 1500000
-=======
-      "img": "systems/sfrpg/icons/spells/life_bubble.webp",
-      "effects": []
->>>>>>> 2b095a38
     }
   ],
   "token": {
