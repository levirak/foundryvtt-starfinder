{
  "_id": "S4W9JtfvxUTg0KlR",
  "name": "Sombrian, Solmyr",
  "type": "npc2",
  "data": {
    "abilities": {
      "cha": {
        "base": 4,
        "min": 3,
        "misc": 0,
        "mod": 4,
        "value": 18
      },
      "con": {
        "base": 2,
        "min": 3,
        "misc": 0,
        "mod": 2,
        "value": 14
      },
      "dex": {
        "base": 8,
        "min": 3,
        "misc": 0,
        "mod": 8,
        "value": 26
      },
      "int": {
        "base": 2,
        "min": 3,
        "misc": 0,
        "mod": 2,
        "value": 14
      },
      "str": {
        "base": 4,
        "min": 3,
        "misc": 0,
        "mod": 4,
        "value": 18
      },
      "wis": {
        "base": 6,
        "min": 3,
        "misc": 0,
        "mod": 6,
        "value": 22
      }
    },
    "attributes": {
      "arms": "2",
      "bab": 0,
      "baseAttackBonus": {
        "rolledMods": [],
        "tooltip": [],
        "value": 0
      },
      "cmd": {
        "min": 0,
        "tooltip": [],
        "value": 10
      },
      "eac": {
        "base": 26,
        "min": 0,
        "tooltip": [],
        "value": 26
      },
      "fort": {
        "base": 14,
        "bonus": 14,
        "misc": 0,
        "tooltip": [],
        "value": 0
      },
      "hp": {
        "max": 190,
        "min": 0,
        "temp": null,
        "tempmax": null,
        "tooltip": [],
        "value": 190
      },
      "init": {
        "bonus": 0,
        "tooltip": [],
        "total": 8,
        "value": 8
      },
      "kac": {
        "base": 27,
        "min": 0,
        "tooltip": [],
        "value": 27
      },
      "keyability": "",
      "reach": "5",
      "reflex": {
        "base": 14,
        "bonus": 14,
        "misc": 0,
        "tooltip": [],
        "value": 0
      },
      "rp": {
        "max": 5,
        "min": 0,
        "tooltip": [],
        "value": 5
      },
      "sp": {
        "max": 0,
        "min": 0,
        "tooltip": [],
        "value": 0
      },
      "space": "",
      "speed": {
        "burrowing": {
          "base": 0
        },
        "climbing": {
          "base": 0
        },
        "flying": {
          "base": 0
        },
        "land": {
          "base": 30
        },
        "mainMovement": "land",
        "special": "original base: 30 ft.; original special: fly 60 ft. (Su, perfect)",
        "swimming": {
          "base": 0
        }
      },
      "spellcasting": "",
      "will": {
        "base": 16,
        "bonus": 16,
        "misc": 0,
        "tooltip": [],
        "value": 0
      }
    },
    "classes": {},
    "conditions": {
      "asleep": false,
      "bleeding": false,
      "blinded": false,
      "broken": false,
      "burning": false,
      "confused": false,
      "cowering": false,
      "dazed": false,
      "dazzled": false,
      "dead": false,
      "deafened": false,
      "dying": false,
      "encumbered": false,
      "entangled": false,
      "exhausted": false,
      "fascinated": false,
      "fatigued": false,
      "flat-footed": false,
      "frightened": false,
      "grappled": false,
      "helpless": false,
      "nauseated": false,
      "off-kilter": false,
      "off-target": false,
      "overburdened": false,
      "panicked": false,
      "paralyzed": false,
      "pinned": false,
      "prone": false,
      "shaken": false,
      "sickened": false,
      "stable": false,
      "staggered": false,
      "stunned": false,
      "unconscious": false
    },
    "counterClasses": {
      "values": {}
    },
    "currency": {
      "credit": 0,
      "upb": 0
    },
    "details": {
      "type": "Fey",
      "alignment": "LN",
      "aura": "",
      "biography": {
        "public": "",
        "value": "<h2>Description</h2>\n<p>When celestial bodies align, the cosmic fabric&nbsp;between the Material Plane and the First World&nbsp;sometimes thins, especially when combined with the&nbsp;emotional energy of the mortal fears and myths of those&nbsp;celestial bodies&rsquo; populaces. These ideal astronomical and&nbsp;psychological conditions often birth a sombrian, a fey&nbsp;creature imbued with either the blazing energy of a star&nbsp;or the eerie light of a blood moon.</p>\n<p>Those born from a lunar eclipse are called lumyrs,&nbsp;while those born from a solar eclipse are called solmyrs.&nbsp;Both tend to resemble an intelligent species native to the&nbsp;system that birthed them. Most lumyrs have wings&nbsp;and other features reminiscent of nocturnal flying&nbsp;insects. However, their most unsettling feature&nbsp;is their apparent lack of internal organs; their&nbsp;mouths open into lightless voids, their wounds&nbsp;bleed only brief spatters of light, and their&nbsp;bodies are hollow, organ-less shells. Solmyrs&rsquo; eyes&nbsp;blaze like raging infernos and blinding light lines&nbsp;their bodies.</p>\n<p>While lumyrs are insatiably curious and hedonistic,&nbsp;solmyrs are more reclusive and less focused on the ephemeral&nbsp;amusements of their kin. Many mythologies purport that each&nbsp;solmyr is granted a piece of prophecy upon their creation, most&nbsp;often a portent or warning about their star system of origin.</p>\n<h3>JINXING WEAPONS</h3>\n<p>The same stellar events that birth sombrians leave behind&nbsp;a magical residue that serves as the foundation for sundry&nbsp;curse-based magics, including a potent weapon fusion</p>\n<p>A weapon with the jinxing weapon fusion gains the jinx critical hit effect. A target affected by the jinx critical hit effect must succeed at a Will save (DC as normal for a weapon of the given item level) or roll all attack rolls, saving throws, and skill checks twice and use the lower result. This effect lasts until the end of the target&rsquo;s next turn. If the weapon already has a critical hit effect, you can choose to apply either the weapon&rsquo;s normal critical hit effect or the jinx effect when you score a critical hit.</p>\n<section>\n<h2>Ecology</h2>\n<h3>Environment</h3>\n<p>any</p>\n<p>&nbsp;</p>\n<h3>Organization</h3>\n<p>solitary, pair, or gambol (3&ndash;6)</p>\n</section>"
      },
      "class": "",
      "cr": 13,
      "environment": "",
      "race": "",
      "raceAndGrafts": "",
      "source": "AA4 pg. 112",
      "xp": {
        "value": 25600
      }
    },
    "modifiers": [],
    "skillpoints": {
      "max": 0,
      "tooltip": [],
      "used": 0
    },
    "skills": {
      "acr": {
        "ability": "dex",
        "enabled": true,
        "hasArmorCheckPenalty": true,
        "isTrainedOnly": false,
        "min": 0,
        "misc": 0,
        "mod": 28,
        "ranks": 28,
        "value": 0
      },
      "ath": {
        "ability": "str",
        "enabled": false,
        "hasArmorCheckPenalty": true,
        "isTrainedOnly": false,
        "min": 0,
        "misc": 0,
        "mod": 0,
        "ranks": 0,
        "value": 0
      },
      "blu": {
        "ability": "cha",
        "enabled": false,
        "hasArmorCheckPenalty": false,
        "isTrainedOnly": false,
        "min": 0,
        "misc": 0,
        "mod": 0,
        "ranks": 0,
        "value": 0
      },
      "com": {
        "ability": "int",
        "enabled": false,
        "hasArmorCheckPenalty": false,
        "isTrainedOnly": true,
        "min": 0,
        "misc": 0,
        "mod": 0,
        "ranks": 0,
        "value": 0
      },
      "cul": {
        "ability": "int",
        "enabled": false,
        "hasArmorCheckPenalty": false,
        "isTrainedOnly": true,
        "min": 0,
        "misc": 0,
        "mod": 0,
        "ranks": 0,
        "value": 0
      },
      "dip": {
        "ability": "cha",
        "enabled": false,
        "hasArmorCheckPenalty": false,
        "isTrainedOnly": false,
        "min": 0,
        "misc": 0,
        "mod": 0,
        "ranks": 0,
        "value": 0
      },
      "dis": {
        "ability": "cha",
        "enabled": false,
        "hasArmorCheckPenalty": false,
        "isTrainedOnly": false,
        "min": 0,
        "misc": 0,
        "mod": 0,
        "ranks": 0,
        "value": 0
      },
      "eng": {
        "ability": "int",
        "enabled": false,
        "hasArmorCheckPenalty": false,
        "isTrainedOnly": true,
        "min": 0,
        "misc": 0,
        "mod": 0,
        "ranks": 0,
        "value": 0
      },
      "int": {
        "ability": "cha",
        "enabled": false,
        "hasArmorCheckPenalty": false,
        "isTrainedOnly": false,
        "min": 0,
        "misc": 0,
        "mod": 0,
        "ranks": 0,
        "value": 0
      },
      "lsc": {
        "ability": "int",
        "enabled": false,
        "hasArmorCheckPenalty": false,
        "isTrainedOnly": true,
        "min": 0,
        "misc": 0,
        "mod": 0,
        "ranks": 0,
        "value": 0
      },
      "med": {
        "ability": "int",
        "enabled": false,
        "hasArmorCheckPenalty": false,
        "isTrainedOnly": true,
        "min": 0,
        "misc": 0,
        "mod": 0,
        "ranks": 0,
        "value": 0
      },
      "mys": {
        "ability": "wis",
        "enabled": true,
        "hasArmorCheckPenalty": false,
        "isTrainedOnly": true,
        "min": 0,
        "misc": 0,
        "mod": 23,
        "ranks": 23,
        "value": 0
      },
      "per": {
        "ability": "wis",
        "enabled": true,
        "hasArmorCheckPenalty": false,
        "isTrainedOnly": false,
        "min": 0,
        "misc": 0,
        "mod": 28,
        "ranks": 28,
        "value": 0
      },
      "phs": {
        "ability": "int",
        "enabled": false,
        "hasArmorCheckPenalty": false,
        "isTrainedOnly": true,
        "min": 0,
        "misc": 0,
        "mod": 0,
        "ranks": 0,
        "value": 0
      },
      "pil": {
        "ability": "dex",
        "enabled": false,
        "hasArmorCheckPenalty": false,
        "isTrainedOnly": false,
        "min": 0,
        "misc": 0,
        "mod": 0,
        "ranks": 0,
        "value": 0
      },
      "pro": {
        "ability": "int",
        "enabled": false,
        "hasArmorCheckPenalty": false,
        "isTrainedOnly": true,
        "min": 0,
        "misc": 0,
        "mod": 0,
        "ranks": 0,
        "subname": "",
        "value": 3
      },
      "sen": {
        "ability": "wis",
        "enabled": true,
        "hasArmorCheckPenalty": false,
        "isTrainedOnly": false,
        "min": 0,
        "misc": 0,
        "mod": 23,
        "ranks": 23,
        "value": 0
      },
      "sle": {
        "ability": "dex",
        "enabled": false,
        "hasArmorCheckPenalty": true,
        "isTrainedOnly": true,
        "min": 0,
        "misc": 0,
        "mod": 0,
        "ranks": 0,
        "value": 0
      },
      "ste": {
        "ability": "dex",
        "enabled": false,
        "hasArmorCheckPenalty": true,
        "isTrainedOnly": false,
        "min": 0,
        "misc": 0,
        "mod": 0,
        "ranks": 0,
        "value": 0
      },
      "sur": {
        "ability": "wis",
        "enabled": false,
        "hasArmorCheckPenalty": false,
        "isTrainedOnly": false,
        "min": 0,
        "misc": 0,
        "mod": 0,
        "ranks": 0,
        "value": 0
      }
    },
    "spells": {
      "spell0": {
        "max": 0,
        "value": 0
      },
      "spell1": {
        "max": 0,
        "value": 0
      },
      "spell2": {
        "max": 0,
        "value": 0
      },
      "spell3": {
        "max": 0,
        "value": 0
      },
      "spell4": {
        "max": 0,
        "value": 0
      },
      "spell5": {
        "max": 0,
        "value": 0
      },
      "spell6": {
        "max": 0,
        "value": 0
      }
    },
    "traits": {
      "ci": {
        "custom": "",
        "value": []
      },
      "damageReduction": {
        "negatedBy": "cold iron",
        "value": 10
      },
      "di": {
        "custom": "",
        "value": [
          "fire"
        ]
      },
      "dr": {
        "custom": "",
        "value": []
      },
      "dv": {
        "custom": "",
        "value": [
          "sonic"
        ]
      },
      "languages": {
        "custom": "",
        "value": [
          "aklo",
          "common"
        ]
      },
      "senses": "low-light vision;",
      "size": "medium",
      "sr": 24
    }
  },
  "effects": [],
  "flags": {},
  "img": "icons/svg/mystery-man.svg",
  "items": [
    {
      "_id": "NgTlV0tjNp2VcLV5",
      "name": "Void Adaptation",
      "type": "feat",
      "data": {
        "type": "",
        "ability": null,
        "abilityMods": {
          "parts": []
        },
        "actionType": "",
        "activation": {
          "type": "",
          "condition": "",
          "cost": 0
        },
        "area": {
          "effect": "",
          "shape": "",
          "units": "",
          "value": null
        },
        "attackBonus": 0,
        "chatFlavor": "",
        "critical": {
          "effect": "",
          "parts": []
        },
        "damage": {
          "parts": []
        },
        "description": {
          "chat": "",
          "unidentified": "",
          "value": "<p>(EX OR SU)</p>\n<p>Numerous creatures are inured to the void of outer space. A creature with void adaptation has the following abilities.</p>\n<ul>\n<li>Immunity to cosmic rays.</li>\n<li>Immunity to the environmental effects of vacuum.</li>\n<li>No breath (see page 152).</li>\n</ul>\n<hr>\n<p>&nbsp;</p>"
        },
        "descriptors": [],
        "duration": {
          "units": "",
          "value": null
        },
        "formula": "",
        "isActive": null,
        "modifiers": [],
        "range": {
          "additional": "",
          "per": "",
          "units": "",
          "value": null
        },
        "recharge": {
          "charged": false,
          "value": null
        },
        "requirements": "",
        "save": {
          "type": "",
          "dc": null,
          "descriptor": ""
        },
        "source": "",
        "target": {
          "type": "",
          "value": null
        },
        "uses": {
          "max": 0,
          "per": null,
          "value": 0
        }
      },
      "effects": [],
      "flags": {},
      "img": "icons/svg/mystery-man.svg",
      "sort": 100000
    },
    {
      "_id": "0CC5pEM1kRk9jyh5",
      "name": "Touch (plus Cursed Critical)",
      "type": "weapon",
      "data": {
        "type": "",
        "ability": "",
        "abilityMods": {
          "parts": []
        },
        "actionType": "mwak",
        "activation": {
          "type": "",
          "condition": "",
          "cost": 0
        },
        "area": {
          "effect": "",
          "shape": "",
          "units": "",
          "value": 0
        },
        "attackBonus": 19,
        "attributes": {
          "ac": {
            "value": ""
          },
          "customBuilt": false,
          "dex": {
            "mod": ""
          },
          "hardness": {
            "value": ""
          },
          "hp": {
            "max": "",
            "value": 6
          },
          "size": "medium",
          "sturdy": true
        },
        "attuned": false,
        "bulk": "L",
        "capacity": {
          "max": 0,
          "value": 0
        },
        "chatFlavor": "",
        "container": {
          "contents": [],
          "isOpen": true,
          "storage": [
            {
              "type": "slot",
              "acceptsType": [
                "fusion"
              ],
              "affectsEncumbrance": true,
              "amount": 0,
              "subtype": "fusion",
              "weightProperty": "level"
            }
          ]
        },
        "critical": {
          "effect": "cursed",
          "parts": []
        },
        "damage": {
          "parts": [
            {
              "formula": "6d4+17",
              "operator": "",
              "types": {
                "fire": true
              }
            }
          ]
        },
        "description": {
          "chat": "",
          "unidentified": "",
          "value": ""
        },
        "descriptors": [],
        "duration": {
          "units": "",
          "value": null
        },
        "equipped": true,
        "formula": "",
        "identified": true,
        "isActive": null,
        "level": 1,
        "modifiers": [],
        "price": 0,
        "proficient": true,
        "properties": {
          "aeon": false,
          "amm": false,
          "analog": false,
          "antibiological": false,
          "archaic": false,
          "aurora": false,
          "automatic": false,
          "blast": false,
          "block": false,
          "boost": false,
          "breach": false,
          "breakdown": false,
          "bright": false,
          "cluster": false,
          "conceal": false,
          "deconstruct": false,
          "deflect": false,
          "disarm": false,
          "double": false,
          "drainCharge": false,
          "echo": false,
          "entangle": false,
          "explode": false,
          "extinguish": false,
          "feint": false,
          "fiery": false,
          "firstArc": false,
          "flexibleLine": false,
          "force": false,
          "freeHands": false,
          "fueled": false,
          "grapple": false,
          "gravitation": false,
          "guided": false,
          "harrying": false,
          "holyWater": false,
          "hybrid": false,
          "ignite": false,
          "indirect": false,
          "injection": false,
          "integrated": false,
          "line": false,
          "living": false,
          "lockdown": false,
          "mind-affecting": false,
          "mine": false,
          "mire": false,
          "modal": false,
          "necrotic": false,
          "nonlethal": false,
          "one": false,
          "operative": false,
          "penetrating": false,
          "polarize": false,
          "polymorphic": false,
          "powered": false,
          "professional": false,
          "punchGun": false,
          "qreload": false,
          "radioactive": false,
          "reach": false,
          "recall": false,
          "regrowth": false,
          "relic": false,
          "reposition": false,
          "shape": false,
          "shells": false,
          "shield": false,
          "sniper": false,
          "stun": false,
          "subtle": false,
          "sunder": false,
          "swarm": false,
          "tail": false,
          "teleportive": false,
          "thought": false,
          "throttle": false,
          "thrown": false,
          "trip": false,
          "two": false,
          "unbalancing": false,
          "underwater": false,
          "unwieldy": false,
          "variantBoost": false,
          "wideLine": false
        },
        "quantity": 1,
        "range": {
          "additional": "",
          "per": "",
          "units": "",
          "value": null
        },
        "save": {
          "type": "",
          "dc": "",
          "descriptor": "negate"
        },
        "source": "",
        "special": "",
        "target": {
          "type": "",
          "value": null
        },
        "usage": {
          "per": "",
          "value": 0
        },
        "uses": {
          "max": 0,
          "per": null,
          "value": 0
        },
        "weaponCategory": "uncategorized",
        "weaponType": "basicM"
      },
      "effects": [],
      "flags": {},
      "img": "icons/svg/mystery-man.svg",
      "sort": 200000
    },
    {
      "_id": "vrEOOoztvvGMFLFe",
      "name": "Firebolt (plus Cursed Critical)",
      "type": "weapon",
      "data": {
        "type": "",
        "ability": "",
        "abilityMods": {
          "parts": []
        },
        "actionType": "rwak",
        "activation": {
          "type": "none",
          "condition": "",
          "cost": 0
        },
        "area": {
          "effect": "",
          "shape": "",
          "units": "none",
          "value": null
        },
        "attackBonus": 21,
        "attributes": {
          "ac": {
            "value": ""
          },
          "customBuilt": false,
          "dex": {
            "mod": ""
          },
          "hardness": {
            "value": ""
          },
          "hp": {
            "max": "",
            "value": 6
          },
          "size": "medium",
          "sturdy": true
        },
        "attuned": false,
        "bulk": "L",
        "capacity": {
          "max": 0,
          "value": 0
        },
        "chatFlavor": "",
        "container": {
          "contents": [],
          "isOpen": true,
          "storage": [
            {
              "type": "slot",
              "acceptsType": [
                "fusion"
              ],
              "affectsEncumbrance": true,
              "amount": 0,
              "subtype": "fusion",
              "weightProperty": "level"
            }
          ]
        },
        "critical": {
          "effect": "cursed critical",
          "parts": []
        },
        "damage": {
          "parts": [
            {
              "formula": "2d10+13",
              "operator": "",
              "types": {
                "fire": true
              }
            }
          ]
        },
        "description": {
          "chat": "",
          "unidentified": "",
          "value": "A solmyr’s firebolt is a ranged attack with a range increment of 60 feet."
        },
        "descriptors": [],
        "duration": {
          "units": "",
          "value": ""
        },
        "equipped": true,
        "formula": "",
        "identified": true,
        "isActive": null,
        "level": 1,
        "modifiers": [],
        "price": 0,
        "proficient": true,
        "properties": {
          "aeon": false,
          "amm": false,
          "analog": false,
          "antibiological": false,
          "archaic": false,
          "aurora": false,
          "automatic": false,
          "blast": false,
          "block": false,
          "boost": false,
          "breach": false,
          "breakdown": false,
          "bright": false,
          "cluster": false,
          "conceal": false,
          "deconstruct": false,
          "deflect": false,
          "disarm": false,
          "double": false,
          "drainCharge": false,
          "echo": false,
          "entangle": false,
          "explode": false,
          "extinguish": false,
          "feint": false,
          "fiery": false,
          "firstArc": false,
          "flexibleLine": false,
          "force": false,
          "freeHands": false,
          "fueled": false,
          "grapple": false,
          "gravitation": false,
          "guided": false,
          "harrying": false,
          "holyWater": false,
          "hybrid": false,
          "ignite": false,
          "indirect": false,
          "injection": false,
          "integrated": false,
          "line": false,
          "living": false,
          "lockdown": false,
          "mind-affecting": false,
          "mine": false,
          "mire": false,
          "modal": false,
          "necrotic": false,
          "nonlethal": false,
          "one": false,
          "operative": false,
          "penetrating": false,
          "polarize": false,
          "polymorphic": false,
          "powered": false,
          "professional": false,
          "punchGun": false,
          "qreload": false,
          "radioactive": false,
          "reach": false,
          "recall": false,
          "regrowth": false,
          "relic": false,
          "reposition": false,
          "shape": false,
          "shells": false,
          "shield": false,
          "sniper": false,
          "stun": false,
          "subtle": false,
          "sunder": false,
          "swarm": false,
          "tail": false,
          "teleportive": false,
          "thought": false,
          "throttle": false,
          "thrown": false,
          "trip": false,
          "two": false,
          "unbalancing": false,
          "underwater": false,
          "unwieldy": false,
          "variantBoost": false,
          "wideLine": false
        },
        "quantity": 1,
        "range": {
          "additional": "",
          "per": "",
          "units": "ft",
          "value": 60
        },
        "save": {
          "type": "",
          "dc": "",
          "descriptor": "negate"
        },
        "source": "",
        "special": "",
        "target": {
          "type": "",
          "value": ""
        },
        "usage": {
          "per": "",
          "value": 0
        },
        "uses": {
          "max": 0,
          "per": "",
          "value": 0
        },
        "weaponCategory": "uncategorized",
        "weaponType": "smallA"
      },
      "effects": [],
      "flags": {},
      "img": "icons/svg/mystery-man.svg",
      "sort": 300000
    },
    {
      "_id": "4QagQVFBFb0tRDBr",
      "name": "Ill Omens (Su)",
      "type": "feat",
      "data": {
        "type": "",
        "ability": null,
        "abilityMods": {
          "parts": []
        },
        "actionType": "",
        "activation": {
          "type": "reaction",
          "condition": "spend 1 Resolve",
          "cost": 1
        },
        "area": {
          "effect": "",
          "shape": "",
          "units": "none",
          "value": null
        },
        "attackBonus": 0,
        "chatFlavor": "",
        "critical": {
          "effect": "",
          "parts": []
        },
        "damage": {
          "parts": []
        },
        "description": {
          "chat": "",
          "unidentified": "",
          "value": "As a reaction when a creature the solmyr can see within 60 feet succeeds at an attack roll, saving throw, or skill check, the solmyr can spend 1 Resolve Point to force that creature to immediately reroll the check and use the lower result."
        },
        "descriptors": [],
        "duration": {
          "units": "",
          "value": ""
        },
        "formula": "",
        "isActive": null,
        "modifiers": [],
        "range": {
          "additional": "",
          "per": "",
          "units": "none",
          "value": null
        },
        "recharge": {
          "charged": false,
          "value": null
        },
        "requirements": "",
        "save": {
          "type": "",
          "dc": null,
          "descriptor": ""
        },
        "source": "",
        "target": {
          "type": "",
          "value": ""
        },
        "uses": {
          "max": 0,
          "per": "",
          "value": 0
        }
      },
      "effects": [],
      "flags": {},
      "img": "icons/svg/mystery-man.svg",
      "sort": 0
    },
    {
      "_id": "hVtrr6bwFuF30oIX",
      "name": "Searing Radiance (Ex)",
      "type": "feat",
      "data": {
        "type": "",
        "ability": "",
        "abilityMods": {
          "parts": []
        },
        "actionType": "save",
        "activation": {
          "type": "",
          "condition": "",
          "cost": 0
        },
        "area": {
          "effect": "",
          "shape": "",
          "units": "",
          "value": 0
        },
        "attackBonus": 0,
        "chatFlavor": "",
        "critical": {
          "effect": "",
          "parts": []
        },
        "damage": {
          "parts": []
        },
        "description": {
          "chat": "",
          "unidentified": "",
          "value": "A solmyr is surrounded by an aura of fiery light that illuminates a 30-foot radius with bright light. The light also functions as a gaze ability, with affected creatures blinded for 1d3 rounds (Fortitude DC 21 negates). A solmyr can suppress or resume this ability as a swift action."
        },
        "descriptors": [],
        "duration": {
          "units": "",
          "value": null
        },
        "formula": "",
        "isActive": null,
        "modifiers": [],
        "range": {
          "additional": "",
          "per": "",
          "units": "",
          "value": null
        },
        "recharge": {
          "charged": false,
          "value": null
        },
        "requirements": "",
        "save": {
          "type": "fort",
          "dc": "21",
          "descriptor": "negate"
        },
        "source": "",
        "target": {
          "type": "",
          "value": null
        },
        "uses": {
          "max": 0,
          "per": null,
          "value": 0
        }
      },
      "effects": [],
      "flags": {},
      "img": "icons/svg/mystery-man.svg",
      "sort": 50000
    },
    {
      "_id": "vXQo1CMFocDBf9ml",
      "name": "Divination Expert (Su)",
      "type": "feat",
      "data": {
        "type": "",
        "ability": null,
        "actionType": null,
        "activation": {
          "type": "",
          "condition": "",
          "cost": 0
        },
        "area": {
          "effect": "",
          "shape": "",
          "units": "",
          "value": 0
        },
        "attackBonus": 0,
        "chatFlavor": "",
        "critical": {
          "effect": "",
          "parts": []
        },
        "damage": {
          "parts": []
        },
        "description": {
          "chat": "",
          "unidentified": "",
          "value": "When the solmyr casts a divination spell that involves a roll to determine whether the spell provides useful or misleading information, they roll twice and use the better result."
        },
        "descriptors": [],
        "duration": {
          "units": "",
          "value": null
        },
        "formula": "",
        "isActive": null,
        "modifiers": [],
        "range": {
          "additional": "",
          "per": "",
          "units": "",
          "value": null
        },
        "recharge": {
          "charged": false,
          "value": null
        },
        "requirements": "",
        "save": {
          "type": "",
          "dc": null,
          "descriptor": ""
        },
        "source": "",
        "target": {
          "type": "",
          "value": null
        },
        "uses": {
          "max": 0,
          "per": null,
          "value": 0
        }
      },
      "effects": [],
      "flags": {},
      "sort": -100000
    },
    {
      "_id": "Gb4QdRGJtkct7mda",
      "name": "Limited Spaceflight (Su)",
      "type": "feat",
      "data": {
        "type": "",
        "ability": null,
        "actionType": null,
        "activation": {
          "type": "",
          "condition": "",
          "cost": 0
        },
        "area": {
          "effect": "",
          "shape": "",
          "units": "",
          "value": 0
        },
        "attackBonus": 0,
        "chatFlavor": "",
        "critical": {
          "effect": "",
          "parts": []
        },
        "damage": {
          "parts": []
        },
        "description": {
          "chat": "",
          "unidentified": "",
          "value": "A lumyr can fly between a moon or similar satellite and the planet it orbits, or from one satellite to another, arriving in 1d3 days."
        },
        "descriptors": [],
        "duration": {
          "units": "",
          "value": null
        },
        "formula": "",
        "isActive": null,
        "modifiers": [],
        "range": {
          "additional": "",
          "per": "",
          "units": "",
          "value": null
        },
        "recharge": {
          "charged": false,
          "value": null
        },
        "requirements": "",
        "save": {
          "type": "",
          "dc": null,
          "descriptor": ""
        },
        "source": "",
        "target": {
          "type": "",
          "value": null
        },
        "uses": {
          "max": 0,
          "per": null,
          "value": 0
        }
      },
      "effects": [],
      "flags": {},
      "sort": 25000
    },
    {
      "_id": "tUVCDO4REDNUR0eG",
      "name": "Contact Other Plane",
      "type": "spell",
      "data": {
        "type": "",
        "ability": "",
        "abilityMods": {
          "parts": []
        },
        "actionType": "",
        "activation": {
          "type": "min",
          "condition": "",
          "cost": 10
        },
        "allowedClasses": {
          "myst": true,
          "tech": true,
          "wysh": true
        },
        "area": {
          "effect": "",
          "shape": "",
          "units": null,
          "value": null
        },
        "attackBonus": 0,
        "chatFlavor": "",
        "concentration": true,
        "critical": {
          "effect": "",
          "parts": []
        },
        "damage": {
          "parts": []
        },
        "description": {
          "chat": "",
          "unidentified": "",
          "value": "<p><span id=\"ctl00_MainContent_DataListTalentsAll_ctl00_LabelName\">You send your mind to another plane of existence (an Elemental Plane or some plane further removed) in order to receive advice and information from powers there. The powers reply in a language you understand, but they resent such contact and give only brief answers to your questions. All questions are answered with &ldquo;Yes,&rdquo; &ldquo;No,&rdquo; &ldquo;Maybe,&rdquo; &ldquo;Never,&rdquo; &ldquo;Irrelevant,&rdquo; or some other one-word answer.<br /></span></p>\n<p><span id=\"ctl00_MainContent_DataListTalentsAll_ctl00_LabelName\">You must concentrate on maintaining the spell in order to ask questions at the rate of one per round. A question is answered by the power during the same round. You can ask one question for every 2 caster levels. On rare occasions, this divination may be blocked by an act of certain deities or forces.<br /></span></p>\n<p><span id=\"ctl00_MainContent_DataListTalentsAll_ctl00_LabelName\">Contacting a minor planar power is relatively safe but may not result in useful answers. For each question you ask, the GM secretly rolls [[/r 1d20]].<br /></span></p>\n<p><span id=\"ctl00_MainContent_DataListTalentsAll_ctl00_LabelName\"><strong>1&ndash;2</strong>: The power gives you no answer, the spell ends, and you must attempt a DC 7 Intelligence check. On a failed check, your Intelligence and Charisma scores each fall to 8 for a week and you are unable to cast spells for that period.<br /></span></p>\n<p><span id=\"ctl00_MainContent_DataListTalentsAll_ctl00_LabelName\"><strong>3&ndash;5</strong>: You receive a random answer to the question.<br /></span></p>\n<p><span id=\"ctl00_MainContent_DataListTalentsAll_ctl00_LabelName\"><strong>6&ndash;10</strong>: You receive an incorrect answer to the question. Based on the nature and needs of the creature contacted, this may be a lie designed to harm you.<br /></span></p>\n<p><span id=\"ctl00_MainContent_DataListTalentsAll_ctl00_LabelName\"><strong>11&ndash;15</strong>: You receive no answer to the question.<br /></span></p>\n<p><span id=\"ctl00_MainContent_DataListTalentsAll_ctl00_LabelName\"><strong>16 or More</strong>: You receive a truthful and useful one-word answer. If the question can&rsquo;t be truthfully answered in this way, no answer is received.<br /></span></p>\n<p><span id=\"ctl00_MainContent_DataListTalentsAll_ctl00_LabelName\">Contact with minds further removed from your home plane increases the probability that you will incur a decrease in Intelligence and Charisma due to your brain being overwhelmed by the power&rsquo;s sheer strangeness and force, but it also increases the chance of the power knowing the answer and answering correctly. You can add any value from +1 to +5 to the d20 roll to represent contacting increasingly powerful planar beings. However, on a roll of 1 or 2, the result is still no answer, the spell ends, and you must attempt an Intelligence check to avoid losing Intelligence and Charisma. The DC of this Intelligence check is increased by the same amount added to the d20 check to contact a planar creature.</span></p>"
        },
        "descriptors": [],
        "dismissible": false,
        "duration": {
          "units": "",
          "value": "concentration"
        },
        "formula": "",
        "isActive": null,
        "level": 5,
        "materials": {
          "consumed": false,
          "cost": 0,
          "supply": 0,
          "value": ""
        },
        "modifiers": [],
        "preparation": {
          "mode": "innate",
          "prepared": true
        },
        "range": {
          "additional": "",
          "per": "",
          "units": "personal",
          "value": null
        },
        "save": {
          "type": "will",
          "dc": null,
          "descriptor": "negate"
        },
        "school": "div",
        "source": "CRB pg. 344",
        "sr": true,
        "target": {
          "type": "",
          "value": ""
        },
        "uses": {
          "max": 1,
          "per": "day",
          "value": 1
        }
      },
      "effects": [],
      "flags": {},
<<<<<<< HEAD
      "img": "systems/sfrpg/icons/spells/contact_other_plane.png",
      "sort": 800000
=======
      "img": "systems/sfrpg/icons/spells/contact_other_plane.webp",
      "effects": []
>>>>>>> 2b095a38
    },
    {
      "_id": "Nbo73AwD4KfhIjo0",
      "name": "Heat Leech (DC 24)",
      "type": "spell",
      "data": {
        "type": "",
        "ability": "",
        "abilityMods": {
          "parts": []
        },
        "actionType": "save",
        "activation": {
          "type": "action",
          "condition": "",
          "cost": 1
        },
        "allowedClasses": {
          "myst": false,
          "tech": true,
          "wysh": false
        },
        "area": {
          "effect": "burst",
          "shape": "cone",
          "units": "ft",
          "value": 60
        },
        "attackBonus": 0,
        "chatFlavor": "",
        "concentration": false,
        "critical": {
          "effect": "",
          "parts": []
        },
        "damage": {
          "parts": [
            {
              "formula": "13d8",
              "operator": "",
              "types": {
                "cold": true
              }
            }
          ]
        },
        "description": {
          "chat": "",
          "unidentified": "",
          "value": "<p style=\"text-align: justify;\">You drain the heat from all creatures and objects in the area, dealing 13d8 cold damage. You can store the gathered heat energy in a used battery. If you do so and use that battery when casting&nbsp;explosive blast&nbsp;within 1 minute, that spell deals 2d6 additional fire damage, destroying the used battery. Otherwise, the energy dissipates normally.</p>"
        },
        "descriptors": [],
        "dismissible": false,
        "duration": {
          "units": "",
          "value": "instantaneous; see text"
        },
        "formula": "",
        "isActive": null,
        "level": 5,
        "materials": {
          "consumed": false,
          "cost": 0,
          "supply": 0,
          "value": ""
        },
        "modifiers": [],
        "preparation": {
          "mode": "innate",
          "prepared": true
        },
        "range": {
          "additional": "",
          "per": "",
          "units": "none",
          "value": null
        },
        "save": {
          "type": "reflex",
          "dc": "24",
          "descriptor": "half"
        },
        "school": "evo",
        "source": "CRB pg. 359",
        "sr": true,
        "target": {
          "type": "",
          "value": ""
        },
        "uses": {
          "max": 1,
          "per": "day",
          "value": 1
        }
      },
      "effects": [],
      "flags": {},
<<<<<<< HEAD
      "img": "systems/sfrpg/icons/spells/heat_leech.png",
      "sort": 900000
=======
      "img": "systems/sfrpg/icons/spells/heat_leech.webp",
      "effects": []
>>>>>>> 2b095a38
    },
    {
      "_id": "mZ8kPLa4lZ9w8Ib4",
      "name": "Divination",
      "type": "spell",
      "data": {
        "type": "",
        "ability": "",
        "abilityMods": {
          "parts": []
        },
        "actionType": "",
        "activation": {
          "type": "min",
          "condition": "",
          "cost": 10
        },
        "allowedClasses": {
          "myst": true,
          "tech": false,
          "wysh": false
        },
        "area": {
          "effect": "",
          "shape": "",
          "units": null,
          "value": null
        },
        "attackBonus": 0,
        "chatFlavor": "",
        "concentration": false,
        "critical": {
          "effect": "",
          "parts": []
        },
        "damage": {
          "parts": []
        },
        "description": {
          "chat": "",
          "unidentified": "",
          "value": "<p><span id=\"ctl00_MainContent_DataListTalentsAll_ctl00_LabelName\">Similar to <em>augury </em>but more powerful, a <em>divination </em>spell can provide you with a useful piece of advice in reply to a question concerning a specific goal, event, or activity that is to occur within 1 week. Casting this spell requires you to expend 1 Resolve Point. The advice granted by the spell can be as simple as a short phrase, or it might take the form of a cryptic rhyme or omen. If you don’t act on the information, the conditions may change so that the information is no longer useful. The chance for a correct divination is 75%. If the die roll fails, you know the spell failed, unless specific magic yielding false information is at work.<br></span></p>\n<p><span id=\"ctl00_MainContent_DataListTalentsAll_ctl00_LabelName\">As with <em>augury</em>, multiple castings of <em>divination </em>about the same topic by the same caster use the same die result as the first <em>divination </em>spell and yield the same answer each time.</span></p>"
        },
        "descriptors": [],
        "dismissible": false,
        "duration": {
          "units": "",
          "value": "instantaneous"
        },
        "formula": "",
        "isActive": null,
        "level": 4,
        "materials": {
          "consumed": false,
          "cost": 0,
          "supply": 0,
          "value": ""
        },
        "modifiers": [],
        "preparation": {
          "mode": "innate",
          "prepared": true
        },
        "range": {
          "additional": "",
          "per": "",
          "units": "personal",
          "value": null
        },
        "save": {
          "type": "fort",
          "dc": null,
          "descriptor": "partial"
        },
        "school": "div",
        "source": "CRB pg. 352",
        "sr": false,
        "target": {
          "type": "",
          "value": "one creature"
        },
        "uses": {
          "max": 3,
          "per": "day",
          "value": 3
        }
      },
      "effects": [],
      "flags": {},
<<<<<<< HEAD
      "img": "systems/sfrpg/icons/spells/divination.png",
      "sort": 1000000
=======
      "img": "systems/sfrpg/icons/spells/divination.webp",
      "effects": []
>>>>>>> 2b095a38
    },
    {
      "_id": "Gh3A3Z1hh29TX4g8",
      "name": "Holographic Image (4th, DC 23)",
      "type": "spell",
      "data": {
        "type": "",
        "ability": "",
        "abilityMods": {
          "parts": []
        },
        "actionType": "save",
        "activation": {
          "type": "action",
          "condition": "",
          "cost": 1
        },
        "allowedClasses": {
          "myst": false,
          "tech": true,
          "wysh": false
        },
        "area": {
          "effect": "",
          "shape": "",
          "units": "none",
          "value": null
        },
        "attackBonus": 0,
        "chatFlavor": "",
        "concentration": false,
        "critical": {
          "effect": "",
          "parts": []
        },
        "damage": {
          "parts": []
        },
        "description": {
          "chat": "",
          "unidentified": "",
          "value": "<p style=\"text-align: justify;\">You weave nearby photons into illusory holograms that can take almost any form you can imagine. These holograms are usually effective against cameras, robots, and living creatures.<br /><br /></p>\n<ul>\n<li style=\"text-align: justify;\"><strong>1st:</strong> When you cast holographic image as a 1st-level spell, it produces a purely visual hologram at long range (400 feet + 40 feet/level). The image has no sound, smell, texture, or temperature. The image can&rsquo;t extend beyond four 10-foot cubes plus one 10-foot cube per caster level. The image lasts for as long as you concentrate. You can move the image within the limits of the size of the effect.</li>\n<li style=\"text-align: justify;\"><strong>2nd:</strong> When you cast holographic image as a 2nd-level spell, it produces a hologram as per the 1st-level version of the spell, except the hologram can include minor sounds, but not understandable speech. The image lasts for as long as you concentrate plus 2 additional rounds.</li>\n<li style=\"text-align: justify;\"><strong>3rd:</strong> When you cast holographic image as a 3rd-level spell, it produces a hologram as per the 1st-level version of the spell, except the hologram can include sound, smell, and thermal illusions (but not speech). The image disappears when it is struck by an opponent, unless you cause the hologram to react appropriately. The image lasts for as long as you concentrate plus 3 additional rounds.</li>\n<li style=\"text-align: justify;\"><strong>4th:</strong> When you cast holographic image as a 4th-level spell, it produces a hologram as per the 3rd-level version of the spell, except the hologram follows a script determined by you. It follows that script for 1 minute per level without you having to concentrate on it. The hologram can include intelligible speech, if you wish.</li>\n<li style=\"text-align: justify;\"><strong>5th:</strong> When you cast holographic image as a 5th-level spell, it produces a hologram as per the 4th-level version of the spell, except the size of the hologram can&rsquo;t extend beyond a 20-foot cube plus one 10-foot cube per caster level. You can choose to make the hologram permanent at the time of casting. By concentrating, you can move the image within the limits of the range, but it is static while you are not concentrating. Alternatively, you can have the hologram activate when a specific condition (which you set at the time of casting) occurs. The event that triggers the hologram can be as general or as specific and detailed as desired, but it must be based on an audible, olfactory, tactile, or visual trigger. The trigger can&rsquo;t be based on some quality not normally obvious to the senses, such as alignment. The spell lasts until it is triggered, and then the hologram lasts for 1 round per caster level.</li>\n<li style=\"text-align: justify;\"><strong>6th:</strong> When you cast holographic image as a 6th-level spell, it creates a quasi-real, illusory version of yourself at medium range (100 feet + 10 feet/level). This hologram looks, sounds, and smells like you, but it is intangible. The hologram mimics your actions (including speech) unless you use a move action to direct it to act differently. You can see through its eyes and hear through its ears as if you were standing where it is, and during your turn you can switch from using its senses to using your own, or back again, as a move action. While you are using its senses, your body is considered blinded and deafened.If you desire, any spell you cast with a range of touch or greater can originate from the hologram instead of from you. The hologram can&rsquo;t cast spells on itself except for illusion spells. Spells cast in this manner affect other targets normally, despite originating from the hologram. An object isn&rsquo;t deceived by illusions (treat as if it had succeeded at its Will saving throw). The hologram remains for 1 round per level, and you must maintain line of effect to the hologram at all times. If your line of effect is obstructed, the spell ends. If you use&nbsp;dimension door,&nbsp;plane shift,&nbsp;teleport, or a similar spell that breaks your line of effect, even momentarily, the spell ends. This casting of the spell is a shadow effect.</li>\n</ul>"
        },
        "descriptors": [],
        "dismissible": false,
        "duration": {
          "units": "",
          "value": "see text"
        },
        "formula": "",
        "isActive": null,
        "level": 4,
        "materials": {
          "consumed": false,
          "cost": 0,
          "supply": 0,
          "value": ""
        },
        "modifiers": [],
        "preparation": {
          "mode": "innate",
          "prepared": true
        },
        "range": {
          "additional": "",
          "per": "",
          "units": "none",
          "value": null
        },
        "save": {
          "type": "will",
          "dc": "23",
          "descriptor": "disbelieve"
        },
        "school": "ill",
        "source": "CRB pg. 360",
        "sr": false,
        "target": {
          "type": "",
          "value": "see text"
        },
        "uses": {
          "max": 3,
          "per": "day",
          "value": 3
        }
      },
      "effects": [],
      "flags": {},
<<<<<<< HEAD
      "img": "systems/sfrpg/icons/spells/holographic_image.png",
      "sort": 1100000
=======
      "img": "systems/sfrpg/icons/spells/holographic_image.webp",
      "effects": []
>>>>>>> 2b095a38
    },
    {
      "_id": "d3Vcv6NrlTs2QerK",
      "name": "Greater Invisibility",
      "type": "spell",
      "data": {
        "type": "",
        "ability": "",
        "abilityMods": {
          "parts": []
        },
        "actionType": "save",
        "activation": {
          "type": "action",
          "condition": "",
          "cost": 1
        },
        "allowedClasses": {
          "myst": false,
          "tech": true,
          "wysh": true
        },
        "area": {
          "effect": "",
          "shape": "",
          "units": null,
          "value": null
        },
        "attackBonus": 0,
        "chatFlavor": "",
        "concentration": false,
        "critical": {
          "effect": "",
          "parts": []
        },
        "damage": {
          "parts": []
        },
        "description": {
          "chat": "",
          "unidentified": "",
          "value": "<p>This spell functions like&nbsp;invisibility, except it doesn&rsquo;t end if the target attacks.</p>\n<p>&nbsp;</p>\n<h2>Invisibility</h2>\n<p>The creature or object touched becomes invisible (see page 264). If the target is a creature, any gear it is carrying vanishes as well. If you cast the spell on someone else, neither you nor your allies can see the target unless you can normally see invisible things or you employ magic to do so.<br /><br />The spell ends if the target attacks any creature. For purposes of this spell, an attack includes any spell or harmful effect targeting a foe or whose area or effect includes a foe. Actions directed at unattended objects don&rsquo;t break the spell. Spells that specifically affect allies but not foes are not attacks for this purpose, even when they include foes in their area. Causing harm indirectly is not an attack. Thus, an invisible being can open doors, talk, eat, climb stairs, summon security forces and have them attack, start a trash compactor with foes inside, remotely trigger traps, and so forth.</p>"
        },
        "descriptors": [],
        "dismissible": true,
        "duration": {
          "units": "",
          "value": "1 round/level (D)"
        },
        "formula": "",
        "isActive": null,
        "level": 4,
        "materials": {
          "consumed": false,
          "cost": 0,
          "supply": 0,
          "value": ""
        },
        "modifiers": [],
        "preparation": {
          "mode": "innate",
          "prepared": true
        },
        "range": {
          "additional": "",
          "per": "",
          "units": "touch",
          "value": null
        },
        "save": {
          "type": "will",
          "dc": "",
          "descriptor": "harmless"
        },
        "school": "ill",
        "source": "CRB pg. 362",
        "sr": true,
        "target": {
          "type": "",
          "value": "one creature"
        },
        "uses": {
          "max": 3,
          "per": "day",
          "value": 3
        }
      },
      "effects": [],
      "flags": {},
<<<<<<< HEAD
      "img": "systems/sfrpg/icons/spells/invisibility_greater.png",
      "sort": 1200000
=======
      "img": "systems/sfrpg/icons/spells/invisibility_greater.webp",
      "effects": []
>>>>>>> 2b095a38
    },
    {
      "_id": "RYFFAfaSs4shRwUk",
      "name": "Mind Thrust (4th Level, DC 23)",
      "type": "spell",
      "data": {
        "type": "",
        "ability": "",
        "abilityMods": {
          "parts": []
        },
        "actionType": "save",
        "activation": {
          "type": "action",
          "condition": "",
          "cost": 1
        },
        "allowedClasses": {
          "myst": true,
          "tech": false,
          "wysh": false
        },
        "area": {
          "effect": "",
          "shape": "",
          "units": "none",
          "value": null
        },
        "attackBonus": 0,
        "chatFlavor": "",
        "concentration": false,
        "critical": {
          "effect": "",
          "parts": []
        },
        "damage": {
          "parts": [
            {
              "formula": "10d10",
              "operator": "",
              "types": {}
            }
          ]
        },
        "description": {
          "chat": "",
          "unidentified": "",
          "value": "<p style=\"text-align: justify;\">You divine the most vulnerable portion of your opponent&rsquo;s mind and overload it with a glut of psychic information. The target can attempt a Will saving throw to halve the damage dealt by this spell. This spell has no effect on creatures without an Intelligence score.<br /><br /></p>\n<ul>\n<li style=\"text-align: justify;\"><strong>1st:</strong> When you cast mind thrust as a 1st-level spell, it deals 2d10 damage to the target.</li>\n<li style=\"text-align: justify;\"><strong>2nd:</strong> When you cast mind thrust as a 2nd-level spell, it deals 4d10 damage to the target.</li>\n<li style=\"text-align: justify;\"><strong>3rd:</strong> When you cast mind thrust as a 3rd-level spell, it deals 7d10 damage to the target.</li>\n<li style=\"text-align: justify;\"><strong>th: </strong>When you cast mind thrust as a 4th-level spell, it deals 10d10 damage to the target and the target is fatigued for 1 round if it fails its saving throw.</li>\n<li style=\"text-align: justify;\"><strong>5th:</strong> When you cast mind thrust as a 5th-level spell, it deals 15d10 damage to the target. The target is exhausted for 1 round if it fails its save and it is fatigued for 1 round if it succeeds at its saving throw.</li>\n<li style=\"text-align: justify;\"><strong>6th:</strong> When you cast&nbsp;mind thrust&nbsp;as a 6th-level spell, it deals 17d10 damage to the target. The target is exhausted and @Compendium[sfrpg.conditions.CvsDp0GvojxiF2jz]{Stunned} for 1 round if it fails its save, and it is fatigued for 1 round if it succeeds at its saving throw.</li>\n</ul>"
        },
        "descriptors": [],
        "dismissible": false,
        "duration": {
          "units": "",
          "value": "instantaneous"
        },
        "formula": "",
        "isActive": null,
        "level": 4,
        "materials": {
          "consumed": false,
          "cost": 0,
          "supply": 0,
          "value": ""
        },
        "modifiers": [],
        "preparation": {
          "mode": "innate",
          "prepared": true
        },
        "range": {
          "additional": "5 ft.",
          "per": "2 levels",
          "units": "ft",
          "value": 25
        },
        "save": {
          "type": "will",
          "dc": "13",
          "descriptor": "half"
        },
        "school": "div",
        "source": "CRB pg. 365",
        "sr": true,
        "target": {
          "type": "",
          "value": "one creature"
        },
        "uses": {
          "max": 3,
          "per": "day",
          "value": 3
        }
      },
      "effects": [],
      "flags": {},
<<<<<<< HEAD
      "img": "systems/sfrpg/icons/spells/mind_thrust.png",
      "sort": 1300000
=======
      "img": "systems/sfrpg/icons/spells/mind_thrust.webp",
      "effects": []
>>>>>>> 2b095a38
    },
    {
      "_id": "V3BpQjdxq2X0E4gT",
      "name": "Slow (DC 22) (At Will)",
      "type": "spell",
      "data": {
        "type": "",
        "ability": "",
        "abilityMods": {
          "parts": []
        },
        "actionType": "save",
        "activation": {
          "type": "action",
          "condition": "",
          "cost": 1
        },
        "allowedClasses": {
          "myst": true,
          "tech": true,
          "wysh": true
        },
        "area": {
          "effect": "",
          "shape": "",
          "units": "none",
          "value": null
        },
        "attackBonus": 0,
        "chatFlavor": "",
        "concentration": false,
        "critical": {
          "effect": "",
          "parts": []
        },
        "damage": {
          "parts": []
        },
        "description": {
          "chat": "",
          "unidentified": "",
          "value": "<p style=\"text-align: justify;\">An affected creature moves and attacks at a drastically slowed rate. Creatures affected by this spell are @Compendium[sfrpg.conditions.aAQ6SW6iK0EVq8Ce]{Staggered} and can take only a single move action or standard action each turn, but not both, and it can’t take full actions. A slowed creature moves at half its normal speed (round down to the next 5-foot increment). Multiple slow effects don’t stack.&nbsp;Slow&nbsp;counters and negates&nbsp;haste.</p>"
        },
        "descriptors": [],
        "dismissible": false,
        "duration": {
          "units": "",
          "value": "1 round/level"
        },
        "formula": "",
        "isActive": null,
        "level": 3,
        "materials": {
          "consumed": false,
          "cost": 0,
          "supply": 0,
          "value": ""
        },
        "modifiers": [],
        "preparation": {
          "mode": "always",
          "prepared": true
        },
        "range": {
          "additional": "5 ft.",
          "per": "2 levels",
          "units": "ft",
          "value": 25
        },
        "save": {
          "type": "will",
          "dc": "22",
          "descriptor": "negate"
        },
        "school": "trs",
        "source": "CRB pg. 377",
        "sr": true,
        "target": {
          "type": "",
          "value": "up to one creature/level, no two of which can be more than 30 ft. apart"
        },
        "uses": {
          "max": null,
          "per": "",
          "value": null
        }
      },
      "effects": [],
      "flags": {},
<<<<<<< HEAD
      "img": "systems/sfrpg/icons/spells/slow.png",
      "sort": 1400000
=======
      "img": "systems/sfrpg/icons/spells/slow.webp",
      "effects": []
>>>>>>> 2b095a38
    },
    {
      "_id": "duCeTvaMqYMWJxxF",
      "name": "Cursed Critical (Su)",
      "type": "feat",
      "data": {
        "type": "",
        "ability": null,
        "abilityMods": {
          "parts": []
        },
        "actionType": "",
        "activation": {
          "type": "",
          "condition": "",
          "cost": 0
        },
        "area": {
          "effect": "",
          "shape": "",
          "units": "",
          "value": 0
        },
        "attackBonus": 0,
        "chatFlavor": "",
        "critical": {
          "effect": "",
          "parts": []
        },
        "damage": {
          "parts": []
        },
        "description": {
          "chat": "",
          "unidentified": "",
          "value": "<p>When a solmyr successfully scores a critical hit against a foe with one of the solmyr&rsquo;s natural weapons, the attack&rsquo;s flames inflict a curse as bestow curse (Will DC 21 negates).</p>"
        },
        "descriptors": [],
        "duration": {
          "units": "",
          "value": null
        },
        "formula": "",
        "isActive": null,
        "modifiers": [],
        "range": {
          "additional": "",
          "per": "",
          "units": "",
          "value": null
        },
        "recharge": {
          "charged": false,
          "value": null
        },
        "requirements": "",
        "save": {
          "type": "",
          "dc": null,
          "descriptor": ""
        },
        "source": "",
        "target": {
          "type": "",
          "value": null
        },
        "uses": {
          "max": 0,
          "per": null,
          "value": 0
        }
      },
      "effects": [],
      "flags": {},
      "img": "icons/svg/mystery-man.svg",
      "sort": -200000
    },
    {
      "_id": "y8XV3rdYyyfyyeEW",
      "name": "Prescience (DC 22)(At Will)",
      "type": "spell",
      "data": {
        "type": "",
        "ability": "",
        "abilityMods": {
          "parts": []
        },
        "actionType": "save",
        "activation": {
          "type": "action",
          "condition": "",
          "cost": 1
        },
        "allowedClasses": {
          "myst": false,
          "tech": false,
          "wysh": true
        },
        "area": {
          "effect": "",
          "shape": "",
          "units": "none",
          "value": null
        },
        "attackBonus": 0,
        "chatFlavor": "",
        "concentration": true,
        "critical": {
          "effect": "",
          "parts": []
        },
        "damage": {
          "parts": []
        },
        "description": {
          "chat": "",
          "unidentified": "",
          "value": "<p style=\"text-align: justify;\">You peer into the future of multiple realities, collating and perceiving actions the target is likely to take. When that target takes an action during the duration, as a reaction you can execute one of the following effects. These effects are resolved after the target declares an intended action but before that action is resolved. The target can attempt a Reflex save to negate your reaction’s effect. If the effect successfully interrupts the target’s action, that action is still expended unless otherwise noted. Once a target has been successfully affected three times by one casting of this spell, the spell ends. You can attempt each effect only once per casting.</p>\n<ul>\n<li style=\"text-align: justify;\">Trip the target. A target tripped after it declares its intent to cast a spell does not lose that spell slot.</li>\n<li style=\"text-align: justify;\">Hinder the target’s ranged weapon, imposing a –4 penalty on its next ranged attack roll or a –2 penalty to multiple ranged attack rolls during a full attack.</li>\n<li style=\"text-align: justify;\">Wrench the target’s weapon-wielding appendage, imposing a –4 penalty on its next melee attack roll or a –2 penalty on multiple melee attack rolls during a full attack.</li>\n<li style=\"text-align: justify;\">Short out an item—whether magic, hybrid, or technological—wasting the target’s declared action to activate that item.</li>\n<li style=\"text-align: justify;\">Jam a weapon or weapon-like object in place as the target attempts to draw or sheathe it, thwarting that attempt.</li>\n<li style=\"text-align: justify;\">Cause the target to fumble with ammunition, wasting its declared action to reload a weapon.</li>\n<li style=\"text-align: justify;\">Unleash a blast of force from eddying realities, causing the foe to waste its declared action to stand up from @Compendium[sfrpg.conditions.XeRGqHVtcZ7vsgJ0]{Prone}.</li>\n</ul>"
        },
        "descriptors": [],
        "dismissible": false,
        "duration": {
          "units": "",
          "value": "concentration + 1 round"
        },
        "formula": "",
        "isActive": null,
        "level": 3,
        "materials": {
          "consumed": false,
          "cost": 0,
          "supply": 0,
          "value": ""
        },
        "modifiers": [],
        "preparation": {
          "mode": "always",
          "prepared": false
        },
        "range": {
          "additional": "5 ft.",
          "per": "2 levels",
          "units": "ft",
          "value": 25
        },
        "save": {
          "type": "reflex",
          "dc": "22",
          "descriptor": "partial"
        },
        "school": "div",
        "source": "COM pg. 139",
        "sr": false,
        "target": {
          "type": "",
          "value": "one creature"
        },
        "uses": {
          "max": null,
          "per": "",
          "value": null
        }
      },
      "effects": [],
      "flags": {},
<<<<<<< HEAD
      "img": "systems/sfrpg/icons/spells/prescience.png",
      "sort": 1350000
=======
      "img": "systems/sfrpg/icons/spells/prescience.webp",
      "effects": []
>>>>>>> 2b095a38
    }
  ],
  "token": {
    "name": "Sombrian, Solmyr",
    "actorId": "ifnoV94sKGUUkWPn",
    "actorLink": false,
    "bar1": {
      "attribute": "attributes.hp"
    },
    "bar2": {
      "attribute": ""
    },
    "brightLight": 0,
    "brightSight": 0,
    "dimLight": 0,
    "dimSight": 0,
    "displayBars": 40,
    "displayName": 0,
    "disposition": -1,
    "flags": {},
    "height": 1,
    "img": "icons/svg/mystery-man.svg",
    "lightAlpha": 1,
    "lightAngle": 360,
    "lightAnimation": {
      "type": "",
      "intensity": 5,
      "speed": 5
    },
    "lightColor": "",
    "lockRotation": false,
    "mirrorX": false,
    "mirrorY": false,
    "randomImg": false,
    "rotation": 0,
    "scale": 1,
    "sightAngle": 360,
    "tint": "",
    "vision": false,
    "width": 1
  }
}<|MERGE_RESOLUTION|>--- conflicted
+++ resolved
@@ -1242,6 +1242,7 @@
       },
       "effects": [],
       "flags": {},
+      "img": "icons/svg/mystery-man.svg",
       "sort": -100000
     },
     {
@@ -1314,6 +1315,7 @@
       },
       "effects": [],
       "flags": {},
+      "img": "icons/svg/mystery-man.svg",
       "sort": 25000
     },
     {
@@ -1404,13 +1406,8 @@
       },
       "effects": [],
       "flags": {},
-<<<<<<< HEAD
-      "img": "systems/sfrpg/icons/spells/contact_other_plane.png",
+      "img": "systems/sfrpg/icons/spells/contact_other_plane.webp",
       "sort": 800000
-=======
-      "img": "systems/sfrpg/icons/spells/contact_other_plane.webp",
-      "effects": []
->>>>>>> 2b095a38
     },
     {
       "_id": "Nbo73AwD4KfhIjo0",
@@ -1508,13 +1505,8 @@
       },
       "effects": [],
       "flags": {},
-<<<<<<< HEAD
-      "img": "systems/sfrpg/icons/spells/heat_leech.png",
+      "img": "systems/sfrpg/icons/spells/heat_leech.webp",
       "sort": 900000
-=======
-      "img": "systems/sfrpg/icons/spells/heat_leech.webp",
-      "effects": []
->>>>>>> 2b095a38
     },
     {
       "_id": "mZ8kPLa4lZ9w8Ib4",
@@ -1604,13 +1596,8 @@
       },
       "effects": [],
       "flags": {},
-<<<<<<< HEAD
-      "img": "systems/sfrpg/icons/spells/divination.png",
+      "img": "systems/sfrpg/icons/spells/divination.webp",
       "sort": 1000000
-=======
-      "img": "systems/sfrpg/icons/spells/divination.webp",
-      "effects": []
->>>>>>> 2b095a38
     },
     {
       "_id": "Gh3A3Z1hh29TX4g8",
@@ -1700,13 +1687,8 @@
       },
       "effects": [],
       "flags": {},
-<<<<<<< HEAD
-      "img": "systems/sfrpg/icons/spells/holographic_image.png",
+      "img": "systems/sfrpg/icons/spells/holographic_image.webp",
       "sort": 1100000
-=======
-      "img": "systems/sfrpg/icons/spells/holographic_image.webp",
-      "effects": []
->>>>>>> 2b095a38
     },
     {
       "_id": "d3Vcv6NrlTs2QerK",
@@ -1796,13 +1778,8 @@
       },
       "effects": [],
       "flags": {},
-<<<<<<< HEAD
-      "img": "systems/sfrpg/icons/spells/invisibility_greater.png",
+      "img": "systems/sfrpg/icons/spells/invisibility_greater.webp",
       "sort": 1200000
-=======
-      "img": "systems/sfrpg/icons/spells/invisibility_greater.webp",
-      "effects": []
->>>>>>> 2b095a38
     },
     {
       "_id": "RYFFAfaSs4shRwUk",
@@ -1898,13 +1875,8 @@
       },
       "effects": [],
       "flags": {},
-<<<<<<< HEAD
-      "img": "systems/sfrpg/icons/spells/mind_thrust.png",
+      "img": "systems/sfrpg/icons/spells/mind_thrust.webp",
       "sort": 1300000
-=======
-      "img": "systems/sfrpg/icons/spells/mind_thrust.webp",
-      "effects": []
->>>>>>> 2b095a38
     },
     {
       "_id": "V3BpQjdxq2X0E4gT",
@@ -1994,13 +1966,8 @@
       },
       "effects": [],
       "flags": {},
-<<<<<<< HEAD
-      "img": "systems/sfrpg/icons/spells/slow.png",
+      "img": "systems/sfrpg/icons/spells/slow.webp",
       "sort": 1400000
-=======
-      "img": "systems/sfrpg/icons/spells/slow.webp",
-      "effects": []
->>>>>>> 2b095a38
     },
     {
       "_id": "duCeTvaMqYMWJxxF",
@@ -2166,13 +2133,8 @@
       },
       "effects": [],
       "flags": {},
-<<<<<<< HEAD
-      "img": "systems/sfrpg/icons/spells/prescience.png",
+      "img": "systems/sfrpg/icons/spells/prescience.webp",
       "sort": 1350000
-=======
-      "img": "systems/sfrpg/icons/spells/prescience.webp",
-      "effects": []
->>>>>>> 2b095a38
     }
   ],
   "token": {
