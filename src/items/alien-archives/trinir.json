{
  "_id": "P7w9wkm39ZUPYNNb",
  "name": "Trinir",
  "type": "npc2",
  "data": {
    "abilities": {
      "cha": {
        "base": -1,
        "min": 3,
        "misc": 0,
        "mod": -1,
        "value": 8
      },
      "con": {
        "base": 3,
        "min": 3,
        "misc": 0,
        "mod": 3,
        "value": 16
      },
      "dex": {
        "base": 0,
        "min": 3,
        "misc": 0,
        "mod": 0,
        "value": 10
      },
      "int": {
        "base": 5,
        "min": 3,
        "misc": 0,
        "mod": 5,
        "value": 20
      },
      "str": {
        "base": 1,
        "min": 3,
        "misc": 0,
        "mod": 1,
        "value": 12
      },
      "wis": {
        "base": 0,
        "min": 3,
        "misc": 0,
        "mod": 0,
        "value": 10
      }
    },
    "attributes": {
      "arms": "2",
      "bab": 0,
      "cmd": {
        "min": 0,
        "tooltip": [],
        "value": 10
      },
      "eac": {
        "base": 15,
        "min": 0,
        "tooltip": [],
        "value": 15
      },
      "fort": {
        "base": 3,
        "bonus": 3,
        "misc": 0,
        "tooltip": [],
        "value": 0
      },
      "hp": {
        "max": 47,
        "min": 0,
        "temp": null,
        "tempmax": null,
        "tooltip": [],
        "value": 47
      },
      "init": {
        "bonus": 0,
        "tooltip": [],
        "total": 0,
        "value": 0
      },
      "kac": {
        "base": 15,
        "min": 0,
        "tooltip": [],
        "value": 15
      },
      "keyability": "",
      "reach": "5",
      "reflex": {
        "base": 3,
        "bonus": 3,
        "misc": 0,
        "tooltip": [],
        "value": 0
      },
      "rp": {
        "max": 0,
        "min": 0,
        "tooltip": [],
        "value": 0
      },
      "sp": {
        "max": 0,
        "min": 0,
        "tooltip": [],
        "value": 0
      },
      "space": "5",
      "speed": {
        "burrowing": {
          "base": 0
        },
        "climbing": {
          "base": 0
        },
        "flying": {
          "base": 0
        },
        "land": {
          "base": 20
        },
        "mainMovement": "land",
        "special": "original base: 20 ft.",
        "swimming": {
          "base": 0
        }
      },
      "spellcasting": "",
      "will": {
        "base": 7,
        "bonus": 7,
        "misc": 0,
        "tooltip": [],
        "value": 0
      }
    },
    "conditions": {},
    "counterClasses": {
      "values": {}
    },
    "currency": {
      "credit": 0,
      "upb": 0
    },
    "details": {
      "type": "Humanoid (trinir)",
      "alignment": "N",
      "aura": "",
      "biography": {
        "public": "",
        "value": "<h2>Description</h2>\n<p>Trinirs are natives of the usually frozen Ashypso. These small, android-like beaked humanoids lack a history, as they awakened in hibernation chambers only recently as their planet thawed. Thanks to the Gap (and possibly other unknown factors), trinirs have found little to indicate who they are or how they came to be. Some believe ruins of their ancient civilization might be found somewhere within the ice.</p>\n<p>&nbsp;</p>\n<section class=\"secret\">\n<h2>Ecology</h2>\n<h3>Environment</h3>\n<p>any (Ashypso)</p>\n<p>&nbsp;</p>\n<h3>Organization</h3>\n<p>solitary, pair, or pilgrimage (3-10)</p>\n<p>&nbsp;</p>\n</section>"
      },
      "class": "",
      "cr": 4,
      "environment": "",
      "race": "",
      "raceAndGrafts": "Agender trinir technomancer",
      "source": "AP #22 pg. 61",
      "subtype": "Trinir",
      "xp": {
        "value": 1200
      }
    },
    "modifiers": [],
    "skills": {
      "acr": {
        "ability": "dex",
        "enabled": false,
        "hasArmorCheckPenalty": true,
        "isTrainedOnly": false,
        "misc": 0,
        "mod": 0,
        "ranks": 0,
        "value": 0
      },
      "ath": {
        "ability": "str",
        "enabled": false,
        "hasArmorCheckPenalty": true,
        "isTrainedOnly": false,
        "misc": 0,
        "mod": 0,
        "ranks": 0,
        "value": 0
      },
      "blu": {
        "ability": "cha",
        "enabled": false,
        "hasArmorCheckPenalty": false,
        "isTrainedOnly": false,
        "misc": 0,
        "mod": 0,
        "ranks": 0,
        "value": 0
      },
      "com": {
        "ability": "int",
        "enabled": true,
        "hasArmorCheckPenalty": false,
        "isTrainedOnly": true,
        "misc": 0,
        "mod": 15,
        "ranks": 15,
        "value": 0
      },
      "cul": {
        "ability": "int",
        "enabled": false,
        "hasArmorCheckPenalty": false,
        "isTrainedOnly": true,
        "misc": 0,
        "mod": 0,
        "ranks": 0,
        "value": 0
      },
      "dip": {
        "ability": "cha",
        "enabled": false,
        "hasArmorCheckPenalty": false,
        "isTrainedOnly": false,
        "misc": 0,
        "mod": 0,
        "ranks": 0,
        "value": 0
      },
      "dis": {
        "ability": "cha",
        "enabled": false,
        "hasArmorCheckPenalty": false,
        "isTrainedOnly": false,
        "misc": 0,
        "mod": 0,
        "ranks": 0,
        "value": 0
      },
      "eng": {
        "ability": "int",
        "enabled": true,
        "hasArmorCheckPenalty": false,
        "isTrainedOnly": true,
        "misc": 0,
        "mod": 15,
        "ranks": 15,
        "value": 0
      },
      "int": {
        "ability": "cha",
        "enabled": false,
        "hasArmorCheckPenalty": false,
        "isTrainedOnly": false,
        "misc": 0,
        "mod": 0,
        "ranks": 0,
        "value": 0
      },
      "lsc": {
        "ability": "int",
        "enabled": false,
        "hasArmorCheckPenalty": false,
        "isTrainedOnly": true,
        "misc": 0,
        "mod": 0,
        "ranks": 0,
        "value": 0
      },
      "med": {
        "ability": "int",
        "enabled": false,
        "hasArmorCheckPenalty": false,
        "isTrainedOnly": true,
        "misc": 0,
        "mod": 0,
        "ranks": 0,
        "value": 0
      },
      "mys": {
        "ability": "wis",
        "enabled": true,
        "hasArmorCheckPenalty": false,
        "isTrainedOnly": true,
        "misc": 0,
        "mod": 10,
        "ranks": 10,
        "value": 0
      },
      "per": {
        "ability": "wis",
        "enabled": true,
        "hasArmorCheckPenalty": false,
        "isTrainedOnly": false,
        "misc": 0,
        "mod": 10,
        "ranks": 10,
        "value": 0
      },
      "phs": {
        "ability": "int",
        "enabled": false,
        "hasArmorCheckPenalty": false,
        "isTrainedOnly": true,
        "misc": 0,
        "mod": 0,
        "ranks": 0,
        "value": 0
      },
      "pil": {
        "ability": "dex",
        "enabled": false,
        "hasArmorCheckPenalty": false,
        "isTrainedOnly": false,
        "misc": 0,
        "mod": 0,
        "ranks": 0,
        "value": 0
      },
      "pro": {
        "ability": "int",
        "enabled": false,
        "hasArmorCheckPenalty": false,
        "isTrainedOnly": true,
        "misc": 0,
        "mod": 0,
        "ranks": 0,
        "subname": "",
        "value": 3
      },
      "sen": {
        "ability": "wis",
        "enabled": false,
        "hasArmorCheckPenalty": false,
        "isTrainedOnly": false,
        "misc": 0,
        "mod": 0,
        "ranks": 0,
        "value": 0
      },
      "sle": {
        "ability": "dex",
        "enabled": false,
        "hasArmorCheckPenalty": true,
        "isTrainedOnly": true,
        "misc": 0,
        "mod": 0,
        "ranks": 0,
        "value": 0
      },
      "ste": {
        "ability": "dex",
        "enabled": false,
        "hasArmorCheckPenalty": true,
        "isTrainedOnly": false,
        "misc": 0,
        "mod": 0,
        "ranks": 0,
        "value": 0
      },
      "sur": {
        "ability": "wis",
        "enabled": false,
        "hasArmorCheckPenalty": false,
        "isTrainedOnly": false,
        "misc": 0,
        "mod": 0,
        "ranks": 0,
        "value": 0
      }
    },
    "spells": {
      "spell0": {
        "max": 0,
        "value": 0
      },
      "spell1": {
        "max": "6",
        "value": "6"
      },
      "spell2": {
        "max": "3",
        "value": "3"
      },
      "spell3": {
        "max": 0,
        "value": 0
      },
      "spell4": {
        "max": 0,
        "value": 0
      },
      "spell5": {
        "max": 0,
        "value": 0
      },
      "spell6": {
        "max": 0,
        "value": 0
      }
    },
    "traits": {
      "ci": {
        "custom": "",
        "value": []
      },
      "damageReduction": {
        "negatedBy": "",
        "value": 0
      },
      "di": {
        "custom": "",
        "value": []
      },
      "dr": {
        "custom": "",
        "value": [
          {
            "cold": 5
          }
        ]
      },
      "dv": {
        "custom": "",
        "value": []
      },
      "languages": {
        "custom": "Trinir; Comm unit 30 ft.",
        "value": []
      },
      "senses": "darkvision 60 ft., low-light vision",
      "size": "small",
      "sr": 0
    }
  },
  "flags": {
    "sfrpg": {
      "conditions": []
    }
  },
  "img": "icons/svg/mystery-man.svg",
  "items": [
    {
      "_id": "ODl6kc3s9BYbKqdk",
      "name": "Resistance Network (Ex)",
      "type": "feat",
      "data": {
        "type": "",
        "ability": null,
        "actionType": null,
        "activation": {
          "type": "",
          "condition": "",
          "cost": 0
        },
        "area": {
          "effect": "",
          "shape": "",
          "units": "",
          "value": null
        },
        "attackBonus": 0,
        "chatFlavor": "",
        "critical": {
          "effect": "",
          "parts": []
        },
        "damage": {
          "parts": []
        },
        "description": {
          "chat": "",
          "unidentified": "",
          "value": "As a standard action, a trinir can share one of their resistances with adjacent creatures of their choice. This shared resistance lasts up to 8 hours, but it ends immediately if an affected creature ceases to be adjacent to the trinir or the trinir falls @Compendium[sfrpg.conditions.lf8pbezocjYIvR9y]{Unconscious}."
        },
        "descriptors": [],
        "duration": {
          "units": "",
          "value": null
        },
        "formula": "",
        "modifiers": [],
        "range": {
          "additional": "",
          "per": "",
          "units": "",
          "value": null
        },
        "recharge": {
          "charged": false,
          "value": null
        },
        "requirements": "",
        "save": {
          "type": "",
          "dc": null,
          "descriptor": ""
        },
        "source": "",
        "target": {
          "type": "",
          "value": null
        },
        "uses": {
          "max": 0,
          "per": null,
          "value": 0
        }
      },
      "flags": {},
      "img": "icons/svg/mystery-man.svg"
    },
    {
      "name": "Baton, tactical",
      "type": "weapon",
      "data": {
        "type": "",
        "ability": "",
        "abilityMods": {
          "parts": []
        },
        "actionType": "mwak",
        "activation": {
          "type": "none",
          "condition": "",
          "cost": 0
        },
        "area": {
          "effect": "",
          "shape": "",
          "units": null,
          "value": null
        },
        "attackBonus": 8,
        "attuned": false,
        "bulk": "L",
        "capacity": {
          "max": null,
          "value": null
        },
        "chatFlavor": "",
        "critical": {
          "effect": "",
          "parts": []
        },
        "damage": {
          "parts": [
            {
              "formula": "1d4+4",
              "operator": "",
              "types": {
                "bludgeoning": true
              }
            }
          ]
        },
        "description": {
          "chat": "",
          "unidentified": "",
          "value": "<p>A baton is a thin, solid metal shaft, usually with a textured rubber grip. A tactical baton can be used to inflict precise bludgeoning blows. An advanced baton, used by elite mercenary and security companies, often has an additional shaft, as well as a weighted end that can be powered to connect with substantially more force than a tactical baton.</p>"
        },
        "descriptors": [],
        "duration": {
          "units": "",
          "value": ""
        },
        "equipped": true,
        "formula": "",
        "fusions": [],
        "identified": true,
        "level": 1,
        "modifiers": [],
        "price": 90,
        "proficient": true,
        "properties": {
          "aeon": false,
          "amm": false,
          "analog": true,
          "antibiological": false,
          "archaic": false,
          "aurora": false,
          "automatic": false,
          "blast": false,
          "block": false,
          "boost": false,
          "breach": false,
          "breakdown": false,
          "bright": false,
          "cluster": false,
          "conceal": false,
          "deconstruct": false,
          "deflect": false,
          "disarm": false,
          "double": false,
          "drainCharge": false,
          "echo": false,
          "entangle": false,
          "explode": false,
          "extinguish": false,
          "feint": false,
          "fiery": false,
          "firstArc": false,
          "flexibleLine": false,
          "force": false,
          "freeHands": false,
          "fueled": false,
          "grapple": false,
          "gravitation": false,
          "guided": false,
          "harrying": false,
          "holyWater": false,
          "ignite": false,
          "indirect": false,
          "injection": false,
          "integrated": false,
          "line": false,
          "living": false,
          "lockdown": false,
          "mind-affecting": false,
          "mine": false,
          "mire": false,
          "modal": false,
          "necrotic": false,
          "nonlethal": false,
          "one": true,
          "operative": true,
          "penetrating": false,
          "polarize": false,
          "polymorphic": false,
          "powered": false,
          "professional": false,
          "punchGun": false,
          "qreload": false,
          "radioactive": false,
          "reach": false,
          "recall": false,
          "relic": false,
          "reposition": false,
          "shape": false,
          "shells": false,
          "shield": false,
          "sniper": false,
          "stun": false,
          "subtle": false,
          "sunder": false,
          "swarm": false,
          "tail": false,
          "teleportive": false,
          "thought": false,
          "throttle": false,
          "thrown": false,
          "trip": false,
          "two": false,
          "underwater": false,
          "unwieldy": false,
          "variantBoost": false,
          "wideLine": false
        },
        "quantity": null,
        "range": {
          "additional": "",
          "per": "",
          "units": "touch",
          "value": null
        },
        "save": {
          "type": "",
          "dc": null,
          "descriptor": "negate"
        },
        "source": "Core Rulebook, P. 171",
        "special": "",
        "target": {
          "type": "",
          "value": ""
        },
        "usage": {
          "per": "",
          "value": null
        },
        "uses": {
          "max": 0,
          "per": "",
          "value": 0
        },
        "weaponType": "basicM"
      },
      "flags": {},
      "img": "icons/svg/mystery-man.svg"
    },
    {
      "name": "Sonic pistol, thunderstrike",
      "type": "weapon",
<<<<<<< HEAD
=======
      "img": "systems/sfrpg/icons/equipment/weapons/sonic-pistol-thunderstrike.webp",
>>>>>>> 2b095a38
      "data": {
        "type": "",
        "ability": "",
        "abilityMods": {
          "parts": []
        },
        "actionType": "rwak",
        "activation": {
          "type": "none",
          "condition": "",
          "cost": 0
        },
        "area": {
          "effect": "",
          "shape": "",
          "units": null,
          "value": null
        },
        "attackBonus": 6,
        "attuned": false,
        "bulk": "L",
        "capacity": {
          "max": 20,
          "value": 20
        },
        "chatFlavor": "",
        "critical": {
          "effect": "Deafen [DC 15]",
          "parts": []
        },
        "damage": {
          "parts": [
            {
              "formula": "1d8+4",
              "operator": "",
              "types": {
                "sonic": true
              }
            }
          ]
        },
        "description": {
          "chat": "",
          "unidentified": "",
          "value": "<p>Sonic pistols have a stocky barrel capped with a concave resonating chamber that amplifies and directs its sonic blast. They use high-intensity sound to shake molecules apart.</p>"
        },
        "descriptors": [],
        "duration": {
          "units": "",
          "value": ""
        },
        "equipped": true,
        "formula": "",
        "fusions": [],
        "identified": true,
        "level": 4,
        "modifiers": [],
        "price": 2300,
        "proficient": true,
        "properties": {
          "aeon": false,
          "amm": false,
          "analog": false,
          "antibiological": false,
          "archaic": false,
          "aurora": false,
          "automatic": false,
          "blast": false,
          "block": false,
          "boost": false,
          "breach": false,
          "breakdown": false,
          "bright": false,
          "cluster": false,
          "conceal": false,
          "deconstruct": false,
          "deflect": false,
          "disarm": false,
          "double": false,
          "drainCharge": false,
          "echo": false,
          "entangle": false,
          "explode": false,
          "extinguish": false,
          "feint": false,
          "fiery": false,
          "firstArc": false,
          "flexibleLine": false,
          "force": false,
          "freeHands": false,
          "fueled": false,
          "grapple": false,
          "gravitation": false,
          "guided": false,
          "harrying": false,
          "holyWater": false,
          "ignite": false,
          "indirect": false,
          "injection": false,
          "integrated": false,
          "line": false,
          "living": false,
          "lockdown": false,
          "mind-affecting": false,
          "mine": false,
          "mire": false,
          "modal": false,
          "necrotic": false,
          "nonlethal": false,
          "one": true,
          "operative": false,
          "penetrating": false,
          "polarize": false,
          "polymorphic": false,
          "powered": false,
          "professional": false,
          "punchGun": false,
          "qreload": false,
          "radioactive": false,
          "reach": false,
          "recall": false,
          "relic": false,
          "reposition": false,
          "shape": false,
          "shells": false,
          "shield": false,
          "sniper": false,
          "stun": false,
          "subtle": false,
          "sunder": false,
          "swarm": false,
          "tail": false,
          "teleportive": false,
          "thought": false,
          "throttle": false,
          "thrown": false,
          "trip": false,
          "two": false,
          "underwater": false,
          "unwieldy": false,
          "variantBoost": false,
          "wideLine": false
        },
        "quantity": null,
        "range": {
          "additional": "",
          "per": "",
          "units": "ft",
          "value": 40
        },
        "save": {
          "type": "",
          "dc": null,
          "descriptor": "negate"
        },
        "source": "Core Rulebook, P. 173",
        "special": "",
        "target": {
          "type": "",
          "value": ""
        },
        "usage": {
          "per": "round",
          "value": 2
        },
        "uses": {
          "max": 0,
          "per": "",
          "value": 0
        },
        "weaponType": "smallA"
      },
      "flags": {},
      "img": "systems/sfrpg/icons/equipment/weapons/sonic-pistol-thunderstrike.jpg"
    },
    {
      "name": "Constructed",
      "type": "feat",
      "data": {
        "type": "",
        "ability": null,
        "actionType": null,
        "activation": {
          "type": "",
          "condition": "",
          "cost": 0
        },
        "area": {
          "effect": "",
          "shape": "",
          "units": "",
          "value": null
        },
        "attackBonus": 0,
        "chatFlavor": "",
        "critical": {
          "effect": "",
          "parts": []
        },
        "damage": {
          "parts": []
        },
        "description": {
          "chat": "",
          "unidentified": "",
          "value": ""
        },
        "descriptors": [],
        "duration": {
          "units": "",
          "value": null
        },
        "formula": "",
        "modifiers": [],
        "range": {
          "additional": "",
          "per": "",
          "units": "",
          "value": null
        },
        "recharge": {
          "charged": false,
          "value": null
        },
        "requirements": "",
        "save": {
          "type": "",
          "dc": null,
          "descriptor": ""
        },
        "source": "",
        "target": {
          "type": "",
          "value": null
        },
        "uses": {
          "max": 0,
          "per": null,
          "value": 0
        }
      },
      "flags": {},
      "img": "icons/svg/mystery-man.svg"
    },
    {
      "name": "Magic Hacks - Countertech",
      "type": "feat",
      "data": {
        "type": "",
        "ability": null,
        "actionType": null,
        "activation": {
          "type": "",
          "condition": "",
          "cost": 0
        },
        "area": {
          "effect": "",
          "shape": "",
          "units": "",
          "value": null
        },
        "attackBonus": 0,
        "chatFlavor": "",
        "critical": {
          "effect": "",
          "parts": []
        },
        "damage": {
          "parts": []
        },
        "description": {
          "chat": "",
          "unidentified": "",
          "value": ""
        },
        "descriptors": [],
        "duration": {
          "units": "",
          "value": null
        },
        "formula": "",
        "modifiers": [],
        "range": {
          "additional": "",
          "per": "",
          "units": "",
          "value": null
        },
        "recharge": {
          "charged": false,
          "value": null
        },
        "requirements": "",
        "save": {
          "type": "",
          "dc": null,
          "descriptor": ""
        },
        "source": "",
        "target": {
          "type": "",
          "value": null
        },
        "uses": {
          "max": 0,
          "per": null,
          "value": 0
        }
      },
      "flags": {},
      "img": "icons/svg/mystery-man.svg"
    },
    {
      "name": "Spell Cache (Su)",
      "type": "feat",
<<<<<<< HEAD
=======
      "img": "systems/sfrpg/icons/classes/spell_cache.webp",
>>>>>>> 2b095a38
      "data": {
        "type": "",
        "ability": null,
        "abilityMods": {
          "parts": []
        },
        "actionType": "",
        "activation": {
          "type": "",
          "condition": "",
          "cost": 0
        },
        "area": {
          "effect": "",
          "shape": "",
          "units": "",
          "value": null
        },
        "attackBonus": 0,
        "chatFlavor": "",
        "critical": {
          "effect": "",
          "parts": []
        },
        "damage": {
          "parts": []
        },
        "description": {
          "chat": "",
          "unidentified": "",
          "value": "<p>&gt;<a class=\"entity-link\" data-pack=\"sfrpg.classes\" data-id=\"IvLuq2pxKkHJJpae\" draggable=\"true\"><i class=\"fas fa-suitcase\"></i> Technomancer</a></p>\n        <p><span id=\"ctl00_MainContent_DataListClasses_ctl00_LabelName\">As the culmination of your early study of the fundamental forces of the galaxy, you have created a spell cache that allows you to store and access spells. Your spell cache could be a device such as a handheld computer or technological implant; an item such as a ring or staff; or a symbol such as a brand, tattoo, or other permanent modification to your body. While you don’t need your spell cache to cast your spells, once per day, you can activate your spell cache to cast any one spell you know and are capable of casting, even if you’ve expended all your spell slots for that spell’s level.<br><br>If your spell cache is damaged, it is restored to full Hit Points the next time you prepare spells. If the spell cache is lost or destroyed, you can replace it after 1 week with a special ritual that takes 8 hours to complete.</span></p>"
        },
        "descriptors": [],
        "duration": {
          "units": "",
          "value": null
        },
        "formula": "",
        "modifiers": [],
        "range": {
          "additional": "",
          "per": "",
          "units": "",
          "value": null
        },
        "recharge": {
          "charged": false,
          "value": null
        },
        "requirements": "1st Level",
        "save": {
          "type": "",
          "dc": null,
          "descriptor": ""
        },
        "source": "Technomancer",
        "target": {
          "type": "",
          "value": null
        },
        "uses": {
          "max": 0,
          "per": null,
          "value": 0
        }
      },
      "flags": {},
      "img": "systems/sfrpg/icons/classes/spell_cache.png"
    },
    {
      "name": "Trinir Suit (Functions As Defrex Hide)",
      "type": "goods",
      "data": {
        "type": "",
        "attuned": false,
        "bulk": "L",
        "description": {
          "chat": "",
          "unidentified": "",
          "value": ""
        },
        "equipped": false,
        "identified": true,
        "level": 1,
        "modifiers": [],
        "price": 0,
        "quantity": 1,
        "source": ""
      },
      "flags": {},
      "img": "icons/svg/mystery-man.svg"
    },
    {
      "_id": "UwgAt6bweUfyfL5W",
      "name": "Battery, Standard",
      "type": "goods",
<<<<<<< HEAD
=======
      "img": "systems/sfrpg/icons/equipment/weapons/battery-standard.webp",
>>>>>>> 2b095a38
      "data": {
        "type": "",
        "attuned": false,
        "bulk": "-",
        "damage": {
          "parts": []
        },
        "description": {
          "chat": "",
          "unidentified": "",
          "value": "<p><span id=\"ctl00_MainContent_DataListTalentsAll_ctl00_LabelName\">Batteries charge powered weapons, but they can also be used to power an array of items, including powered armor and technological items. Batteries have a standardized size and weight, and items that take batteries all have a slot into which they fit, regardless of the item’s actual size. Weapons that use batteries list the highest-capacity battery they are capable of using as well as how many charges from the battery that each shot consumes.&nbsp;</span></p>\n<p><strong>Capacity:</strong> 20</p>"
        },
        "equipped": false,
        "identified": true,
        "level": 1,
        "modifiers": [],
        "price": 60,
        "quantity": "1",
        "source": "Core Rulebook"
      },
      "flags": {},
      "img": "systems/sfrpg/icons/equipment/weapons/battery-standard.jpg",
      "sort": 1000001
    },
    {
      "_id": "gM67wqpvHOD2E8K7",
      "name": "Inject Nanobots (DC 17)",
      "type": "spell",
<<<<<<< HEAD
=======
      "img": "systems/sfrpg/icons/spells/inject_nanobot.webp",
>>>>>>> 2b095a38
      "data": {
        "type": "",
        "ability": "",
        "abilityMods": {
          "parts": []
        },
        "actionType": "msak",
        "activation": {
          "type": "action",
          "condition": "",
          "cost": 1
        },
        "allowedClasses": {
          "myst": false,
          "tech": true,
          "wysh": false
        },
        "area": {
          "effect": "",
          "shape": "",
          "units": null,
          "value": null
        },
        "attackBonus": 8,
        "chatFlavor": "confused for 4 rounds.",
        "concentration": false,
        "critical": {
          "effect": "",
          "parts": []
        },
        "damage": {
          "parts": [
            {
              "formula": "4d8",
              "operator": "",
              "types": {}
            }
          ]
        },
        "description": {
          "chat": "",
          "unidentified": "",
          "value": "<p style=\"text-align: justify;\">You concentrate key particles in your blood into tiny biological nanobots that you can inject into a foe with a touch, disrupting and damaging its natural processes. Make a melee attack against the target’s EAC; if you hit, the nanobots deal 4d8 damage and swarm through the target’s biological or mechanical systems, causing the creature to be @Compendium[sfrpg.conditions.8rIj0ewW4bL8Uph5]{Confused}, as per&nbsp;@Compendium[sfrpg.spells.wSeE9HyAmM7lTdpo]{Confusion}, for 1 round per your caster level. If the target succeeds at a Fortitude save, it takes only half damage and negates the @Compendium[sfrpg.spells.wSeE9HyAmM7lTdpo]{Confusion} effect. A confused target can attempt a Will saving throw at the beginning of its turn each round to end the @Compendium[sfrpg.spells.wSeE9HyAmM7lTdpo]{Confusion} effect.<br><br>Casting this spell doesn’t provoke attacks of opportunity.</p>"
        },
        "descriptors": [],
        "dismissible": false,
        "duration": {
          "units": "",
          "value": ""
        },
        "formula": "",
        "level": 2,
        "materials": {
          "consumed": false,
          "cost": 0,
          "supply": 0,
          "value": ""
        },
        "modifiers": [],
        "preparation": {
          "mode": "",
          "prepared": true
        },
        "range": {
          "additional": "",
          "per": "",
          "units": "touch",
          "value": null
        },
        "save": {
          "type": "fort",
          "dc": 17,
          "descriptor": "negate"
        },
        "school": "nec",
        "source": "Starfinder Core Rulebook pg. 361",
        "sr": true,
        "target": {
          "type": "",
          "value": ""
        },
        "uses": {
          "max": 0,
          "per": "",
          "value": 0
        }
      },
      "flags": {},
      "img": "systems/sfrpg/icons/spells/inject_nanobot.png",
      "sort": 1100001
    },
    {
      "_id": "PKKLs7YGgOlNPg2P",
      "name": "Microbot Assault",
      "type": "spell",
<<<<<<< HEAD
=======
      "img": "systems/sfrpg/icons/spells/microbot_assault.webp",
>>>>>>> 2b095a38
      "data": {
        "type": "",
        "ability": null,
        "abilityMods": {
          "parts": []
        },
        "actionType": "",
        "activation": {
          "type": "action",
          "condition": "",
          "cost": 1
        },
        "allowedClasses": {
          "myst": false,
          "tech": true,
          "wysh": false
        },
        "area": {
          "effect": "",
          "shape": "",
          "units": "ft",
          "value": 10
        },
        "attackBonus": 0,
        "chatFlavor": "",
        "concentration": true,
        "critical": {
          "effect": "",
          "parts": []
        },
        "damage": {
          "parts": []
        },
        "description": {
          "chat": "",
          "unidentified": "",
          "value": "<p style=\"text-align: justify;\">You pull latent technological energy from the air to form a cloud of fist-sized hindering microbots that fill an area you designate. The microbots begin in a 10-foot-square area when you create them, and you can create the cloud so that it shares the space of other creatures. If no creatures are within the cloud’s area, the microbots pursue and harass the nearest creature that is hostile to you as best they can each round. Although the microbots generally know which creatures are your enemies, you have no control over their targets or direction of travel. If there are multiple valid targets the microbots can harass, the cloud will split into a maximum of four 5-foot-square segments and pursue different targets.<br><br>The cloud (and any segments thereof) has a fly speed of 20 feet. Each round on your turn, the microbot cloud grants harrying fire (see page 247) against the foes in its spaces. In addition, the cloud grants covering fire (see page 246) to anyone attacked by foes in its spaces. The microbots constantly repair themselves and the cloud generates new microbots every few seconds, so any attack against them is essentially ineffective.</p>"
        },
        "descriptors": [],
        "dismissible": false,
        "duration": {
          "units": "",
          "value": ""
        },
        "formula": "",
        "level": 2,
        "materials": {
          "consumed": false,
          "cost": 0,
          "supply": 0,
          "value": ""
        },
        "modifiers": [],
        "preparation": {
          "mode": "",
          "prepared": true
        },
        "range": {
          "additional": "5",
          "per": "2 levels",
          "units": "ft",
          "value": 25
        },
        "save": {
          "type": "",
          "dc": null,
          "descriptor": ""
        },
        "school": "con",
        "source": "Starfinder Core Rulebook pg. 364",
        "sr": false,
        "target": {
          "type": "",
          "value": ""
        },
        "uses": {
          "max": 0,
          "per": "",
          "value": 0
        }
      },
      "flags": {},
      "img": "systems/sfrpg/icons/spells/microbot_assault.png",
      "sort": 1200001
    },
    {
      "_id": "RLVm854YWGJmYRF3",
      "name": "Life Bubble",
      "type": "spell",
<<<<<<< HEAD
=======
      "img": "systems/sfrpg/icons/spells/life_bubble.webp",
>>>>>>> 2b095a38
      "data": {
        "type": "",
        "ability": "",
        "abilityMods": {
          "parts": []
        },
        "actionType": "save",
        "activation": {
          "type": "action",
          "condition": "",
          "cost": 1
        },
        "allowedClasses": {
          "myst": true,
          "tech": true,
          "wysh": true
        },
        "area": {
          "effect": "",
          "shape": "",
          "units": null,
          "value": null
        },
        "attackBonus": 0,
        "chatFlavor": "",
        "concentration": false,
        "critical": {
          "effect": "",
          "parts": []
        },
        "damage": {
          "parts": []
        },
        "description": {
          "chat": "",
          "unidentified": "",
          "value": "<p style=\"text-align: justify;\">You surround the target creatures with a constant and movable 1-inch shell of tolerable living conditions customized for each creature. This shell enables the targets to breathe freely in a variety of atmospheric conditions (including in corrosive, thick, thin, and toxic atmospheres), as well as underwater or in a vacuum. It also makes the targets immune to harmful gases and vapors, including inhaled @Compendium[sfrpg.rules.GnEF27Oot3zqTaBQ]{Diseases} and @Compendium[sfrpg.rules.aKqRtg165rAly1Cc]{Poisons} as well as spells with a harmful gaseous effect. In addition, the shell protects targets (and their equipment) from extreme temperatures (between –50° and 140° F) without having to attempt Fortitude saving throws, as well as extreme pressures.<br><br>Life bubble&nbsp;doesn’t provide protection from energy damage, negative or positive energy (such as found on the Negative and Positive Energy Planes), or radiation; it also doesn’t provide the ability to see in conditions of poor visibility (such as in smoke or fog) or the ability to move or act normally in conditions that impede movement (such as underwater).</p>"
        },
        "descriptors": [],
        "dismissible": false,
        "duration": {
          "units": "",
          "value": "1 day/level"
        },
        "formula": "",
        "level": 1,
        "materials": {
          "consumed": false,
          "cost": 0,
          "supply": 0,
          "value": ""
        },
        "modifiers": [],
        "preparation": {
          "mode": null,
          "prepared": true
        },
        "range": {
          "additional": "10",
          "per": "level",
          "units": "ft",
          "value": 100
        },
        "save": {
          "type": "reflex",
          "dc": null,
          "descriptor": "harmless"
        },
        "school": "abj",
        "source": "Starfinder Core Rulebook pg. 363",
        "sr": true,
        "target": {
          "type": "",
          "value": "up to one creature/level, no two of which can be more than 30 ft. apart"
        },
        "uses": {
          "max": 0,
          "per": "",
          "value": 0
        }
      },
      "flags": {},
      "img": "systems/sfrpg/icons/spells/life_bubble.png",
      "sort": 1300001
    },
    {
      "_id": "Dg5LegkQsPDrp3Pt",
      "name": "Magic Missile",
      "type": "spell",
<<<<<<< HEAD
=======
      "img": "systems/sfrpg/icons/spells/magic_missile.webp",
>>>>>>> 2b095a38
      "data": {
        "type": "",
        "ability": "",
        "abilityMods": {
          "parts": []
        },
        "actionType": "other",
        "activation": {
          "type": "action",
          "condition": "",
          "cost": 1
        },
        "allowedClasses": {
          "myst": false,
          "tech": true,
          "wysh": false
        },
        "area": {
          "effect": "",
          "shape": "",
          "units": null,
          "value": null
        },
        "attackBonus": 0,
        "chatFlavor": "",
        "concentration": false,
        "critical": {
          "effect": "",
          "parts": []
        },
        "damage": {
          "parts": [
            {
              "formula": "1d4+1",
              "operator": "",
              "types": {}
            }
          ]
        },
        "description": {
          "chat": "",
          "unidentified": "",
          "value": "<p style=\"text-align: justify;\">You fire two missiles of magical energy that strike targets unerringly (the creatures must still be valid targets) and deal 1d4+1 force damage each. You can’t target specific parts of a creature, and objects are not damaged by the spell.<br><br>You can target a single creature or several creatures, but each missile can strike only one creature. You must designate targets before you attempt to overcome spell resistance or roll damage.<br><br>You can cast this spell as a full action. If you do, you fire three missiles instead of two.</p>"
        },
        "descriptors": [],
        "dismissible": false,
        "duration": {
          "units": "",
          "value": "instantaneous"
        },
        "formula": "",
        "level": 1,
        "materials": {
          "consumed": false,
          "cost": 0,
          "supply": 0,
          "value": ""
        },
        "modifiers": [],
        "preparation": {
          "mode": "",
          "prepared": true
        },
        "range": {
          "additional": "10",
          "per": "level",
          "units": "ft",
          "value": 100
        },
        "save": {
          "type": "",
          "dc": null,
          "descriptor": "negate"
        },
        "school": "evo",
        "source": "Starfinder Core Rulebook pg. 364",
        "sr": true,
        "target": {
          "type": "",
          "value": "up to three creatures, no two of which can be more than 15 ft. apart; see text"
        },
        "uses": {
          "max": 0,
          "per": "",
          "value": 0
        }
      },
      "flags": {},
      "img": "systems/sfrpg/icons/spells/magic_missile.png",
      "sort": 1400001
    },
    {
      "_id": "0RKxEHxVrNgoJsCh",
      "name": "Supercharge Weapon",
      "type": "spell",
<<<<<<< HEAD
=======
      "img": "systems/sfrpg/icons/spells/supercharge_weapon.webp",
>>>>>>> 2b095a38
      "data": {
        "type": "",
        "ability": "",
        "abilityMods": {
          "parts": []
        },
        "actionType": "other",
        "activation": {
          "type": "action",
          "condition": "",
          "cost": 1
        },
        "allowedClasses": {
          "myst": false,
          "tech": true,
          "wysh": false
        },
        "area": {
          "effect": "",
          "shape": "",
          "units": "touch",
          "value": null
        },
        "attackBonus": 0,
        "chatFlavor": "",
        "concentration": false,
        "critical": {
          "effect": "",
          "parts": []
        },
        "damage": {
          "parts": [
            {
              "formula": "4d6",
              "operator": "",
              "types": {}
            }
          ]
        },
        "description": {
          "chat": "",
          "unidentified": "",
          "value": "<p style=\"text-align: justify;\">You supercharge the target weapon. If the weapon’s next attack hits (provided it is made before the end of the next round), the attack deals 4d6 additional damage if the weapon is a single target attack or 2d6 additional damage if the weapon attacks all creatures in an area. This bonus damage is of the same type as the weapon’s normal damage.</p>"
        },
        "descriptors": [],
        "dismissible": false,
        "duration": {
          "units": "",
          "value": "see text"
        },
        "formula": "",
        "level": 1,
        "materials": {
          "consumed": false,
          "cost": 0,
          "supply": 0,
          "value": ""
        },
        "modifiers": [],
        "preparation": {
          "mode": null,
          "prepared": true
        },
        "range": {
          "additional": "",
          "per": "",
          "units": "touch",
          "value": null
        },
        "save": {
          "type": "",
          "dc": null,
          "descriptor": "negate"
        },
        "school": "evo",
        "source": "Starfinder Core Rulebook pg. 379",
        "sr": false,
        "target": {
          "type": "",
          "value": "one weapon"
        },
        "uses": {
          "max": 0,
          "per": "",
          "value": 0
        }
      },
      "flags": {},
      "img": "systems/sfrpg/icons/spells/supercharge_weapon.png",
      "sort": 1500001
    },
    {
      "_id": "2WEOn60ZNHOZENSS",
      "name": "Energy Ray",
      "type": "spell",
<<<<<<< HEAD
=======
      "img": "systems/sfrpg/icons/spells/energy_ray.webp",
>>>>>>> 2b095a38
      "data": {
        "type": "",
        "ability": "",
        "abilityMods": {
          "parts": []
        },
        "actionType": "rsak",
        "activation": {
          "type": "action",
          "condition": "",
          "cost": 1
        },
        "allowedClasses": {
          "myst": false,
          "tech": true,
          "wysh": false
        },
        "area": {
          "effect": "",
          "shape": "",
          "units": null,
          "value": null
        },
        "attackBonus": 7,
        "chatFlavor": "",
        "concentration": false,
        "critical": {
          "effect": "",
          "parts": []
        },
        "damage": {
          "parts": [
            {
              "formula": "1d3",
              "operator": "",
              "types": {}
            }
          ]
        },
        "description": {
          "chat": "",
          "unidentified": "",
          "value": "<p style=\"text-align: justify;\">When you cast this spell, choose acid, cold, electricity, or fire; the spell gains that descriptor. You fire a ray at the target, and you must make a ranged attack against its EAC. On a hit, the ray deals 1d3 damage of the chosen energy type.</p>"
        },
        "descriptors": [],
        "dismissible": false,
        "duration": {
          "units": "",
          "value": "instantaneous"
        },
        "formula": "",
        "level": 0,
        "materials": {
          "consumed": false,
          "cost": 0,
          "supply": 0,
          "value": ""
        },
        "modifiers": [],
        "preparation": {
          "mode": "always",
          "prepared": true
        },
        "range": {
          "additional": "5",
          "per": "2 levels",
          "units": "ft",
          "value": 25
        },
        "save": {
          "type": "",
          "dc": null,
          "descriptor": "negate"
        },
        "school": "con",
        "source": "Starfinder Core Rulebook pg. 353",
        "sr": true,
        "target": {
          "type": "",
          "value": ""
        },
        "uses": {
          "max": 0,
          "per": "",
          "value": 0
        }
      },
      "flags": {},
      "img": "systems/sfrpg/icons/spells/energy_ray.png",
      "sort": 1600001
    },
    {
      "_id": "9DGX5LxFen8b1aLe",
      "name": "Telepathic Message",
      "type": "spell",
<<<<<<< HEAD
=======
      "img": "systems/sfrpg/icons/spells/telepathic_message.webp",
>>>>>>> 2b095a38
      "data": {
        "type": "",
        "ability": null,
        "abilityMods": {
          "parts": []
        },
        "actionType": "",
        "activation": {
          "type": "action",
          "condition": "",
          "cost": 1
        },
        "allowedClasses": {
          "myst": true,
          "tech": true,
          "wysh": false
        },
        "area": {
          "effect": "",
          "shape": "",
          "units": null,
          "value": null
        },
        "attackBonus": 0,
        "chatFlavor": "",
        "concentration": false,
        "critical": {
          "effect": "",
          "parts": []
        },
        "damage": {
          "parts": []
        },
        "description": {
          "chat": "",
          "unidentified": "",
          "value": "<p style=\"text-align: justify;\">You can send a short telepathic message and hear simple telepathic replies. Any living creature within 10 feet of you or an intended recipient also receives your telepathic message if it succeeds at a DC 25 Perception check. You must be able to see or hear each recipient. The creatures that receive the message can reply telepathically, but no more than a single message can be sent each round, and each message cannot exceed 10 words. A technomancer casting this spell can also use it to send a message to a computer or a construct with the technological subtype if the receiving target is designed to receive messages.</p>"
        },
        "descriptors": [],
        "dismissible": false,
        "duration": {
          "units": "",
          "value": "10 minutes/level"
        },
        "formula": "",
        "level": 0,
        "materials": {
          "consumed": false,
          "cost": 0,
          "supply": 0,
          "value": ""
        },
        "modifiers": [],
        "preparation": {
          "mode": "always",
          "prepared": true
        },
        "range": {
          "additional": "10",
          "per": "level",
          "units": "ft",
          "value": 100
        },
        "save": {
          "type": "",
          "dc": null,
          "descriptor": ""
        },
        "school": "div",
        "source": "Starfinder Core Rulebook pg. 381",
        "sr": false,
        "target": {
          "type": "",
          "value": "up to one creature/level"
        },
        "uses": {
          "max": 0,
          "per": "",
          "value": 0
        }
      },
      "flags": {},
      "img": "systems/sfrpg/icons/spells/telepathic_message.png",
      "sort": 1700001
    }
  ],
  "token": {
    "name": "Trinir",
    "actorData": {},
    "actorId": "zYoZ6cGEoTkaZRuN",
    "actorLink": false,
    "bar1": {},
    "bar2": {},
    "brightLight": 0,
    "brightSight": 0,
    "dimLight": 0,
    "dimSight": 0,
    "displayBars": 0,
    "displayName": 0,
    "disposition": -1,
    "flags": {},
    "height": 1,
    "img": "icons/svg/mystery-man.svg",
    "lightAlpha": 1,
    "lightAngle": 360,
    "lockRotation": false,
    "randomImg": false,
    "rotation": 0,
    "scale": 1,
    "sightAngle": 360,
    "tint": null,
    "vision": false,
    "width": 1
  }
}<|MERGE_RESOLUTION|>--- conflicted
+++ resolved
@@ -691,10 +691,6 @@
     {
       "name": "Sonic pistol, thunderstrike",
       "type": "weapon",
-<<<<<<< HEAD
-=======
-      "img": "systems/sfrpg/icons/equipment/weapons/sonic-pistol-thunderstrike.webp",
->>>>>>> 2b095a38
       "data": {
         "type": "",
         "ability": "",
@@ -868,7 +864,7 @@
         "weaponType": "smallA"
       },
       "flags": {},
-      "img": "systems/sfrpg/icons/equipment/weapons/sonic-pistol-thunderstrike.jpg"
+      "img": "systems/sfrpg/icons/equipment/weapons/sonic-pistol-thunderstrike.webp"
     },
     {
       "name": "Constructed",
@@ -1011,10 +1007,6 @@
     {
       "name": "Spell Cache (Su)",
       "type": "feat",
-<<<<<<< HEAD
-=======
-      "img": "systems/sfrpg/icons/classes/spell_cache.webp",
->>>>>>> 2b095a38
       "data": {
         "type": "",
         "ability": null,
@@ -1082,7 +1074,7 @@
         }
       },
       "flags": {},
-      "img": "systems/sfrpg/icons/classes/spell_cache.png"
+      "img": "systems/sfrpg/icons/classes/spell_cache.webp"
     },
     {
       "name": "Trinir Suit (Functions As Defrex Hide)",
@@ -1111,10 +1103,6 @@
       "_id": "UwgAt6bweUfyfL5W",
       "name": "Battery, Standard",
       "type": "goods",
-<<<<<<< HEAD
-=======
-      "img": "systems/sfrpg/icons/equipment/weapons/battery-standard.webp",
->>>>>>> 2b095a38
       "data": {
         "type": "",
         "attuned": false,
@@ -1136,17 +1124,13 @@
         "source": "Core Rulebook"
       },
       "flags": {},
-      "img": "systems/sfrpg/icons/equipment/weapons/battery-standard.jpg",
+      "img": "systems/sfrpg/icons/equipment/weapons/battery-standard.webp",
       "sort": 1000001
     },
     {
       "_id": "gM67wqpvHOD2E8K7",
       "name": "Inject Nanobots (DC 17)",
       "type": "spell",
-<<<<<<< HEAD
-=======
-      "img": "systems/sfrpg/icons/spells/inject_nanobot.webp",
->>>>>>> 2b095a38
       "data": {
         "type": "",
         "ability": "",
@@ -1235,17 +1219,13 @@
         }
       },
       "flags": {},
-      "img": "systems/sfrpg/icons/spells/inject_nanobot.png",
+      "img": "systems/sfrpg/icons/spells/inject_nanobot.webp",
       "sort": 1100001
     },
     {
       "_id": "PKKLs7YGgOlNPg2P",
       "name": "Microbot Assault",
       "type": "spell",
-<<<<<<< HEAD
-=======
-      "img": "systems/sfrpg/icons/spells/microbot_assault.webp",
->>>>>>> 2b095a38
       "data": {
         "type": "",
         "ability": null,
@@ -1328,17 +1308,13 @@
         }
       },
       "flags": {},
-      "img": "systems/sfrpg/icons/spells/microbot_assault.png",
+      "img": "systems/sfrpg/icons/spells/microbot_assault.webp",
       "sort": 1200001
     },
     {
       "_id": "RLVm854YWGJmYRF3",
       "name": "Life Bubble",
       "type": "spell",
-<<<<<<< HEAD
-=======
-      "img": "systems/sfrpg/icons/spells/life_bubble.webp",
->>>>>>> 2b095a38
       "data": {
         "type": "",
         "ability": "",
@@ -1421,17 +1397,13 @@
         }
       },
       "flags": {},
-      "img": "systems/sfrpg/icons/spells/life_bubble.png",
+      "img": "systems/sfrpg/icons/spells/life_bubble.webp",
       "sort": 1300001
     },
     {
       "_id": "Dg5LegkQsPDrp3Pt",
       "name": "Magic Missile",
       "type": "spell",
-<<<<<<< HEAD
-=======
-      "img": "systems/sfrpg/icons/spells/magic_missile.webp",
->>>>>>> 2b095a38
       "data": {
         "type": "",
         "ability": "",
@@ -1520,17 +1492,13 @@
         }
       },
       "flags": {},
-      "img": "systems/sfrpg/icons/spells/magic_missile.png",
+      "img": "systems/sfrpg/icons/spells/magic_missile.webp",
       "sort": 1400001
     },
     {
       "_id": "0RKxEHxVrNgoJsCh",
       "name": "Supercharge Weapon",
       "type": "spell",
-<<<<<<< HEAD
-=======
-      "img": "systems/sfrpg/icons/spells/supercharge_weapon.webp",
->>>>>>> 2b095a38
       "data": {
         "type": "",
         "ability": "",
@@ -1619,17 +1587,13 @@
         }
       },
       "flags": {},
-      "img": "systems/sfrpg/icons/spells/supercharge_weapon.png",
+      "img": "systems/sfrpg/icons/spells/supercharge_weapon.webp",
       "sort": 1500001
     },
     {
       "_id": "2WEOn60ZNHOZENSS",
       "name": "Energy Ray",
       "type": "spell",
-<<<<<<< HEAD
-=======
-      "img": "systems/sfrpg/icons/spells/energy_ray.webp",
->>>>>>> 2b095a38
       "data": {
         "type": "",
         "ability": "",
@@ -1718,17 +1682,13 @@
         }
       },
       "flags": {},
-      "img": "systems/sfrpg/icons/spells/energy_ray.png",
+      "img": "systems/sfrpg/icons/spells/energy_ray.webp",
       "sort": 1600001
     },
     {
       "_id": "9DGX5LxFen8b1aLe",
       "name": "Telepathic Message",
       "type": "spell",
-<<<<<<< HEAD
-=======
-      "img": "systems/sfrpg/icons/spells/telepathic_message.webp",
->>>>>>> 2b095a38
       "data": {
         "type": "",
         "ability": null,
@@ -1811,7 +1771,7 @@
         }
       },
       "flags": {},
-      "img": "systems/sfrpg/icons/spells/telepathic_message.png",
+      "img": "systems/sfrpg/icons/spells/telepathic_message.webp",
       "sort": 1700001
     }
   ],
