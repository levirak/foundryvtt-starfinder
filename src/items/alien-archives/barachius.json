--- conflicted
+++ resolved
@@ -1022,10 +1022,6 @@
     {
       "name": "Arcing Surge (DC 18) (1/Day)",
       "type": "spell",
-<<<<<<< HEAD
-=======
-      "img": "systems/sfrpg/icons/spells/arcing_surge.webp",
->>>>>>> 2b095a38
       "data": {
         "type": "",
         "ability": "",
@@ -1110,7 +1106,7 @@
       "flags": {},
       "hasAttack": false,
       "hasUses": false,
-      "img": "systems/sfrpg/icons/spells/arcing_surge.jpg",
+      "img": "systems/sfrpg/icons/spells/arcing_surge.webp",
       "isCharged": true,
       "isStack": false,
       "labels": {
