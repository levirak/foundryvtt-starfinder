--- conflicted
+++ resolved
@@ -805,10 +805,6 @@
     {
       "name": "Laser pistol, azimuth",
       "type": "weapon",
-<<<<<<< HEAD
-=======
-      "img": "systems/sfrpg/icons/equipment/weapons/laser-pistol-azimuth.webp",
->>>>>>> 2b095a38
       "data": {
         "type": "",
         "ability": "",
@@ -992,7 +988,7 @@
         "weaponType": "smallA"
       },
       "flags": {},
-      "img": "systems/sfrpg/icons/equipment/weapons/laser-pistol-azimuth.jpg"
+      "img": "systems/sfrpg/icons/equipment/weapons/laser-pistol-azimuth.webp"
     },
     {
       "name": "Feed (Su)",
@@ -1138,10 +1134,6 @@
     {
       "name": "Lashunta Tempweave, Basic",
       "type": "equipment",
-<<<<<<< HEAD
-=======
-      "img": "systems/sfrpg/icons/equipment/armor/lashunta-tempweave-basic.webp",
->>>>>>> 2b095a38
       "data": {
         "type": "",
         "ability": null,
@@ -1224,15 +1216,11 @@
         "weaponSlots": 0
       },
       "flags": {},
-      "img": "systems/sfrpg/icons/equipment/armor/lashunta-tempweave-basic.jpg"
+      "img": "systems/sfrpg/icons/equipment/armor/lashunta-tempweave-basic.webp"
     },
     {
       "name": "Battery, Standard",
       "type": "goods",
-<<<<<<< HEAD
-=======
-      "img": "systems/sfrpg/icons/equipment/weapons/battery-standard.webp",
->>>>>>> 2b095a38
       "data": {
         "type": "",
         "attuned": false,
@@ -1254,15 +1242,11 @@
         "source": "Core Rulebook"
       },
       "flags": {},
-      "img": "systems/sfrpg/icons/equipment/weapons/battery-standard.jpg"
+      "img": "systems/sfrpg/icons/equipment/weapons/battery-standard.webp"
     },
     {
       "name": "Charm Monster (DC 14) [1 / day]",
       "type": "spell",
-<<<<<<< HEAD
-=======
-      "img": "systems/sfrpg/icons/spells/charm_monster.webp",
->>>>>>> 2b095a38
       "data": {
         "type": "",
         "ability": "",
@@ -1345,15 +1329,11 @@
         }
       },
       "flags": {},
-      "img": "systems/sfrpg/icons/spells/charm_monster.png"
+      "img": "systems/sfrpg/icons/spells/charm_monster.webp"
     },
     {
       "name": "Dimension Door (Self Only) [1 / day]",
       "type": "spell",
-<<<<<<< HEAD
-=======
-      "img": "systems/sfrpg/icons/spells/dimension-door.webp",
->>>>>>> 2b095a38
       "data": {
         "type": "",
         "ability": "",
@@ -1436,15 +1416,11 @@
         }
       },
       "flags": {},
-      "img": "systems/sfrpg/icons/spells/dimension-door.jpg"
+      "img": "systems/sfrpg/icons/spells/dimension-door.webp"
     },
     {
       "name": "Fear (2nd Level, DC 13) [1 / day]",
       "type": "spell",
-<<<<<<< HEAD
-=======
-      "img": "systems/sfrpg/icons/spells/fear.webp",
->>>>>>> 2b095a38
       "data": {
         "type": "",
         "ability": "",
@@ -1527,15 +1503,11 @@
         }
       },
       "flags": {},
-      "img": "systems/sfrpg/icons/spells/fear.png"
+      "img": "systems/sfrpg/icons/spells/fear.webp"
     },
     {
       "name": "Flight (2nd Level) (At Will)",
       "type": "spell",
-<<<<<<< HEAD
-=======
-      "img": "systems/sfrpg/icons/spells/flight.webp",
->>>>>>> 2b095a38
       "data": {
         "type": "",
         "ability": "",
@@ -1618,15 +1590,11 @@
         }
       },
       "flags": {},
-      "img": "systems/sfrpg/icons/spells/flight.png"
+      "img": "systems/sfrpg/icons/spells/flight.webp"
     },
     {
       "name": "Nondetection (At Will)",
       "type": "spell",
-<<<<<<< HEAD
-=======
-      "img": "systems/sfrpg/icons/spells/nondetection.webp",
->>>>>>> 2b095a38
       "data": {
         "type": "",
         "ability": null,
@@ -1709,7 +1677,7 @@
         }
       },
       "flags": {},
-      "img": "systems/sfrpg/icons/spells/nondetection.PNG"
+      "img": "systems/sfrpg/icons/spells/nondetection.webp"
     }
   ],
   "token": {
