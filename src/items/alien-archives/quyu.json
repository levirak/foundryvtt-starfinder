{
  "_id": "JrfuTba8cmb6uHih",
  "name": "Quyu",
  "type": "npc2",
  "data": {
    "abilities": {
      "cha": {
        "base": 5,
        "min": 3,
        "misc": 0,
        "mod": 5,
        "value": 20
      },
      "con": {
        "base": 2,
        "min": 3,
        "misc": 0,
        "mod": 2,
        "value": 14
      },
      "dex": {
        "base": 3,
        "min": 3,
        "misc": 0,
        "mod": 3,
        "value": 16
      },
      "int": {
        "base": 0,
        "min": 3,
        "misc": 0,
        "mod": 0,
        "value": 10
      },
      "str": {
        "base": 2,
        "min": 3,
        "misc": 0,
        "mod": 2,
        "value": 14
      },
      "wis": {
        "base": 0,
        "min": 3,
        "misc": 0,
        "mod": 0,
        "value": 10
      }
    },
    "attributes": {
      "arms": "2",
      "bab": 0,
      "baseAttackBonus": {
        "rolledMods": [],
        "tooltip": [],
        "value": 0
      },
      "cmd": {
        "min": 0,
        "tooltip": [],
        "value": 10
      },
      "eac": {
        "base": 18,
        "min": 0,
        "tooltip": [],
        "value": 18
      },
      "fort": {
        "base": 5,
        "bonus": 5,
        "misc": 0,
        "tooltip": [],
        "value": 0
      },
      "hp": {
        "max": 80,
        "min": 0,
        "temp": null,
        "tempmax": null,
        "tooltip": [],
        "value": 80
      },
      "init": {
        "bonus": 0,
        "tooltip": [],
        "total": 3,
        "value": 3
      },
      "kac": {
        "base": 19,
        "min": 0,
        "tooltip": [],
        "value": 19
      },
      "keyability": "",
      "reach": "",
      "reflex": {
        "base": 5,
        "bonus": 5,
        "misc": 0,
        "tooltip": [],
        "value": 0
      },
      "rp": {
        "max": 0,
        "min": 0,
        "tooltip": [],
        "value": 0
      },
      "sp": {
        "max": 0,
        "min": 0,
        "tooltip": [],
        "value": 0
      },
      "space": "",
      "speed": {
        "burrowing": {
          "base": 0
        },
        "climbing": {
          "base": 0
        },
        "flying": {
          "base": 0
        },
        "land": {
          "base": 40
        },
        "mainMovement": "land",
        "special": "original base: 40 ft.",
        "swimming": {
          "base": 0
        }
      },
      "spellcasting": "",
      "will": {
        "base": 11,
        "bonus": 11,
        "misc": 0,
        "tooltip": [],
        "value": 0
      }
    },
    "classes": {},
    "conditions": {
      "asleep": false,
      "bleeding": false,
      "blinded": false,
      "broken": false,
      "burning": false,
      "confused": false,
      "cowering": false,
      "dazed": false,
      "dazzled": false,
      "dead": false,
      "deafened": false,
      "dying": false,
      "encumbered": false,
      "entangled": false,
      "exhausted": false,
      "fascinated": false,
      "fatigued": false,
      "flat-footed": false,
      "frightened": false,
      "grappled": false,
      "helpless": false,
      "nauseated": false,
      "off-kilter": false,
      "off-target": false,
      "overburdened": false,
      "panicked": false,
      "paralyzed": false,
      "pinned": false,
      "prone": false,
      "shaken": false,
      "sickened": false,
      "stable": false,
      "staggered": false,
      "stunned": false,
      "unconscious": false
    },
    "counterClasses": {
      "values": {}
    },
    "currency": {
      "credit": 0,
      "upb": 0
    },
    "details": {
      "type": "Aberration",
      "alignment": "NE",
      "aura": "Pathetic Gaze - Will DC 14",
      "biography": {
        "public": "",
        "value": "<h2>Description</h2>\n<p>Quyus originated deep in the isolated regions of space and initially encountered other life-forms when a broken fraction of their barren asteroid home joined @Compendium[sfrpg.setting.Yt2xT4Iy6lHjCzso]{The Diaspora}. Living for eons floating only among themselves in empty space, quyus do not require food, drink, or even an atmosphere to survive. The dangerously clever creatures quietly observed the sapient life-forms of their new homes and noted their bizarre tendency to defenselessly approach anything small, pathetic, and cute. The aberrations devised a devious hunting strategy that exploited what they saw as a flaw in the nature of many social species. Devoid of sympathy or compassion, quyus do not entirely understand why social life-forms approach them in their adorable disguises, but they receive a deep sense of satisfaction from the betrayed expressions of their victims when their adorable facades unfurl into their grotesque forms.</p>\n<p>Quyus are sightless and curious, and express their interest in the composition of other beings by dissecting their prey. They are masters of their own physiology and have learned to compress their larger, aberrant bodies into smaller forms, adopting traits such as fur and large ears to mimic what they&rsquo;ve identified as commonly cute in other creatures. Even when in their aberration forms, evidence of their facade forms can manifest in patches across their bodies, which fold together to create their disguises. Lacking visual organs in their aberrant forms, quyus capture and dissect creatures from the local environment that sapient life-forms find adorable to learn what makes them appear so precious to other species. A sudden rise in small, cute creatures disappearing or being found dismembered is often the first sign of a quyu&rsquo;s presence in the area.</p>\n<p>A quyu&rsquo;s facade form varies depending on the surrounding area, as it adapts to best fit what is considered cute by the local culture. Generally this form is round and fluffy, with large, dark eyes and a perpetually dejected expression. Quyus always aim to invent the most precious facades possible from the perspective of their victims, regardless of whether such a creature suits the local ecology. Fortunately for quyus, few potential victims pause to consider whether a particularly adorable animal is in any way adapted to its environment.</p>\n<p>Most quyus live on the edge of civilization and lure isolated individuals into secluded ambush locations with their facade forms. Many learn to imitate injuries or crying to elicit helpful responses. They sometimes stow away on starships and quietly lure individual crew members to their doom, sometimes taking out an entire crew before being discovered. Planet-bound quyus, on the other hand, might build a den and string up dissected bodies to display their collection. The cleverest and most insidious quyus hunt in cosmopolitan settings that already host a wide variety of species, sapient and otherwise.</p>\n<p>Once a quyu has lured its prey close and lulled it into a false sense of security with its pitiful visage, its beguiling eyes tear apart from the pupil, the patches of fur split apart, and its downy ears morph into protruding spikes. An eyeless head bursts from each eye, covered in an acidic slime that coats the thin gray membrane of its true skin. As its body unfurls, the skeleton pops and snaps nauseatingly into place. Its true form has long forward limbs with opposable hands and dexterous long fingers, and it perches on crouched, short back legs. Its two elongated, large-jawed heads share a single consciousness.</p>\n<p>The most experienced and intelligent quyus choose to live benignly as innocuous pets in urban environments where they accept their keepers as accessories to their disguises and slip away to prowl the city when not observed. They prefer vulnerable keepers, innocent-seeming keepers who often escape the attention of those investigating suspicious disappearances. Cases of murders and missing persons perpetrated by quyus are often difficult to prove or recognize. While the scenes often look like an animal attack, the bodies are never eaten, and the precision of the kills often hints at some level of intelligent motive. Few are familiar enough with these otherworldly aberrations to suspect one may be trotting past the murder scene as a child&rsquo;s cute and spunky pet. It typically takes a specialist or a team of experts to identify a quyu&rsquo;s work and locate it among the beloved pets in the city.</p>\n<h3>QUYU EYES</h3>\n<p>A quyu&rsquo;s eyes in its facade form are the most unique part of its hunting tactics, exhibiting hypnotic capabilities that emotionally hijack the brain. Before revealing itself, a quyu tries to enchant its prey to reduce the likelihood that they will be able to fight back. When the quyu shifts, these eyes appear to rip open, but the organ can still be found inside the true form&rsquo;s head. Even when the quyu is @Compendium[sfrpg.conditions.nEJIWMKbPjqKuelo]{Dead}, these organs maintain their magical emotional affects and can cause fascination. When implanted into a sighted being&rsquo;s head, they are able to transfer visual information to the brain, but primarily maintain their function as hypnotic organs.</p>\n<p>A quyu&rsquo;s &ldquo;eyes&rdquo; maintain their captivating effects after the creature&rsquo;s death, and can be implanted to replace any of your current eyes. As a quyu&rsquo;s eyes are not visual organs, you must retain at least one of your original eyes to maintain your normal vision; otherwise you gain the @Compendium[sfrpg.conditions.tOpF6qjnlnKc10t7]{Blinded} condition for as long as you have this augmentation installed. An implanted quyu eye is visibly unique from any of your other eyes.</p>\n<p>When you attempt a Bluff or Diplomacy check against a target for the first time each day, you receive a +2 circumstance bonus to the attempt. Alternatively, once per day, you can take a standard action to activate the eye&rsquo;s mesmerizing qualities and attempt to fascinate one target. The target must succeed a Will save (DC = 10 + half your level + your Charisma modifier) to avoid becoming fascinated; regardless of whether the target succeeds, it is immune to the effects of all quyu eyes for 24 hours.</p>\n<section>\n<h2>Ecology</h2>\n<h3>Environment</h3>\n<p>any</p>\n<p>&nbsp;</p>\n<h3>Organization</h3>\n<p>solitary</p>\n<p>&nbsp;</p>\n</section>"
      },
      "class": "",
      "cr": 6,
      "environment": "",
      "race": "",
      "raceAndGrafts": "",
      "source": "AA4 pg. 92",
      "xp": {
        "value": 2400
      }
    },
    "modifiers": [],
    "skillpoints": {
      "max": 0,
      "tooltip": [],
      "used": 0
    },
    "skills": {
      "acr": {
        "ability": "dex",
        "enabled": false,
        "hasArmorCheckPenalty": true,
        "isTrainedOnly": false,
        "min": 0,
        "misc": 0,
        "mod": 0,
        "ranks": 0,
        "value": 0
      },
      "ath": {
        "ability": "str",
        "enabled": false,
        "hasArmorCheckPenalty": true,
        "isTrainedOnly": false,
        "min": 0,
        "misc": 0,
        "mod": 0,
        "ranks": 0,
        "value": 0
      },
      "blu": {
        "ability": "cha",
        "enabled": true,
        "hasArmorCheckPenalty": false,
        "isTrainedOnly": false,
        "min": 0,
        "misc": 0,
        "mod": 18,
        "ranks": 18,
        "value": 0
      },
      "com": {
        "ability": "int",
        "enabled": false,
        "hasArmorCheckPenalty": false,
        "isTrainedOnly": true,
        "min": 0,
        "misc": 0,
        "mod": 0,
        "ranks": 0,
        "value": 0
      },
      "cul": {
        "ability": "int",
        "enabled": true,
        "hasArmorCheckPenalty": false,
        "isTrainedOnly": true,
        "min": 0,
        "misc": 0,
        "mod": 13,
        "ranks": 13,
        "value": 0
      },
      "dip": {
        "ability": "cha",
        "enabled": true,
        "hasArmorCheckPenalty": false,
        "isTrainedOnly": false,
        "min": 0,
        "misc": 0,
        "mod": 18,
        "ranks": 18,
        "value": 0
      },
      "dis": {
        "ability": "cha",
        "enabled": true,
        "hasArmorCheckPenalty": false,
        "isTrainedOnly": false,
        "min": 0,
        "misc": 0,
        "mod": 18,
        "ranks": 18,
        "value": 0
      },
      "eng": {
        "ability": "int",
        "enabled": false,
        "hasArmorCheckPenalty": false,
        "isTrainedOnly": true,
        "min": 0,
        "misc": 0,
        "mod": 0,
        "ranks": 0,
        "value": 0
      },
      "int": {
        "ability": "cha",
        "enabled": false,
        "hasArmorCheckPenalty": false,
        "isTrainedOnly": false,
        "min": 0,
        "misc": 0,
        "mod": 0,
        "ranks": 0,
        "value": 0
      },
      "lsc": {
        "ability": "int",
        "enabled": true,
        "hasArmorCheckPenalty": false,
        "isTrainedOnly": true,
        "min": 0,
        "misc": 0,
        "mod": null,
        "ranks": null,
        "value": 0
      },
      "med": {
        "ability": "int",
        "enabled": false,
        "hasArmorCheckPenalty": false,
        "isTrainedOnly": true,
        "min": 0,
        "misc": 0,
        "mod": 0,
        "ranks": 0,
        "value": 0
      },
      "mys": {
        "ability": "wis",
        "enabled": false,
        "hasArmorCheckPenalty": false,
        "isTrainedOnly": true,
        "min": 0,
        "misc": 0,
        "mod": 0,
        "ranks": 0,
        "value": 0
      },
      "per": {
        "ability": "wis",
        "enabled": true,
        "hasArmorCheckPenalty": false,
        "isTrainedOnly": false,
        "min": 0,
        "misc": 0,
        "mod": 13,
        "ranks": 13,
        "value": 0
      },
      "phs": {
        "ability": "int",
        "enabled": false,
        "hasArmorCheckPenalty": false,
        "isTrainedOnly": true,
        "min": 0,
        "misc": 0,
        "mod": 0,
        "ranks": 0,
        "value": 0
      },
      "pil": {
        "ability": "dex",
        "enabled": false,
        "hasArmorCheckPenalty": false,
        "isTrainedOnly": false,
        "min": 0,
        "misc": 0,
        "mod": 0,
        "ranks": 0,
        "value": 0
      },
      "pro": {
        "ability": "int",
        "enabled": false,
        "hasArmorCheckPenalty": false,
        "isTrainedOnly": true,
        "min": 0,
        "misc": 0,
        "mod": 0,
        "ranks": 0,
        "subname": "",
        "value": 3
      },
      "sen": {
        "ability": "wis",
        "enabled": true,
        "hasArmorCheckPenalty": false,
        "isTrainedOnly": false,
        "min": 0,
        "misc": 0,
        "mod": 13,
        "ranks": 13,
        "value": 0
      },
      "sle": {
        "ability": "dex",
        "enabled": false,
        "hasArmorCheckPenalty": true,
        "isTrainedOnly": true,
        "min": 0,
        "misc": 0,
        "mod": 0,
        "ranks": 0,
        "value": 0
      },
      "ste": {
        "ability": "dex",
        "enabled": false,
        "hasArmorCheckPenalty": true,
        "isTrainedOnly": false,
        "min": 0,
        "misc": 0,
        "mod": 0,
        "ranks": 0,
        "value": 0
      },
      "sur": {
        "ability": "wis",
        "enabled": false,
        "hasArmorCheckPenalty": false,
        "isTrainedOnly": false,
        "min": 0,
        "misc": 0,
        "mod": 0,
        "ranks": 0,
        "value": 0
      }
    },
    "spells": {
      "spell0": {
        "max": 0,
        "value": 0
      },
      "spell1": {
        "max": 0,
        "value": 0
      },
      "spell2": {
        "max": 0,
        "value": 0
      },
      "spell3": {
        "max": 0,
        "value": 0
      },
      "spell4": {
        "max": 0,
        "value": 0
      },
      "spell5": {
        "max": 0,
        "value": 0
      },
      "spell6": {
        "max": 0,
        "value": 0
      }
    },
    "traits": {
      "ci": {
        "custom": "Starvation",
        "value": []
      },
      "damageReduction": {
        "negatedBy": "",
        "value": 0
      },
      "di": {
        "custom": "Starvation",
        "value": [
          "acid"
        ]
      },
      "dr": {
        "custom": "",
        "value": []
      },
      "dv": {
        "custom": "",
        "value": []
      },
      "languages": {
        "custom": "",
        "value": [
          "brethedan",
          "common",
          "eoxian",
          {
            "vesk": "(can’t"
          }
        ]
      },
      "senses": "blindsight (vibration) 60ft., sightless;",
      "size": "medium",
      "sr": 0
    }
  },
  "effects": [],
  "flags": {},
  "img": "icons/svg/mystery-man.svg",
  "items": [
    {
      "_id": "ho7HUKXNspTLVqAm",
      "name": "Void Adaptation",
      "type": "feat",
      "data": {
        "type": "",
        "ability": null,
        "abilityMods": {
          "parts": []
        },
        "actionType": "",
        "activation": {
          "type": "",
          "condition": "",
          "cost": 0
        },
        "area": {
          "effect": "",
          "shape": "",
          "units": "",
          "value": null
        },
        "attackBonus": 0,
        "chatFlavor": "",
        "critical": {
          "effect": "",
          "parts": []
        },
        "damage": {
          "parts": []
        },
        "description": {
          "chat": "",
          "unidentified": "",
          "value": "<p>(EX OR SU)</p>\n<p>Numerous creatures are inured to the void of outer space. A creature with void adaptation has the following abilities.</p>\n<ul>\n<li>Immunity to cosmic rays.</li>\n<li>Immunity to the environmental effects of vacuum.</li>\n<li>No breath (see page 152).</li>\n</ul>\n<hr>\n<p>&nbsp;</p>"
        },
        "descriptors": [],
        "duration": {
          "units": "",
          "value": null
        },
        "formula": "",
        "isActive": null,
        "modifiers": [],
        "range": {
          "additional": "",
          "per": "",
          "units": "",
          "value": null
        },
        "recharge": {
          "charged": false,
          "value": null
        },
        "requirements": "",
        "save": {
          "type": "",
          "dc": null,
          "descriptor": ""
        },
        "source": "",
        "target": {
          "type": "",
          "value": null
        },
        "uses": {
          "max": 0,
          "per": null,
          "value": 0
        }
      },
      "effects": [],
      "flags": {},
      "img": "icons/svg/mystery-man.svg",
      "sort": 550000
    },
    {
      "_id": "l761Letic0NJCZzz",
      "name": "Bite (plus Grab, Cruel Dissection)",
      "type": "weapon",
      "data": {
        "type": "",
        "ability": "",
        "abilityMods": {
          "parts": []
        },
        "actionType": "mwak",
        "activation": {
          "type": "",
          "condition": "",
          "cost": 0
        },
        "area": {
          "effect": "",
          "shape": "",
          "units": "",
          "value": 0
        },
        "attackBonus": 12,
        "attributes": {
          "ac": {
            "value": ""
          },
          "customBuilt": false,
          "dex": {
            "mod": ""
          },
          "hardness": {
            "value": ""
          },
          "hp": {
            "max": "",
            "value": 6
          },
          "size": "medium",
          "sturdy": true
        },
        "attuned": false,
        "bulk": "L",
        "capacity": {
          "max": 0,
          "value": 0
        },
        "chatFlavor": "",
        "container": {
          "contents": [],
          "isOpen": true,
          "storage": [
            {
              "type": "slot",
              "acceptsType": [
                "fusion"
              ],
              "affectsEncumbrance": true,
              "amount": 0,
              "subtype": "fusion",
              "weightProperty": "level"
            }
          ]
        },
        "critical": {
          "effect": "",
          "parts": []
        },
        "damage": {
          "parts": [
            {
              "formula": "1d6+8",
              "operator": "",
              "types": {
                "piercing": true
              }
            }
          ]
        },
        "description": {
          "chat": "",
          "unidentified": "",
          "value": ""
        },
        "descriptors": [],
        "duration": {
          "units": "",
          "value": null
        },
        "equipped": true,
        "formula": "",
        "identified": true,
        "isActive": null,
        "level": 1,
        "modifiers": [],
        "price": 0,
        "proficient": true,
        "properties": {
          "aeon": false,
          "amm": false,
          "analog": false,
          "antibiological": false,
          "archaic": false,
          "aurora": false,
          "automatic": false,
          "blast": false,
          "block": false,
          "boost": false,
          "breach": false,
          "breakdown": false,
          "bright": false,
          "cluster": false,
          "conceal": false,
          "deconstruct": false,
          "deflect": false,
          "disarm": false,
          "double": false,
          "drainCharge": false,
          "echo": false,
          "entangle": false,
          "explode": false,
          "extinguish": false,
          "feint": false,
          "fiery": false,
          "firstArc": false,
          "flexibleLine": false,
          "force": false,
          "freeHands": false,
          "fueled": false,
          "grapple": false,
          "gravitation": false,
          "guided": false,
          "harrying": false,
          "holyWater": false,
          "hybrid": false,
          "ignite": false,
          "indirect": false,
          "injection": false,
          "integrated": false,
          "line": false,
          "living": false,
          "lockdown": false,
          "mind-affecting": false,
          "mine": false,
          "mire": false,
          "modal": false,
          "necrotic": false,
          "nonlethal": false,
          "one": false,
          "operative": false,
          "penetrating": false,
          "polarize": false,
          "polymorphic": false,
          "powered": false,
          "professional": false,
          "punchGun": false,
          "qreload": false,
          "radioactive": false,
          "reach": false,
          "recall": false,
          "regrowth": false,
          "relic": false,
          "reposition": false,
          "shape": false,
          "shells": false,
          "shield": false,
          "sniper": false,
          "stun": false,
          "subtle": false,
          "sunder": false,
          "swarm": false,
          "tail": false,
          "teleportive": false,
          "thought": false,
          "throttle": false,
          "thrown": false,
          "trip": false,
          "two": false,
          "unbalancing": false,
          "underwater": false,
          "unwieldy": false,
          "variantBoost": false,
          "wideLine": false
        },
        "quantity": 1,
        "range": {
          "additional": "",
          "per": "",
          "units": "",
          "value": null
        },
        "save": {
          "type": "fort",
          "dc": "16",
          "descriptor": "negate"
        },
        "source": "",
        "special": "",
        "target": {
          "type": "",
          "value": null
        },
        "usage": {
          "per": "",
          "value": 0
        },
        "uses": {
          "max": 0,
          "per": null,
          "value": 0
        },
        "weaponCategory": "uncategorized",
        "weaponType": "basicM"
      },
      "effects": [],
      "flags": {},
      "img": "icons/svg/mystery-man.svg",
      "sort": 200000
    },
    {
      "_id": "jWuqLAATIpjIEkzD",
      "name": "Spiked Missile (Ex)",
      "type": "weapon",
      "data": {
        "type": "",
        "ability": "",
        "abilityMods": {
          "parts": []
        },
        "actionType": "rwak",
        "activation": {
          "type": "",
          "condition": "",
          "cost": 0
        },
        "area": {
          "effect": "",
          "shape": "",
          "units": "",
          "value": 0
        },
        "attackBonus": 14,
        "attributes": {
          "ac": {
            "value": ""
          },
          "customBuilt": false,
          "dex": {
            "mod": ""
          },
          "hardness": {
            "value": ""
          },
          "hp": {
            "max": "",
            "value": 6
          },
          "size": "medium",
          "sturdy": true
        },
        "attuned": false,
        "bulk": "L",
        "capacity": {
          "max": 0,
          "value": 0
        },
        "chatFlavor": "",
        "container": {
          "contents": [],
          "isOpen": true,
          "storage": [
            {
              "type": "slot",
              "acceptsType": [
                "fusion"
              ],
              "affectsEncumbrance": true,
              "amount": 0,
              "subtype": "fusion",
              "weightProperty": "level"
            }
          ]
        },
        "critical": {
          "effect": "",
          "parts": []
        },
        "damage": {
          "parts": [
            {
              "formula": "1d8+6",
              "operator": "",
              "types": {
                "piercing": true
              }
            }
          ]
        },
        "description": {
          "chat": "",
          "unidentified": "",
          "value": "A quyu’s spiked missile attack has a range increment of 60 feet."
        },
        "descriptors": [],
        "duration": {
          "units": "",
          "value": null
        },
        "equipped": true,
        "formula": "",
        "identified": true,
        "isActive": null,
        "level": 1,
        "modifiers": [],
        "price": 0,
        "proficient": true,
        "properties": {
          "aeon": false,
          "amm": false,
          "analog": false,
          "antibiological": false,
          "archaic": false,
          "aurora": false,
          "automatic": false,
          "blast": false,
          "block": false,
          "boost": false,
          "breach": false,
          "breakdown": false,
          "bright": false,
          "cluster": false,
          "conceal": false,
          "deconstruct": false,
          "deflect": false,
          "disarm": false,
          "double": false,
          "drainCharge": false,
          "echo": false,
          "entangle": false,
          "explode": false,
          "extinguish": false,
          "feint": false,
          "fiery": false,
          "firstArc": false,
          "flexibleLine": false,
          "force": false,
          "freeHands": false,
          "fueled": false,
          "grapple": false,
          "gravitation": false,
          "guided": false,
          "harrying": false,
          "holyWater": false,
          "hybrid": false,
          "ignite": false,
          "indirect": false,
          "injection": false,
          "integrated": false,
          "line": false,
          "living": false,
          "lockdown": false,
          "mind-affecting": false,
          "mine": false,
          "mire": false,
          "modal": false,
          "necrotic": false,
          "nonlethal": false,
          "one": false,
          "operative": false,
          "penetrating": false,
          "polarize": false,
          "polymorphic": false,
          "powered": false,
          "professional": false,
          "punchGun": false,
          "qreload": false,
          "radioactive": false,
          "reach": false,
          "recall": false,
          "regrowth": false,
          "relic": false,
          "reposition": false,
          "shape": false,
          "shells": false,
          "shield": false,
          "sniper": false,
          "stun": false,
          "subtle": false,
          "sunder": false,
          "swarm": false,
          "tail": false,
          "teleportive": false,
          "thought": false,
          "throttle": false,
          "thrown": false,
          "trip": false,
          "two": false,
          "unbalancing": false,
          "underwater": false,
          "unwieldy": false,
          "variantBoost": false,
          "wideLine": false
        },
        "quantity": 1,
        "range": {
          "additional": "",
          "per": "",
          "units": "",
          "value": null
        },
        "save": {
          "type": "fort",
          "dc": "16",
          "descriptor": "negate"
        },
        "source": "",
        "special": "",
        "target": {
          "type": "",
          "value": null
        },
        "usage": {
          "per": "",
          "value": 0
        },
        "uses": {
          "max": 0,
          "per": null,
          "value": 0
        },
        "weaponCategory": "uncategorized",
        "weaponType": "smallA"
      },
      "effects": [],
      "flags": {},
      "img": "icons/svg/mystery-man.svg",
      "sort": 300000
    },
    {
      "_id": "kPMqhAOJdirUe31T",
      "name": "Pathetic Gaze (Su)",
      "type": "feat",
      "data": {
        "type": "",
        "ability": null,
        "actionType": null,
        "activation": {
          "type": "",
          "condition": "",
          "cost": 0
        },
        "area": {
          "effect": "",
          "shape": "",
          "units": "",
          "value": 0
        },
        "attackBonus": 0,
        "chatFlavor": "",
        "critical": {
          "effect": "",
          "parts": []
        },
        "damage": {
          "parts": []
        },
        "description": {
          "chat": "",
          "unidentified": "",
          "value": "The quyu’s sightless eyes cast a magical influence on those who meet its gaze. While in facade form, any creature within 30 feet of the quyu that can see it must succeed at a DC 14 Will save or gain the fascinated condition. On a failed save, the target also becomes irrationally infatuated with the quyu and takes a -4 penalty to attacks against it for 1d4 rounds, even if the quyu leaves facade form. This is a mind-affecting emotion effect."
        },
        "descriptors": [],
        "duration": {
          "units": "",
          "value": null
        },
        "formula": "",
        "isActive": null,
        "modifiers": [],
        "range": {
          "additional": "",
          "per": "",
          "units": "",
          "value": null
        },
        "recharge": {
          "charged": false,
          "value": null
        },
        "requirements": "",
        "save": {
          "type": "",
          "dc": null,
          "descriptor": ""
        },
        "source": "",
        "target": {
          "type": "",
          "value": null
        },
        "uses": {
          "max": 0,
          "per": null,
          "value": 0
        }
      },
      "effects": [],
      "flags": {},
      "sort": 400000
    },
    {
      "_id": "WtBuI13YYdVhjamO",
      "name": "Facade Form (Ex)",
      "type": "feat",
      "data": {
        "type": "",
        "ability": null,
        "abilityMods": {
          "parts": []
        },
        "actionType": "",
        "activation": {
          "type": "move",
          "condition": "",
          "cost": 1
        },
        "area": {
          "effect": "",
          "shape": "",
          "units": "none",
          "value": null
        },
        "attackBonus": 0,
        "chatFlavor": "",
        "critical": {
          "effect": "",
          "parts": []
        },
        "damage": {
          "parts": []
        },
        "description": {
          "chat": "",
          "unidentified": "",
          "value": "As a move action, the quyu can switch into or out of its adorable facade form. While in its facade form, the quyu’s pathetic gaze is active, but it can’t use any of its melee or ranged attacks. While in facade form, the quyu is a Tiny creature."
        },
        "descriptors": [],
        "duration": {
          "units": "",
          "value": ""
        },
        "formula": "",
        "isActive": null,
        "modifiers": [],
        "range": {
          "additional": "",
          "per": "",
          "units": "none",
          "value": null
        },
        "recharge": {
          "charged": false,
          "value": null
        },
        "requirements": "",
        "save": {
          "type": "",
          "dc": null,
          "descriptor": ""
        },
        "source": "",
        "target": {
          "type": "",
          "value": ""
        },
        "uses": {
          "max": 0,
          "per": "",
          "value": 0
        }
      },
      "effects": [],
      "flags": {},
      "img": "icons/svg/mystery-man.svg",
      "sort": 200000
    },
    {
      "_id": "VDKjKk1M8GcqFYJx",
      "name": "No Breath",
      "type": "feat",
      "data": {
        "type": "",
        "ability": null,
        "abilityMods": {
          "parts": []
        },
        "actionType": "",
        "activation": {
          "type": "",
          "condition": "",
          "cost": 0
        },
        "area": {
          "effect": "",
          "shape": "",
          "units": "",
          "value": null
        },
        "attackBonus": 0,
        "chatFlavor": "",
        "critical": {
          "effect": "",
          "parts": []
        },
        "damage": {
          "parts": []
        },
        "description": {
          "chat": "",
          "unidentified": "",
          "value": "<p>(EX)</p>\n<p>The creature doesn’t breathe, and it is immune to effects that require breathing (such as inhaled @Compendium[sfrpg.rules.aKqRtg165rAly1Cc]{poison}). This does not give it immunity to cloud or gas attacks that don’t require breathing.</p>\n<hr>\n<p>&nbsp;</p>"
        },
        "descriptors": [],
        "duration": {
          "units": "",
          "value": null
        },
        "formula": "",
        "isActive": null,
        "modifiers": [],
        "range": {
          "additional": "",
          "per": "",
          "units": "",
          "value": null
        },
        "recharge": {
          "charged": false,
          "value": null
        },
        "requirements": "",
        "save": {
          "type": "",
          "dc": null,
          "descriptor": ""
        },
        "source": "",
        "target": {
          "type": "",
          "value": null
        },
        "uses": {
          "max": 0,
          "per": null,
          "value": 0
        }
      },
      "effects": [],
      "flags": {},
      "img": "icons/svg/mystery-man.svg",
      "sort": 525000
    },
    {
      "_id": "ikE2Loql25wFpYY3",
      "name": "Charm Person (DC 15) (At Will)",
      "type": "spell",
      "data": {
        "type": "",
        "ability": "",
        "abilityMods": {
          "parts": []
        },
        "actionType": "save",
        "activation": {
          "type": "action",
          "condition": "",
          "cost": 1
        },
        "allowedClasses": {
          "myst": true,
          "tech": false,
          "wysh": true
        },
        "area": {
          "effect": "",
          "shape": "",
          "units": "none",
          "value": null
        },
        "attackBonus": 0,
        "chatFlavor": "",
        "concentration": false,
        "critical": {
          "effect": "",
          "parts": []
        },
        "damage": {
          "parts": []
        },
        "description": {
          "chat": "",
          "unidentified": "",
          "value": "<p><span id=\"ctl00_MainContent_DataListTalentsAll_ctl00_LabelName\">This charm makes a humanoid creature regard you as its trusted friend and ally (treat the target’s attitude as friendly). If the creature is currently being threatened or attacked by you or your allies, however, it receives a +5 bonus to its saving throw.<br></span></p>\n<p><span id=\"ctl00_MainContent_DataListTalentsAll_ctl00_LabelName\">The spell does not enable you to control the charmed creature as if it were an automaton. It is unlikely to attempt to harm you, but it is also unlikely to attack any of its true friends or allies. You can try to give the target suggestions, but you must succeed at an opposed Charisma check to convince it to do anything it wouldn’t ordinarily do. (Retries of this check are not allowed.) An affected creature never obeys suicidal or obviously harmful suggestions. Any act by you or your apparent allies that threatens the charmed creature breaks the spell. You must speak the creature’s language to communicate your suggestions, or else be good at pantomiming.</span></p>"
        },
        "descriptors": [],
        "dismissible": false,
        "duration": {
          "units": "",
          "value": "1 hour/level"
        },
        "formula": "",
        "isActive": null,
        "level": 1,
        "materials": {
          "consumed": false,
          "cost": 0,
          "supply": 0,
          "value": ""
        },
        "modifiers": [],
        "preparation": {
          "mode": "always",
          "prepared": true
        },
        "range": {
          "additional": "5 ft.",
          "per": "2 levels",
          "units": "ft",
          "value": 25
        },
        "save": {
          "type": "will",
          "dc": "15",
          "descriptor": "negate"
        },
        "school": "enc",
        "source": "CRB pg. 342",
        "sr": true,
        "target": {
          "type": "",
          "value": "one humanoid creature"
        },
        "uses": {
          "max": null,
          "per": "",
          "value": null
        }
      },
      "effects": [],
      "flags": {},
<<<<<<< HEAD
      "img": "systems/sfrpg/icons/spells/charm_person.jpg",
      "sort": 700000
=======
      "img": "systems/sfrpg/icons/spells/charm_person.webp",
      "effects": []
>>>>>>> 2b095a38
    },
    {
      "_id": "p28KyYubKXdRpQAf",
      "name": "Cruel Dissection (DC 16)",
      "type": "feat",
      "data": {
        "type": "",
        "ability": null,
        "abilityMods": {
          "parts": []
        },
        "actionType": "",
        "activation": {
          "type": "",
          "condition": "",
          "cost": 0
        },
        "area": {
          "effect": "",
          "shape": "",
          "units": "",
          "value": 0
        },
        "attackBonus": 0,
        "chatFlavor": "",
        "critical": {
          "effect": "",
          "parts": []
        },
        "damage": {
          "parts": []
        },
        "description": {
          "chat": "",
          "unidentified": "",
          "value": "<p>Quyus use their knowledge of physiology to increase their likelihood of landing devastating attacks. When a quyu hits with a bite or spiked missile attack, the target must succeed at a DC 16 Fortitude save or take an additional 1d6 piercing damage.</p>"
        },
        "descriptors": [],
        "duration": {
          "units": "",
          "value": null
        },
        "formula": "",
        "isActive": null,
        "modifiers": [
          {
            "_id": "e9f26730-4b50-415f-95c9-256fc1e9eecf",
            "name": "Cruel Dissection",
            "type": "untyped",
            "condition": "",
            "effectType": "all-damage",
            "enabled": false,
            "max": 6,
            "modifier": "1d6",
            "modifierType": "formula",
            "notes": "",
            "source": "",
            "subtab": "misc",
            "valueAffected": ""
          }
        ],
        "range": {
          "additional": "",
          "per": "",
          "units": "",
          "value": null
        },
        "recharge": {
          "charged": false,
          "value": null
        },
        "requirements": "",
        "save": {
          "type": "",
          "dc": null,
          "descriptor": ""
        },
        "source": "",
        "target": {
          "type": "",
          "value": null
        },
        "uses": {
          "max": 0,
          "per": null,
          "value": 0
        }
      },
      "effects": [],
      "flags": {},
      "img": "icons/svg/mystery-man.svg",
      "sort": 0
    }
  ],
  "token": {
    "name": "Quyu",
    "actorId": "v3bVWwnVlJNLhDOh",
    "actorLink": false,
    "bar1": {
      "attribute": "attributes.hp"
    },
    "bar2": {
      "attribute": ""
    },
    "brightLight": 0,
    "brightSight": 0,
    "dimLight": 0,
    "dimSight": 0,
    "displayBars": 40,
    "displayName": 0,
    "disposition": -1,
    "flags": {},
    "height": 1,
    "img": "icons/svg/mystery-man.svg",
    "lightAlpha": 1,
    "lightAngle": 360,
    "lightAnimation": {
      "type": "",
      "intensity": 5,
      "speed": 5
    },
    "lightColor": "",
    "lockRotation": false,
    "mirrorX": false,
    "mirrorY": false,
    "randomImg": false,
    "rotation": 0,
    "scale": 1,
    "sightAngle": 360,
    "tint": "",
    "vision": false,
    "width": 1
  }
}<|MERGE_RESOLUTION|>--- conflicted
+++ resolved
@@ -1092,6 +1092,7 @@
       },
       "effects": [],
       "flags": {},
+      "img": "icons/svg/mystery-man.svg",
       "sort": 400000
     },
     {
@@ -1334,13 +1335,8 @@
       },
       "effects": [],
       "flags": {},
-<<<<<<< HEAD
-      "img": "systems/sfrpg/icons/spells/charm_person.jpg",
+      "img": "systems/sfrpg/icons/spells/charm_person.webp",
       "sort": 700000
-=======
-      "img": "systems/sfrpg/icons/spells/charm_person.webp",
-      "effects": []
->>>>>>> 2b095a38
     },
     {
       "_id": "p28KyYubKXdRpQAf",
