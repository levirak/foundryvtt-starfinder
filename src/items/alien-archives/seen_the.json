--- conflicted
+++ resolved
@@ -702,6 +702,7 @@
       },
       "effects": [],
       "flags": {},
+      "img": "icons/svg/mystery-man.svg",
       "sort": 200000
     },
     {
@@ -1093,13 +1094,8 @@
       },
       "effects": [],
       "flags": {},
-<<<<<<< HEAD
-      "img": "systems/sfrpg/icons/spells/mind_thrust.png",
+      "img": "systems/sfrpg/icons/spells/mind_thrust.webp",
       "sort": 500000
-=======
-      "img": "systems/sfrpg/icons/spells/mind_thrust.webp",
-      "effects": []
->>>>>>> 2b095a38
     },
     {
       "_id": "3bZz0dkTe4b72mnD",
@@ -1189,13 +1185,8 @@
       },
       "effects": [],
       "flags": {},
-<<<<<<< HEAD
-      "img": "systems/sfrpg/icons/spells/displacement.png",
+      "img": "systems/sfrpg/icons/spells/displacement.webp",
       "sort": 600000
-=======
-      "img": "systems/sfrpg/icons/spells/displacement.webp",
-      "effects": []
->>>>>>> 2b095a38
     },
     {
       "_id": "cFDSTHEJsufNKV82",
@@ -1285,13 +1276,8 @@
       },
       "effects": [],
       "flags": {},
-<<<<<<< HEAD
-      "img": "systems/sfrpg/icons/spells/invilibility.png",
+      "img": "systems/sfrpg/icons/spells/invilibility.webp",
       "sort": 700000
-=======
-      "img": "systems/sfrpg/icons/spells/invilibility.webp",
-      "effects": []
->>>>>>> 2b095a38
     }
   ],
   "token": {
