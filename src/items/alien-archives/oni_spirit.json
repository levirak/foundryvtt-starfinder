--- conflicted
+++ resolved
@@ -540,6 +540,7 @@
       },
       "effects": [],
       "flags": {},
+      "img": "icons/svg/mystery-man.svg",
       "sort": 100000
     },
     {
@@ -756,6 +757,7 @@
       },
       "effects": [],
       "flags": {},
+      "img": "icons/svg/mystery-man.svg",
       "sort": 200000
     },
     {
@@ -972,6 +974,7 @@
       },
       "effects": [],
       "flags": {},
+      "img": "icons/svg/mystery-man.svg",
       "sort": 300000
     },
     {
@@ -1046,6 +1049,7 @@
       },
       "effects": [],
       "flags": {},
+      "img": "icons/svg/mystery-man.svg",
       "sort": 400000
     },
     {
@@ -1135,13 +1139,8 @@
       },
       "effects": [],
       "flags": {},
-<<<<<<< HEAD
-      "img": "systems/sfrpg/icons/spells/command.png",
+      "img": "systems/sfrpg/icons/spells/command.webp",
       "sort": 500000
-=======
-      "img": "systems/sfrpg/icons/spells/command.webp",
-      "effects": []
->>>>>>> 2b095a38
     },
     {
       "_id": "Cpi2fnJRAwWbAGE3",
@@ -1230,13 +1229,8 @@
       },
       "effects": [],
       "flags": {},
-<<<<<<< HEAD
-      "img": "systems/sfrpg/icons/spells/invilibility.png",
+      "img": "systems/sfrpg/icons/spells/invilibility.webp",
       "sort": 600000
-=======
-      "img": "systems/sfrpg/icons/spells/invilibility.webp",
-      "effects": []
->>>>>>> 2b095a38
     },
     {
       "_id": "KSLYPFGQ2jpMUjvV",
@@ -1325,13 +1319,8 @@
       },
       "effects": [],
       "flags": {},
-<<<<<<< HEAD
-      "img": "systems/sfrpg/icons/spells/psychokenetic_hand.png",
+      "img": "systems/sfrpg/icons/spells/psychokenetic_hand.webp",
       "sort": 700000
-=======
-      "img": "systems/sfrpg/icons/spells/psychokenetic_hand.webp",
-      "effects": []
->>>>>>> 2b095a38
     },
     {
       "_id": "RkAU3YpLolvi8Cv2",
@@ -1420,13 +1409,8 @@
       },
       "effects": [],
       "flags": {},
-<<<<<<< HEAD
-      "img": "systems/sfrpg/icons/spells/detect_magic.png",
+      "img": "systems/sfrpg/icons/spells/detect_magic.webp",
       "sort": 800000
-=======
-      "img": "systems/sfrpg/icons/spells/detect_magic.webp",
-      "effects": []
->>>>>>> 2b095a38
     }
   ],
   "token": {
