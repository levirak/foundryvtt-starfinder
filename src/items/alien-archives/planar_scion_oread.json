{
  "_id": "4t3aU2V36RTVJOSJ",
  "name": "Planar Scion, Oread",
  "type": "npc2",
  "data": {
    "abilities": {
      "cha": {
        "base": -1,
        "min": 3,
        "misc": 0,
        "mod": -1,
        "value": 10
      },
      "con": {
        "base": 1,
        "min": 3,
        "misc": 0,
        "mod": 1,
        "value": 10
      },
      "dex": {
        "base": 1,
        "min": 3,
        "misc": 0,
        "mod": 1,
        "value": 10
      },
      "int": {
        "base": 0,
        "min": 3,
        "misc": 0,
        "mod": 0,
        "value": 10
      },
      "str": {
        "base": 4,
        "min": 3,
        "misc": 0,
        "mod": 4,
        "value": 10
      },
      "wis": {
        "base": 2,
        "min": 3,
        "misc": 0,
        "mod": 2,
        "value": 10
      }
    },
    "attributes": {
      "arms": "2",
      "bab": 0,
      "cmd": {
        "min": 0,
        "tooltip": [],
        "value": 10
      },
      "eac": {
        "base": 13,
        "min": 0,
        "tooltip": [],
        "value": 13
      },
      "fort": {
        "base": 3,
        "bonus": 3,
        "misc": 0,
        "tooltip": [],
        "value": 0
      },
      "hp": {
        "max": 20,
        "min": 0,
        "temp": null,
        "tempmax": null,
        "tooltip": [],
        "value": 20
      },
      "init": {
        "bonus": 0,
        "tooltip": [],
        "total": 1,
        "value": 1
      },
      "kac": {
        "base": 15,
        "min": 0,
        "tooltip": [],
        "value": 15
      },
      "keyability": "",
      "reach": "5",
      "reflex": {
        "base": 1,
        "bonus": 1,
        "misc": 0,
        "tooltip": [],
        "value": 0
      },
      "rp": {
        "max": 0,
        "min": 0,
        "tooltip": [],
        "value": 0
      },
      "sp": {
        "max": 0,
        "min": 0,
        "tooltip": [],
        "value": 0
      },
      "space": "",
      "speed": {
        "burrowing": {
          "base": 0
        },
        "climbing": {
          "base": 0
        },
        "flying": {
          "base": 0
        },
        "land": {
          "base": 25
        },
        "mainMovement": "land",
        "special": "original base: 25 ft.",
        "swimming": {
          "base": 0
        }
      },
      "spellcasting": "",
      "will": {
        "base": 3,
        "bonus": 3,
        "misc": 0,
        "tooltip": [],
        "value": 0
      }
    },
    "conditions": {
      "asleep": false,
      "bleeding": false,
      "blinded": false,
      "broken": false,
      "burning": false,
      "confused": false,
      "cowering": false,
      "dazed": false,
      "dazzled": false,
      "dead": false,
      "deafened": false,
      "dying": false,
      "encumbered": false,
      "entangled": false,
      "exhausted": false,
      "fascinated": false,
      "fatigued": false,
      "flatfooted": false,
      "frightened": false,
      "grappled": false,
      "helpless": false,
      "nauseated": false,
      "offkilter": false,
      "offtarget": false,
      "overburdened": false,
      "panicked": false,
      "paralyzed": false,
      "pinned": false,
      "prone": false,
      "shaken": false,
      "sickened": false,
      "stable": false,
      "staggered": false,
      "stunned": false,
      "unconscious": false
    },
    "counterClasses": {
      "values": {}
    },
    "currency": {
      "credit": 0,
      "upb": 0
    },
    "details": {
      "type": "Outsider (native)",
      "alignment": "LN",
      "aura": "",
      "biography": {
        "public": "",
        "value": "<h2>Description</h2>\n<p>Oreads are humanoids whose bloodline is infused with power from the Plane of Earth, such as from a shaitan. Oreads usually have skin of a dark neutral tone, and some have features that appear to be made of stone, crystal, or packed earth. Oreads are generally calm to the point of stoicism.</p>\n<section>\n<h2>Planar Scion</h2>\n<p>Many kinds of extraplanar beings can infuse humanoids&rsquo; bloodlines, whether as a side effect of powerful magic or the result of a tryst; those in whom extraplanar traits surface strongly are known as planar scions. Aasimars and tieflings, the mortal offspring of celestials and fiends, respectively, are the most common of these. Though planar scions resemble their humanoid kin, their appearance and demeanor bear supernatural touches. Tieflings might have horns, vestigial wings, or cloven hooves, while aasimars may have glowing eyes or a metallic sheen to their hair and skin.<br /><br />Because of their innate curiosity, humans are more likely to dally with outsiders, and as a consequence, a significant percentage of planar scions living in the Pact Worlds are descended from humans. However, because humans are far less populous than in pre-Gap eras, planar scions descended from other humanoid races are now far more numerous. A planar scion might pass for a member of the humanoid parent&rsquo;s species, or the scion&rsquo;s otherworldly features could make their origin obvious to those who are familiar with the species&rsquo; normal characteristics. Those whose outsider blood is evident still find acceptance in most major settlements across the Pact Worlds, where diverse beings coexist in peace. On @Compendium[sfrpg.setting.hepqXl6gFvs5sDQu]{Absalom Station}, the hub of interspecies relations, few people bat an eye when they meet an aasimar or tiefling.<br /><br />However, in insular or tradition-bound communities, any signs of plane-touched heritage can be a blessing&mdash;or a death sentence&mdash;depending on the dominant traditions. The demon-worshiping @Compendium[sfrpg.races.3kLK4WKPqNvFTwIB]{Drow} of @Compendium[sfrpg.setting.psZBx1kcx9pHsLrz]{Apostae} see tieflings as a favor from demonic patrons, while the elves of Sovyrian on @Compendium[sfrpg.setting.mkJGLfpJkvAKLZz3]{Castrovel} are likely to banish children who bear such fiendish heritage. The Radiant Cathedral, on the other hand, trains aasimars to become beacons of the Sarenite faith, and also guides tieflings to a brighter future than their heritage suggests. Formians, shobhads, vesk, and other species with flexible morality view aasimars and tieflings, particularly those descended from their own kind, with both admiration and suspicion.<br /><br />Planar scions are often outliers in their community, either put on a pedestal or ostracized because of their ancestry. The potent blood that courses through the veins of aasimars and tieflings also makes them ambitious; many choose a dangerous but rewarding profession, such as explorer, mercenary, spy, or pilot.</p>\n<h2>Ecology</h2>\n<h3>Environment</h3>\n<p>any</p>\n<p>&nbsp;</p>\n<h3>Organization</h3>\n<p>solitary, pair, or team (3-5)</p>\n<p>&nbsp;</p>\n</section>"
      },
      "class": "",
      "cr": 1,
      "environment": "",
      "race": "",
      "raceAndGrafts": "Oread Soldier",
      "source": "AP #17 pg. 60",
      "subtype": "Native",
      "xp": {
        "value": 10
      }
    },
    "modifiers": [],
    "skills": {
      "acr": {
        "ability": "dex",
        "enabled": false,
        "hasArmorCheckPenalty": true,
        "isTrainedOnly": false,
        "misc": 0,
        "mod": 0,
        "ranks": 0,
        "value": 0
      },
      "ath": {
        "ability": "str",
        "enabled": true,
        "hasArmorCheckPenalty": true,
        "isTrainedOnly": false,
        "misc": 0,
        "mod": 10,
        "ranks": 10,
        "value": 0
      },
      "blu": {
        "ability": "cha",
        "enabled": false,
        "hasArmorCheckPenalty": false,
        "isTrainedOnly": false,
        "misc": 0,
        "mod": 0,
        "ranks": 0,
        "value": 0
      },
      "com": {
        "ability": "int",
        "enabled": false,
        "hasArmorCheckPenalty": false,
        "isTrainedOnly": true,
        "misc": 0,
        "mod": 0,
        "ranks": 0,
        "value": 0
      },
      "cul": {
        "ability": "int",
        "enabled": false,
        "hasArmorCheckPenalty": false,
        "isTrainedOnly": true,
        "misc": 0,
        "mod": 0,
        "ranks": 0,
        "value": 0
      },
      "dip": {
        "ability": "cha",
        "enabled": false,
        "hasArmorCheckPenalty": false,
        "isTrainedOnly": false,
        "misc": 0,
        "mod": 0,
        "ranks": 0,
        "value": 0
      },
      "dis": {
        "ability": "cha",
        "enabled": false,
        "hasArmorCheckPenalty": false,
        "isTrainedOnly": false,
        "misc": 0,
        "mod": 0,
        "ranks": 0,
        "value": 0
      },
      "eng": {
        "ability": "int",
        "enabled": false,
        "hasArmorCheckPenalty": false,
        "isTrainedOnly": true,
        "misc": 0,
        "mod": 0,
        "ranks": 0,
        "value": 0
      },
      "int": {
        "ability": "cha",
        "enabled": true,
        "hasArmorCheckPenalty": false,
        "isTrainedOnly": false,
        "misc": 0,
        "mod": 5,
        "ranks": 5,
        "value": 0
      },
      "lsc": {
        "ability": "int",
        "enabled": false,
        "hasArmorCheckPenalty": false,
        "isTrainedOnly": true,
        "misc": 0,
        "mod": 0,
        "ranks": 0,
        "value": 0
      },
      "med": {
        "ability": "int",
        "enabled": false,
        "hasArmorCheckPenalty": false,
        "isTrainedOnly": true,
        "misc": 0,
        "mod": 0,
        "ranks": 0,
        "value": 0
      },
      "mys": {
        "ability": "wis",
        "enabled": false,
        "hasArmorCheckPenalty": false,
        "isTrainedOnly": true,
        "misc": 0,
        "mod": 0,
        "ranks": 0,
        "value": 0
      },
      "per": {
        "ability": "wis",
        "enabled": true,
        "hasArmorCheckPenalty": false,
        "isTrainedOnly": false,
        "misc": 0,
        "mod": 5,
        "ranks": 5,
        "value": 0
      },
      "phs": {
        "ability": "int",
        "enabled": false,
        "hasArmorCheckPenalty": false,
        "isTrainedOnly": true,
        "misc": 0,
        "mod": 0,
        "ranks": 0,
        "value": 0
      },
      "pil": {
        "ability": "dex",
        "enabled": false,
        "hasArmorCheckPenalty": false,
        "isTrainedOnly": false,
        "misc": 0,
        "mod": 0,
        "ranks": 0,
        "value": 0
      },
      "pro": {
        "ability": "int",
        "enabled": false,
        "hasArmorCheckPenalty": false,
        "isTrainedOnly": true,
        "misc": 0,
        "mod": 0,
        "ranks": 0,
        "subname": "",
        "value": 3
      },
      "sen": {
        "ability": "wis",
        "enabled": false,
        "hasArmorCheckPenalty": false,
        "isTrainedOnly": false,
        "misc": 0,
        "mod": 0,
        "ranks": 0,
        "value": 0
      },
      "sle": {
        "ability": "dex",
        "enabled": false,
        "hasArmorCheckPenalty": true,
        "isTrainedOnly": true,
        "misc": 0,
        "mod": 0,
        "ranks": 0,
        "value": 0
      },
      "ste": {
        "ability": "dex",
        "enabled": false,
        "hasArmorCheckPenalty": true,
        "isTrainedOnly": false,
        "misc": 0,
        "mod": 0,
        "ranks": 0,
        "value": 0
      },
      "sur": {
        "ability": "wis",
        "enabled": true,
        "hasArmorCheckPenalty": false,
        "isTrainedOnly": false,
        "misc": 0,
        "mod": 5,
        "ranks": 5,
        "value": 0
      }
    },
    "spells": {
      "spell0": {
        "max": 0,
        "value": 0
      },
      "spell1": {
        "max": 0,
        "value": 0
      },
      "spell2": {
        "max": 0,
        "value": 0
      },
      "spell3": {
        "max": 0,
        "value": 0
      },
      "spell4": {
        "max": 0,
        "value": 0
      },
      "spell5": {
        "max": 0,
        "value": 0
      },
      "spell6": {
        "max": 0,
        "value": 0
      }
    },
    "traits": {
      "ci": {
        "custom": "",
        "value": []
      },
      "damageReduction": {
        "negatedBy": "",
        "value": 0
      },
      "di": {
        "custom": "",
        "value": []
      },
      "dr": {
        "custom": "",
        "value": [
          {
            "acid": "5"
          }
        ]
      },
      "dv": {
        "custom": "",
        "value": []
      },
      "languages": {
        "custom": "",
        "value": [
          "common",
          "terran"
        ]
      },
      "senses": "darkvision 60 ft.",
      "size": "medium",
      "sr": 0
    }
  },
  "effects": [],
  "flags": {},
  "img": "icons/svg/mystery-man.svg",
  "items": [
    {
      "_id": "3Xhh9d8DvDgXNEa3",
      "name": "Hammer, assault",
      "type": "weapon",
      "data": {
        "type": "",
        "ability": "",
        "abilityMods": {
          "parts": []
        },
        "actionType": "mwak",
        "activation": {
          "type": "none",
          "condition": "",
          "cost": null
        },
        "area": {
          "effect": "",
          "shape": "",
          "units": "none",
          "value": null
        },
        "attackBonus": 8,
        "attributes": {
          "ac": {
            "value": ""
          },
          "customBuilt": false,
          "dex": {
            "mod": ""
          },
          "hardness": {
            "value": ""
          },
          "hp": {
            "max": "",
            "value": 6
          },
          "size": "medium",
          "sturdy": true
        },
        "attuned": false,
        "bulk": "1",
        "capacity": {
          "max": null,
          "value": null
        },
        "chatFlavor": "",
        "container": {
          "contents": [],
          "storage": [
            {
              "type": "slot",
              "acceptsType": [
                "fusion"
              ],
              "affectsEncumbrance": true,
              "amount": 1,
              "subtype": "fusion",
              "weightProperty": "level"
            }
          ]
        },
        "critical": {
          "effect": "",
          "parts": []
        },
        "damage": {
          "parts": [
            {
              "formula": "1d6+5",
              "operator": "",
              "types": {
                "bludgeoning": true
              }
            }
          ]
        },
        "description": {
          "chat": "",
          "unidentified": "",
          "value": "<p>Assault hammers have heavily weighted metal heads and relatively light aluminum or polycarbonate grips. Hammer heads can be custom-made with designs or logos imprinted on the surface. Comet, gravity well, and meteoric hammers have weighted or pneumatically driven heads that deliver accelerated blows.</p>"
        },
        "descriptors": [],
        "duration": {
          "units": "",
          "value": ""
        },
        "equipped": true,
        "formula": "",
        "identified": true,
        "level": 1,
        "modifiers": [],
        "price": 95,
        "proficient": true,
        "properties": {
          "aeon": false,
          "amm": false,
          "analog": true,
          "antibiological": false,
          "archaic": false,
          "aurora": false,
          "automatic": false,
          "blast": false,
          "block": false,
          "boost": false,
          "breach": false,
          "breakdown": false,
          "bright": false,
          "cluster": false,
          "conceal": false,
          "deconstruct": false,
          "deflect": false,
          "disarm": false,
          "double": false,
          "drainCharge": false,
          "echo": false,
          "entangle": false,
          "explode": false,
          "extinguish": false,
          "feint": false,
          "fiery": false,
          "firstArc": false,
          "flexibleLine": false,
          "force": false,
          "freeHands": false,
          "fueled": false,
          "grapple": false,
          "gravitation": false,
          "guided": false,
          "harrying": false,
          "holyWater": false,
          "ignite": false,
          "indirect": false,
          "injection": false,
          "integrated": false,
          "line": false,
          "living": false,
          "lockdown": false,
          "mind-affecting": false,
          "mine": false,
          "mire": false,
          "modal": false,
          "necrotic": false,
          "nonlethal": false,
          "one": true,
          "operative": false,
          "penetrating": false,
          "polarize": false,
          "polymorphic": false,
          "powered": false,
          "professional": false,
          "punchGun": false,
          "qreload": false,
          "radioactive": false,
          "reach": false,
          "recall": false,
          "relic": false,
          "reposition": false,
          "shape": false,
          "shells": false,
          "shield": false,
          "sniper": false,
          "stun": false,
          "subtle": false,
          "sunder": false,
          "swarm": false,
          "tail": false,
          "teleportive": false,
          "thought": false,
          "throttle": false,
          "thrown": false,
          "trip": false,
          "two": false,
          "underwater": false,
          "unwieldy": false,
          "variantBoost": false,
          "wideLine": false
        },
        "quantity": null,
        "range": {
          "additional": "",
          "per": "",
          "units": "none",
          "value": null
        },
        "save": {
          "type": "",
          "dc": null,
          "descriptor": "negate"
        },
        "source": "Core Rulebook, P. 172",
        "special": "",
        "target": {
          "type": "",
          "value": ""
        },
        "usage": {
          "per": "",
          "value": null
        },
        "uses": {
          "max": 0,
          "per": "",
          "value": 0
        },
        "weaponCategory": "uncategorized",
        "weaponType": "advancedM"
      },
      "effects": [],
      "flags": {},
<<<<<<< HEAD
      "img": "systems/sfrpg/icons/equipment/weapons/hammer.jpg",
      "sort": 100001
=======
      "img": "systems/sfrpg/icons/equipment/weapons/hammer.webp",
      "effects": []
>>>>>>> 2b095a38
    },
    {
      "_id": "hmlxqRJU4sWEQMew",
      "name": "Scattergun, Utility",
      "type": "weapon",
      "data": {
        "type": "",
        "ability": "",
        "abilityMods": {
          "parts": []
        },
        "actionType": "rwak",
        "activation": {
          "type": "none",
          "condition": "",
          "cost": null
        },
        "area": {
          "effect": "",
          "shape": "",
          "units": "none",
          "value": null
        },
        "attackBonus": 5,
        "attributes": {
          "ac": {
            "value": ""
          },
          "customBuilt": false,
          "dex": {
            "mod": ""
          },
          "hardness": {
            "value": ""
          },
          "hp": {
            "max": "",
            "value": 6
          },
          "size": "medium",
          "sturdy": true
        },
        "attuned": false,
        "bulk": "1",
        "capacity": {
          "max": 4,
          "value": 4
        },
        "chatFlavor": "",
        "container": {
          "contents": [],
          "storage": [
            {
              "type": "slot",
              "acceptsType": [
                "fusion"
              ],
              "affectsEncumbrance": true,
              "amount": 1,
              "subtype": "fusion",
              "weightProperty": "level"
            }
          ]
        },
        "critical": {
          "effect": "",
          "parts": []
        },
        "damage": {
          "parts": [
            {
              "formula": "1d4",
              "operator": "",
              "types": {
                "piercing": true
              }
            }
          ]
        },
        "description": {
          "chat": "",
          "unidentified": "",
          "value": "<p><span id=\"ctl00_MainContent_DataListTalentsAll_ctl00_LabelName\">A scattergun fires fragmentary shells in a spray from its barrel, dealing damage to all targets in range. The shortened barrel of the snub scattergun makes it easier to conceal. Grapeshot, impact, and vortex scatterguns are designed to deliver enhanced damage.</span></p>\n<h3 class=\"framing\"><strong>Projectile Weapons</strong></h3>\n<hr>\n<p>Projectile weapons fire solid rounds, such as bullets or rockets. While projectile weapons are relatively antiquated, they provide serviceable firepower at a reasonable price to many travelers and traders.</p>"
        },
        "descriptors": [],
        "duration": {
          "units": "",
          "value": ""
        },
        "equipped": true,
        "formula": "",
        "identified": true,
        "level": 1,
        "modifiers": [],
        "price": 235,
        "proficient": true,
        "properties": {
          "aeon": false,
          "amm": false,
          "analog": true,
          "antibiological": false,
          "archaic": false,
          "aurora": false,
          "automatic": false,
          "blast": true,
          "block": false,
          "boost": false,
          "breach": false,
          "breakdown": false,
          "bright": false,
          "cluster": false,
          "conceal": false,
          "deconstruct": false,
          "deflect": false,
          "disarm": false,
          "double": false,
          "drainCharge": false,
          "echo": false,
          "entangle": false,
          "explode": false,
          "extinguish": false,
          "feint": false,
          "fiery": false,
          "firstArc": false,
          "flexibleLine": false,
          "force": false,
          "freeHands": false,
          "fueled": false,
          "grapple": false,
          "gravitation": false,
          "guided": false,
          "harrying": false,
          "holyWater": false,
          "hybrid": false,
          "ignite": false,
          "indirect": false,
          "injection": false,
          "integrated": false,
          "line": false,
          "living": false,
          "lockdown": false,
          "mind-affecting": false,
          "mine": false,
          "mire": false,
          "modal": false,
          "necrotic": false,
          "nonlethal": false,
          "one": false,
          "operative": false,
          "penetrating": false,
          "polarize": false,
          "polymorphic": false,
          "powered": false,
          "professional": false,
          "punchGun": false,
          "qreload": false,
          "radioactive": false,
          "reach": false,
          "recall": false,
          "regrowth": false,
          "relic": false,
          "reposition": false,
          "shape": false,
          "shells": false,
          "shield": false,
          "sniper": false,
          "stun": false,
          "subtle": false,
          "sunder": false,
          "swarm": false,
          "tail": false,
          "teleportive": false,
          "thought": false,
          "throttle": false,
          "thrown": false,
          "trip": false,
          "two": true,
          "unbalancing": false,
          "underwater": false,
          "unwieldy": false,
          "variantBoost": false,
          "wideLine": false
        },
        "quantity": null,
        "range": {
          "additional": "",
          "per": "",
          "units": "ft",
          "value": 15
        },
        "save": {
          "type": "",
          "dc": "",
          "descriptor": "negate"
        },
        "source": "Core Rulebook",
        "special": "",
        "target": {
          "type": "",
          "value": ""
        },
        "usage": {
          "per": "round",
          "value": 1
        },
        "uses": {
          "max": 0,
          "per": "",
          "value": 0
        },
        "weaponCategory": "projectile",
        "weaponType": "longA"
      },
      "effects": [],
      "flags": {},
<<<<<<< HEAD
      "img": "systems/sfrpg/icons/equipment/weapons/scattergun-utility.jpg",
      "sort": 200001
=======
      "img": "systems/sfrpg/icons/equipment/weapons/scattergun-utility.webp",
      "effects": []
>>>>>>> 2b095a38
    },
    {
      "_id": "erz7jgz8KQRCmASS",
      "name": "Stickybomb Grenade I (2) [DC 10]",
      "type": "weapon",
      "data": {
        "type": "",
        "ability": "",
        "abilityMods": {
          "parts": []
        },
        "actionType": "rwak",
        "activation": {
          "type": "none",
          "condition": "",
          "cost": null
        },
        "area": {
          "effect": "",
          "shape": "",
          "units": "ft",
          "value": 10
        },
        "attackBonus": 5,
        "attributes": {
          "ac": {
            "value": ""
          },
          "customBuilt": false,
          "dex": {
            "mod": ""
          },
          "hardness": {
            "value": ""
          },
          "hp": {
            "max": "",
            "value": 6
          },
          "size": "medium",
          "sturdy": true
        },
        "attuned": false,
        "bulk": "L",
        "capacity": {
          "max": 1,
          "value": 1
        },
        "chatFlavor": "entangled 2d4 rounds",
        "container": {
          "contents": [],
          "storage": [
            {
              "type": "slot",
              "acceptsType": [
                "fusion"
              ],
              "affectsEncumbrance": true,
              "amount": 1,
              "subtype": "fusion",
              "weightProperty": "level"
            }
          ]
        },
        "critical": {
          "effect": "",
          "parts": []
        },
        "damage": {
          "parts": []
        },
        "description": {
          "chat": "",
          "unidentified": "",
          "value": "<p><span id=\"ctl00_MainContent_DataListTalentsAll_ctl00_LabelName\">A stickybomb grenade detonates with a splash of adhesive resin.</span></p>"
        },
        "descriptors": [],
        "duration": {
          "units": "",
          "value": ""
        },
        "equipped": true,
        "formula": "2d4",
        "identified": true,
        "level": 1,
        "modifiers": [],
        "price": 170,
        "proficient": true,
        "properties": {
          "aeon": false,
          "amm": false,
          "analog": false,
          "antibiological": false,
          "archaic": false,
          "aurora": false,
          "automatic": false,
          "blast": false,
          "block": false,
          "boost": false,
          "breach": false,
          "breakdown": false,
          "bright": false,
          "cluster": false,
          "conceal": false,
          "deconstruct": false,
          "deflect": false,
          "disarm": false,
          "double": false,
          "drainCharge": false,
          "echo": false,
          "entangle": false,
          "explode": true,
          "extinguish": false,
          "feint": false,
          "fiery": false,
          "firstArc": false,
          "flexibleLine": false,
          "force": false,
          "freeHands": false,
          "fueled": false,
          "grapple": false,
          "gravitation": false,
          "guided": false,
          "harrying": false,
          "holyWater": false,
          "hybrid": false,
          "ignite": false,
          "indirect": false,
          "injection": false,
          "integrated": false,
          "line": false,
          "living": false,
          "lockdown": false,
          "mind-affecting": false,
          "mine": false,
          "mire": false,
          "modal": false,
          "necrotic": false,
          "nonlethal": false,
          "one": false,
          "operative": false,
          "penetrating": false,
          "polarize": false,
          "polymorphic": false,
          "powered": false,
          "professional": false,
          "punchGun": false,
          "qreload": false,
          "radioactive": false,
          "reach": false,
          "recall": false,
          "regrowth": false,
          "relic": false,
          "reposition": false,
          "shape": false,
          "shells": false,
          "shield": false,
          "sniper": false,
          "stun": false,
          "subtle": false,
          "sunder": false,
          "swarm": false,
          "tail": false,
          "teleportive": false,
          "thought": false,
          "throttle": false,
          "thrown": true,
          "trip": false,
          "two": false,
          "unbalancing": false,
          "underwater": false,
          "unwieldy": false,
          "variantBoost": false,
          "wideLine": false
        },
        "quantity": 2,
        "range": {
          "additional": "",
          "per": "",
          "units": "ft",
          "value": 20
        },
        "save": {
          "type": "",
          "dc": "",
          "descriptor": "negate"
        },
        "source": "Core Rulebook",
        "special": "",
        "target": {
          "type": "",
          "value": ""
        },
        "usage": {
          "per": "shot",
          "value": 1
        },
        "uses": {
          "max": 0,
          "per": "",
          "value": 0
        },
        "weaponCategory": "uncategorized",
        "weaponType": "grenade"
      },
      "effects": [],
      "flags": {},
<<<<<<< HEAD
      "img": "systems/sfrpg/icons/equipment/weapons/stickybomb-grenade.jpg",
      "sort": 300001
=======
      "img": "systems/sfrpg/icons/equipment/weapons/stickybomb-grenade.webp",
      "effects": []
>>>>>>> 2b095a38
    },
    {
      "_id": "gjoTK2mJRfXKBHoj",
      "name": "Earth Affinity (Su)",
      "type": "feat",
      "data": {
        "type": "",
        "ability": null,
        "actionType": null,
        "activation": {
          "type": "",
          "condition": "",
          "cost": 0
        },
        "area": {
          "effect": "",
          "shape": "",
          "units": "",
          "value": 0
        },
        "attackBonus": 0,
        "chatFlavor": "",
        "critical": {
          "effect": "",
          "parts": []
        },
        "damage": {
          "parts": []
        },
        "description": {
          "chat": "",
          "unidentified": "",
          "value": "Whenever an oread deals acid damage (including with spells such as energy ray), the oread can change it to bludgeoning damage instead. This doesn’t change anything else about the effect dealing the damage."
        },
        "descriptors": [],
        "duration": {
          "units": "",
          "value": null
        },
        "formula": "",
        "modifiers": [],
        "range": {
          "additional": "",
          "per": "",
          "units": "",
          "value": null
        },
        "recharge": {
          "charged": false,
          "value": null
        },
        "requirements": "",
        "save": {
          "type": "",
          "dc": null,
          "descriptor": ""
        },
        "source": "",
        "target": {
          "type": "",
          "value": null
        },
        "uses": {
          "max": 0,
          "per": null,
          "value": 0
        }
      },
      "effects": [],
      "flags": {},
      "sort": 400001
    },
    {
      "_id": "4UE6RMVBQa5mTSsG",
      "name": "Armor Training (Ex) (1st)",
      "type": "feat",
      "data": {
        "type": "",
        "ability": null,
        "abilityMods": {
          "parts": []
        },
        "actionType": "",
        "activation": {
          "type": "",
          "condition": "",
          "cost": null
        },
        "area": {
          "effect": "",
          "shape": "",
          "units": null,
          "value": null
        },
        "attackBonus": 0,
        "chatFlavor": "",
        "critical": {
          "effect": "",
          "parts": []
        },
        "damage": {
          "parts": []
        },
        "description": {
          "chat": "",
          "unidentified": "",
          "value": "<p>&gt;@Compendium[sfrpg.class-features.oHKHSbFfmBgFfvW8]{Guard}</p>\n<p><span id=\"ctl00_MainContent_DataListTalentsAll_ctl00_LabelName\">You reduce the armor check penalty of armor you wear by 1 (to a minimum of 0) and increase the maximum Dexterity bonus allowed by your armor by 1.</span></p>"
        },
        "descriptors": [],
        "duration": {
          "units": "",
          "value": ""
        },
        "formula": "",
        "modifiers": [],
        "range": {
          "additional": "",
          "per": "",
          "units": null,
          "value": null
        },
        "recharge": {
          "charged": false,
          "value": null
        },
        "requirements": "1st Technique",
        "save": {
          "type": "",
          "dc": null,
          "descriptor": ""
        },
        "source": "Guard",
        "target": {
          "type": "",
          "value": ""
        },
        "uses": {
          "max": null,
          "per": "",
          "value": 1
        }
      },
      "effects": [],
      "flags": {},
<<<<<<< HEAD
      "img": "systems/sfrpg/icons/classes/armor_training.png",
      "sort": 600001
=======
      "img": "systems/sfrpg/icons/classes/armor_training.webp",
      "effects": []
>>>>>>> 2b095a38
    },
    {
      "_id": "3kgd9cJvrN5I4qQz",
      "name": "Lashunta Ringwear I",
      "type": "equipment",
      "data": {
        "type": "",
        "ability": null,
        "abilityMods": {
          "parts": []
        },
        "actionType": "",
        "activation": {
          "type": "",
          "condition": "",
          "cost": 0
        },
        "area": {
          "effect": "",
          "shape": "",
          "units": "",
          "value": null
        },
        "armor": {
          "type": "heavy",
          "acp": -2,
          "dex": 2,
          "eac": 2,
          "kac": 4,
          "speedAdjust": -5
        },
        "attackBonus": 0,
        "attributes": {
          "ac": {
            "value": ""
          },
          "customBuilt": false,
          "dex": {
            "mod": ""
          },
          "hardness": {
            "value": ""
          },
          "hp": {
            "max": "",
            "value": 6
          },
          "size": "medium",
          "sturdy": true
        },
        "attuned": false,
        "bulk": "2",
        "capacity": {
          "max": 0,
          "value": 0
        },
        "chatFlavor": "",
        "container": {
          "contents": [],
          "storage": [
            {
              "type": "slot",
              "acceptsType": [
                "upgrade",
                "weapon"
              ],
              "affectsEncumbrance": true,
              "amount": 0,
              "subtype": "armorUpgrade",
              "weightProperty": "slots"
            },
            {
              "type": "slot",
              "acceptsType": [
                "weapon"
              ],
              "affectsEncumbrance": true,
              "amount": 0,
              "subtype": "weaponSlot",
              "weightProperty": ""
            }
          ]
        },
        "critical": {
          "effect": "",
          "parts": []
        },
        "damage": {
          "parts": []
        },
        "description": {
          "chat": "",
          "unidentified": "",
          "value": "<p><span id=\"ctl00_MainContent_DataListTalentsAll_ctl00_LabelName\">While this heavy armor of sculpted metal plates offers good protection to the wearer, its main purpose is to intimidate enemies. Often used for honor guards, military exercises, or parades, ceremonial plate is usually brightly colored or made of shining metal, with elaborate helmets.&nbsp;</span></p>"
        },
        "descriptors": [],
        "duration": {
          "units": "",
          "value": null
        },
        "equipped": true,
        "formula": "",
        "identified": true,
        "level": 1,
        "modifiers": [],
        "price": 415,
        "proficient": true,
        "quantity": 1,
        "range": {
          "additional": "",
          "per": "",
          "units": "",
          "value": null
        },
        "reach": "",
        "save": {
          "type": "",
          "dc": null,
          "descriptor": ""
        },
        "size": "",
        "source": "Core Rulebook",
        "speed": "",
        "strength": 0,
        "target": {
          "type": "",
          "value": null
        },
        "usage": {
          "per": "",
          "value": 0
        },
        "uses": {
          "max": 0,
          "per": null,
          "value": 0
        }
      },
      "effects": [],
      "flags": {},
<<<<<<< HEAD
      "img": "systems/sfrpg/icons/equipment/armor/lashunta-ringwear-1.jpg",
      "sort": 700001
=======
      "img": "systems/sfrpg/icons/equipment/armor/lashunta-ringwear-1.webp",
      "effects": []
>>>>>>> 2b095a38
    },
    {
      "_id": "LtQx1Cp8BBPohfun",
      "name": "Shells",
      "type": "goods",
      "data": {
        "type": "",
        "abilityMods": {
          "parts": []
        },
        "attributes": {
          "ac": {
            "value": ""
          },
          "customBuilt": false,
          "dex": {
            "mod": ""
          },
          "hardness": {
            "value": ""
          },
          "hp": {
            "max": "",
            "value": 6
          },
          "size": "medium",
          "sturdy": false
        },
        "attuned": false,
        "bulk": "L",
        "critical": {
          "parts": []
        },
        "damage": {
          "parts": []
        },
        "description": {
          "chat": "",
          "unidentified": "",
          "value": ""
        },
        "equipped": false,
        "identified": true,
        "level": 1,
        "modifiers": [],
        "price": 0,
        "quantity": 8,
        "source": ""
      },
      "effects": [],
      "flags": {},
      "img": "icons/svg/mystery-man.svg",
      "sort": 800001
    },
    {
      "_id": "puZVFD6gO7KdbqTD",
      "name": "Energy Ray (Acid Only) (At Will)",
      "type": "spell",
      "data": {
        "type": "",
        "ability": "",
        "abilityMods": {
          "parts": []
        },
        "actionType": "rsak",
        "activation": {
          "type": "action",
          "condition": "",
          "cost": 1
        },
        "allowedClasses": {
          "myst": false,
          "tech": true,
          "wysh": false
        },
        "area": {
          "effect": "",
          "shape": "",
          "units": "none",
          "value": null
        },
        "attackBonus": 5,
        "chatFlavor": "",
        "concentration": false,
        "critical": {
          "effect": "",
          "parts": []
        },
        "damage": {
          "parts": [
            {
              "formula": "1d3",
              "operator": "",
              "types": {}
            }
          ]
        },
        "description": {
          "chat": "",
          "unidentified": "",
          "value": "<p style=\"text-align: justify;\">When you cast this spell, choose acid, cold, electricity, or fire; the spell gains that descriptor. You fire a ray at the target, and you must make a ranged attack against its EAC. On a hit, the ray deals 1d3 damage of the chosen energy type.</p>"
        },
        "descriptors": [],
        "dismissible": false,
        "duration": {
          "units": "",
          "value": "instantaneous"
        },
        "formula": "",
        "level": 0,
        "materials": {
          "consumed": false,
          "cost": 0,
          "supply": 0,
          "value": ""
        },
        "modifiers": [],
        "preparation": {
          "mode": "always",
          "prepared": true
        },
        "range": {
          "additional": "5",
          "per": "2 levels",
          "units": "ft",
          "value": 25
        },
        "save": {
          "type": "",
          "dc": "",
          "descriptor": "negate"
        },
        "school": "con",
        "source": "Starfinder Core Rulebook pg. 353",
        "sr": true,
        "target": {
          "type": "",
          "value": ""
        },
        "uses": {
          "max": 0,
          "per": "",
          "value": 0
        }
      },
      "effects": [],
      "flags": {},
<<<<<<< HEAD
      "img": "systems/sfrpg/icons/spells/energy_ray.png",
      "sort": 900001
=======
      "img": "systems/sfrpg/icons/spells/energy_ray.webp",
      "effects": []
>>>>>>> 2b095a38
    },
    {
      "_id": "Cf2TOW5pu1S2vdK5",
      "name": "Guard",
      "type": "feat",
      "data": {
        "type": "",
        "ability": null,
        "abilityMods": {
          "parts": []
        },
        "actionType": "",
        "activation": {
          "type": "",
          "condition": "",
          "cost": 0
        },
        "area": {
          "effect": "",
          "shape": "",
          "units": "",
          "value": null
        },
        "attackBonus": 0,
        "chatFlavor": "",
        "critical": {
          "effect": "",
          "parts": []
        },
        "damage": {
          "parts": []
        },
        "description": {
          "chat": "",
          "unidentified": "",
          "value": "<p>&gt;<a class=\"entity-link\" data-pack=\"sfrpg.class-features\" data-id=\"oKlwvc1HcIsg7Q7a\" draggable=\"true\"><i class=\"fas fa-suitcase\"></i> Fighting Style</a></p>\n        <p>&nbsp;</p>\n        <p><span id=\"ctl00_MainContent_DataListTalentsAll_ctl01_LabelName\"></span><span id=\"ctl00_MainContent_DataListTalentsAll_ctl00_LabelName\">The guard fighting style focuses on defense. You become adept at wearing armor, protecting against attacks, and enduring damage and other setbacks from attacks that get through your defenses.<br><br></span></p>\n        <h2 class=\"title\"><a class=\"entity-link\" data-pack=\"sfrpg.class-features\" data-id=\"uAGN9sfUbx66jeqt\" draggable=\"true\"><i class=\"fas fa-suitcase\"></i> Armor Training (Ex) (1st)</a></h2>\n        <p>You reduce the armor check penalty of armor you wear by 1 (to a minimum of 0) and increase the maximum Dexterity bonus allowed by your armor by 1.</p>\n        <h2 class=\"title\"><a class=\"entity-link\" data-pack=\"sfrpg.class-features\" data-id=\"ISYvFdFkCBIeq5od\" draggable=\"true\"><i class=\"fas fa-suitcase\"></i> Guard's Protection (Ex) (2nd)</a></h2>\n        <p>When an ally adjacent to you is damaged by an attack, you can use your reaction to intercede. You take half the damage, and your ally takes the other half. This has no effect on spells, and any conditions delivered by the attack apply to both of you. In addition, you are now proficient with powered armor.</p>\n        <h2 class=\"title\"><a class=\"entity-link\" data-pack=\"sfrpg.class-features\" data-id=\"WLaJMhMcVxUPbr0C\" draggable=\"true\"><i class=\"fas fa-suitcase\"></i> Rapid Recovery (Ex) (3rd)</a></h2>\n        <p>You can spend Resolve Points to ignore detrimental conditions. As a move action, you can spend 1 Resolve Point to suppress one of the following conditions for 10 minutes: exhausted, fatigued, @Compendium[sfrpg.conditions.DtwiUWi8dpzkq4tM]{Frightened}, @Compendium[sfrpg.conditions.LoRydw1D4bqlbkA2]{Nauseated}, @Compendium[sfrpg.conditions.nywSVEeDvp1bk7L3]{Shaken}, @Compendium[sfrpg.conditions.ZacF0l6IwqBwToTJ]{Sickened}, or @Compendium[sfrpg.conditions.aAQ6SW6iK0EVq8Ce]{Staggered} (see pages 276–277). After 10 minutes, if the condition’s duration hasn’t ended, the condition’s effects return. You can suppress only one condition at a time; if you are both fatigued and @Compendium[sfrpg.conditions.nywSVEeDvp1bk7L3]{Shaken}, you can avoid the effects of only one of them, and if you are affected by two different instances of the same condition, you’re still affected by the second one.</p>\n        <h2 class=\"title\"><a class=\"entity-link\" data-pack=\"sfrpg.class-features\" data-id=\"bCvtws4aTTuKgfwm\" draggable=\"true\"><i class=\"fas fa-suitcase\"></i> Kinetic Resistance (Ex) (4th)</a></h2>\n        <p>You gain DR 3/—. At 17th level, this DR increases to 5/—.</p>\n        <h2 class=\"title\"><a class=\"entity-link\" data-pack=\"sfrpg.class-features\" data-id=\"wKKEJBJGT2S82JFO\" draggable=\"true\"><i class=\"fas fa-suitcase\"></i> Impenetrable Defense (Ex) (5th)</a></h2>\n        <p>As a standard action, you can set up a strong defense for yourself and an adjacent ally. Until the start of your next turn, you gain three benefits: your damage reduction increases to DR 10/—; you and the chosen ally each gain a +4 bonus to AC; and if you use guard’s protection, you direct all the damage to yourself such that your ally takes none.</p>"
        },
        "descriptors": [],
        "duration": {
          "units": "",
          "value": null
        },
        "formula": "",
        "modifiers": [],
        "range": {
          "additional": "",
          "per": "",
          "units": "",
          "value": null
        },
        "recharge": {
          "charged": false,
          "value": null
        },
        "requirements": "1st level",
        "save": {
          "type": "",
          "dc": null,
          "descriptor": ""
        },
        "source": "Fighting Style",
        "target": {
          "type": "",
          "value": null
        },
        "uses": {
          "max": 0,
          "per": null,
          "value": 0
        }
      },
      "effects": [],
      "flags": {},
<<<<<<< HEAD
      "img": "systems/sfrpg/icons/classes/guard.png",
      "sort": 700001
=======
      "img": "systems/sfrpg/icons/classes/guard.webp",
      "effects": []
>>>>>>> 2b095a38
    }
  ],
  "token": {
    "name": "Planar Scion, Oread",
    "actorId": "X3bLhuygge2DMbhA",
    "actorLink": false,
    "bar1": {
      "attribute": "attributes.hp"
    },
    "bar2": {
      "attribute": ""
    },
    "brightLight": 0,
    "brightSight": 0,
    "dimLight": 0,
    "dimSight": 0,
    "displayBars": 40,
    "displayName": 0,
    "disposition": 0,
    "flags": {},
    "height": 1,
    "img": "icons/svg/mystery-man.svg",
    "lightAlpha": 1,
    "lightAngle": 360,
    "lightAnimation": {
      "type": "",
      "intensity": 5,
      "speed": 5
    },
    "lightColor": "",
    "lockRotation": false,
    "mirrorX": false,
    "mirrorY": false,
    "randomImg": false,
    "rotation": 0,
    "scale": 1,
    "sightAngle": 360,
    "tint": "",
    "vision": false,
    "width": 1
  }
}<|MERGE_RESOLUTION|>--- conflicted
+++ resolved
@@ -687,13 +687,8 @@
       },
       "effects": [],
       "flags": {},
-<<<<<<< HEAD
-      "img": "systems/sfrpg/icons/equipment/weapons/hammer.jpg",
+      "img": "systems/sfrpg/icons/equipment/weapons/hammer.webp",
       "sort": 100001
-=======
-      "img": "systems/sfrpg/icons/equipment/weapons/hammer.webp",
-      "effects": []
->>>>>>> 2b095a38
     },
     {
       "_id": "hmlxqRJU4sWEQMew",
@@ -909,13 +904,8 @@
       },
       "effects": [],
       "flags": {},
-<<<<<<< HEAD
-      "img": "systems/sfrpg/icons/equipment/weapons/scattergun-utility.jpg",
+      "img": "systems/sfrpg/icons/equipment/weapons/scattergun-utility.webp",
       "sort": 200001
-=======
-      "img": "systems/sfrpg/icons/equipment/weapons/scattergun-utility.webp",
-      "effects": []
->>>>>>> 2b095a38
     },
     {
       "_id": "erz7jgz8KQRCmASS",
@@ -1123,13 +1113,8 @@
       },
       "effects": [],
       "flags": {},
-<<<<<<< HEAD
-      "img": "systems/sfrpg/icons/equipment/weapons/stickybomb-grenade.jpg",
+      "img": "systems/sfrpg/icons/equipment/weapons/stickybomb-grenade.webp",
       "sort": 300001
-=======
-      "img": "systems/sfrpg/icons/equipment/weapons/stickybomb-grenade.webp",
-      "effects": []
->>>>>>> 2b095a38
     },
     {
       "_id": "gjoTK2mJRfXKBHoj",
@@ -1200,6 +1185,7 @@
       },
       "effects": [],
       "flags": {},
+      "img": "icons/svg/mystery-man.svg",
       "sort": 400001
     },
     {
@@ -1274,13 +1260,8 @@
       },
       "effects": [],
       "flags": {},
-<<<<<<< HEAD
-      "img": "systems/sfrpg/icons/classes/armor_training.png",
+      "img": "systems/sfrpg/icons/classes/armor_training.webp",
       "sort": 600001
-=======
-      "img": "systems/sfrpg/icons/classes/armor_training.webp",
-      "effects": []
->>>>>>> 2b095a38
     },
     {
       "_id": "3kgd9cJvrN5I4qQz",
@@ -1421,13 +1402,8 @@
       },
       "effects": [],
       "flags": {},
-<<<<<<< HEAD
-      "img": "systems/sfrpg/icons/equipment/armor/lashunta-ringwear-1.jpg",
+      "img": "systems/sfrpg/icons/equipment/armor/lashunta-ringwear-1.webp",
       "sort": 700001
-=======
-      "img": "systems/sfrpg/icons/equipment/armor/lashunta-ringwear-1.webp",
-      "effects": []
->>>>>>> 2b095a38
     },
     {
       "_id": "LtQx1Cp8BBPohfun",
@@ -1575,13 +1551,8 @@
       },
       "effects": [],
       "flags": {},
-<<<<<<< HEAD
-      "img": "systems/sfrpg/icons/spells/energy_ray.png",
+      "img": "systems/sfrpg/icons/spells/energy_ray.webp",
       "sort": 900001
-=======
-      "img": "systems/sfrpg/icons/spells/energy_ray.webp",
-      "effects": []
->>>>>>> 2b095a38
     },
     {
       "_id": "Cf2TOW5pu1S2vdK5",
@@ -1655,13 +1626,8 @@
       },
       "effects": [],
       "flags": {},
-<<<<<<< HEAD
-      "img": "systems/sfrpg/icons/classes/guard.png",
+      "img": "systems/sfrpg/icons/classes/guard.webp",
       "sort": 700001
-=======
-      "img": "systems/sfrpg/icons/classes/guard.webp",
-      "effects": []
->>>>>>> 2b095a38
     }
   ],
   "token": {
