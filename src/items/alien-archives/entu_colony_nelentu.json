--- conflicted
+++ resolved
@@ -196,7 +196,7 @@
       "biography": {
         "age": 0,
         "dateOfBirth": "",
-        "fullBodyImage": "systems/sfrpg/images/mystery-body.png",
+        "fullBodyImage": "systems/sfrpg/images/mystery-body.webp",
         "height": "",
         "otherVisuals": "",
         "public": "",
@@ -909,7 +909,7 @@
       "effects": [],
       "flags": {},
       "folder": null,
-      "img": "systems/sfrpg/icons/equipment/weapons/fangblade.jpg",
+      "img": "systems/sfrpg/icons/equipment/weapons/fangblade.webp",
       "permission": {
         "FfLAsyMewQgw5kRw": 3,
         "default": 0
@@ -1166,7 +1166,7 @@
       "effects": [],
       "flags": {},
       "folder": null,
-      "img": "systems/sfrpg/icons/equipment/weapons/laser-rifle-azimuth.jpg",
+      "img": "systems/sfrpg/icons/equipment/weapons/laser-rifle-azimuth.webp",
       "permission": {
         "FfLAsyMewQgw5kRw": 3,
         "default": 0
@@ -1423,7 +1423,7 @@
       "effects": [],
       "flags": {},
       "folder": null,
-      "img": "systems/sfrpg/icons/equipment/weapons/laser-rifle-azimuth.jpg",
+      "img": "systems/sfrpg/icons/equipment/weapons/laser-rifle-azimuth.webp",
       "permission": {
         "FfLAsyMewQgw5kRw": 3,
         "default": 0
@@ -1484,7 +1484,7 @@
       "effects": [],
       "flags": {},
       "folder": null,
-      "img": "systems/sfrpg/icons/equipment/weapons/battery-standard.jpg",
+      "img": "systems/sfrpg/icons/equipment/weapons/battery-standard.webp",
       "permission": {
         "FfLAsyMewQgw5kRw": 3,
         "default": 0
@@ -1739,18 +1739,13 @@
       },
       "effects": [],
       "flags": {},
-<<<<<<< HEAD
       "folder": null,
-      "img": "systems/sfrpg/icons/equipment/weapons/fangblade.jpg",
+      "img": "systems/sfrpg/icons/equipment/weapons/fangblade.webp",
       "permission": {
         "FfLAsyMewQgw5kRw": 3,
         "default": 0
       },
       "sort": 0
-=======
-      "img": "systems/sfrpg/icons/equipment/weapons/fangblade.webp",
-      "effects": []
->>>>>>> 2b095a38
     },
     {
       "_id": "UIzWw8o1h5meTUbz",
@@ -1806,7 +1801,7 @@
       "effects": [],
       "flags": {},
       "folder": null,
-      "img": "systems/sfrpg/icons/equipment/weapons/battery-standard.jpg",
+      "img": "systems/sfrpg/icons/equipment/weapons/battery-standard.webp",
       "permission": {
         "FfLAsyMewQgw5kRw": 3,
         "default": 0
@@ -1898,7 +1893,6 @@
       },
       "effects": [],
       "flags": {},
-<<<<<<< HEAD
       "folder": null,
       "img": "icons/svg/item-bag.svg",
       "permission": {
@@ -1906,10 +1900,6 @@
         "default": 0
       },
       "sort": 0
-=======
-      "img": "systems/sfrpg/icons/equipment/weapons/laser-rifle-corona.webp",
-      "effects": []
->>>>>>> 2b095a38
     },
     {
       "_id": "UF1Wu5HeZWLH5Joe",
@@ -1965,7 +1955,7 @@
       "effects": [],
       "flags": {},
       "folder": null,
-      "img": "systems/sfrpg/icons/equipment/weapons/battery-standard.jpg",
+      "img": "systems/sfrpg/icons/equipment/weapons/battery-standard.webp",
       "permission": {
         "FfLAsyMewQgw5kRw": 3,
         "default": 0
@@ -2025,18 +2015,13 @@
       },
       "effects": [],
       "flags": {},
-<<<<<<< HEAD
       "folder": null,
-      "img": "systems/sfrpg/icons/equipment/weapons/battery-standard.jpg",
+      "img": "systems/sfrpg/icons/equipment/weapons/battery-standard.webp",
       "permission": {
         "FfLAsyMewQgw5kRw": 3,
         "default": 0
       },
       "sort": 0
-=======
-      "img": "systems/sfrpg/icons/equipment/weapons/battery-standard.webp",
-      "effects": []
->>>>>>> 2b095a38
     }
   ],
   "token": {
