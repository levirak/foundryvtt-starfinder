{
  "_id": "Y71fQgz80CAtJFoN",
  "name": "Daemon, Alucidaemon",
  "type": "npc2",
  "data": {
    "abilities": {
      "cha": {
        "base": 3,
        "min": 3,
        "misc": 0,
        "mod": 3,
        "value": 16
      },
      "con": {
        "base": 0,
        "min": 3,
        "misc": 0,
        "mod": 0,
        "value": 10
      },
      "dex": {
        "base": 5,
        "min": 3,
        "misc": 0,
        "mod": 5,
        "value": 20
      },
      "int": {
        "base": 1,
        "min": 3,
        "misc": 0,
        "mod": 1,
        "value": 12
      },
      "str": {
        "base": 2,
        "min": 3,
        "misc": 0,
        "mod": 2,
        "value": 14
      },
      "wis": {
        "base": 1,
        "min": 3,
        "misc": 0,
        "mod": 1,
        "value": 12
      }
    },
    "attributes": {
      "arms": "2",
      "bab": 0,
      "baseAttackBonus": {
        "rolledMods": [],
        "tooltip": [],
        "value": 0
      },
      "cmd": {
        "min": 0,
        "tooltip": [],
        "value": 10
      },
      "eac": {
        "base": 16,
        "min": 0,
        "tooltip": [],
        "value": 16
      },
      "fort": {
        "base": 3,
        "bonus": 3,
        "misc": 0,
        "tooltip": [],
        "value": 0
      },
      "hp": {
        "max": 52,
        "min": 0,
        "temp": null,
        "tempmax": null,
        "tooltip": [],
        "value": 52
      },
      "init": {
        "bonus": 0,
        "tooltip": [],
        "total": 5,
        "value": 5
      },
      "kac": {
        "base": 17,
        "min": 0,
        "tooltip": [],
        "value": 17
      },
      "keyability": "",
      "reach": "",
      "reflex": {
        "base": 5,
        "bonus": 5,
        "misc": 0,
        "tooltip": [],
        "value": 0
      },
      "rp": {
        "max": 0,
        "min": 0,
        "tooltip": [],
        "value": 0
      },
      "sp": {
        "max": 0,
        "min": 0,
        "tooltip": [],
        "value": 0
      },
      "space": "",
      "speed": {
        "burrowing": {
          "base": 0
        },
        "climbing": {
          "base": 0
        },
        "flying": {
          "base": 0
        },
        "land": {
          "base": 10
        },
        "mainMovement": "land",
        "special": "original base: 10 ft.; original special: fly 50 ft. (Su, average)",
        "swimming": {
          "base": 0
        }
      },
      "spellcasting": "",
      "will": {
        "base": 7,
        "bonus": 7,
        "misc": 0,
        "tooltip": [],
        "value": 0
      }
    },
    "classes": {},
    "conditions": {
      "asleep": false,
      "bleeding": false,
      "blinded": false,
      "broken": false,
      "burning": false,
      "confused": false,
      "cowering": false,
      "dazed": false,
      "dazzled": false,
      "dead": false,
      "deafened": false,
      "dying": false,
      "encumbered": false,
      "entangled": false,
      "exhausted": false,
      "fascinated": false,
      "fatigued": false,
      "flat-footed": false,
      "frightened": false,
      "grappled": false,
      "helpless": false,
      "nauseated": false,
      "off-kilter": false,
      "off-target": false,
      "overburdened": false,
      "panicked": false,
      "paralyzed": false,
      "pinned": false,
      "prone": false,
      "shaken": false,
      "sickened": false,
      "stable": false,
      "staggered": false,
      "stunned": false,
      "unconscious": false
    },
    "counterClasses": {
      "values": {}
    },
    "currency": {
      "credit": 0,
      "upb": 0
    },
    "details": {
      "type": "Outsider (daemon, evil, extraplanar)",
      "alignment": "NE",
      "aura": "",
      "biography": {
        "public": "",
        "value": "<h2>Description</h2>\n<p>Originating from the desolate plane of Abaddon, daemons strive to end all life in existence&mdash;even destroying themselves after snuffing out or consuming every other soul. A daemon&rsquo;s favorite method of killing often shapes their form and abilities. Traditional daemons might embrace more conventional means of inflicting death, though newer daemons have adapted to the galaxy&rsquo;s evolving technology. Both alucidaemons and alorbidaemons prey upon those who lose themselves in digital media. The former drain the life from those who grow obsessed with vidgames. Especially dangerous, alorbidaemons arise from the souls of wicked sensates who perish while engrossed in virtual reality as their bodies withered from neglect.</p>\n<p>Alucidaemons take the form of gaunt, child-like figures, their eyes covered by a visor feeding them various realities while they watch in slack-jawed awe. Nearly all of them move with the help of a floating pod that serves as an extension of their bodies; they control its movements with the mechanical gauntlets permanently locked onto their withered hands. Alorbidaemons appear as horrible amalgams of several alucidaemons, joined together in a connected set of pods to form a single body.</p>\n<p>A typical alucidaemon is 3 to 4 feet tall but weighs 200 pounds due to their mechanical components. A typical alorbidaemon is 4&ndash;5 feet tall but can weigh 1,000 pounds</p>\n<section>\n<h2>Ecology</h2>\n<h3>Environment</h3>\n<p>any (Abaddon)</p>\n<p>&nbsp;</p>\n<h3>Organization</h3>\n<p>solitary</p>\n</section>"
      },
      "class": "",
      "cr": 4,
      "environment": "",
      "race": "",
      "raceAndGrafts": "",
      "source": "AA4 pg. 24",
      "subtype": "Daemon, Evil, Extraplanar",
      "xp": {
        "value": 1200
      }
    },
    "modifiers": [],
    "skillpoints": {
      "max": 0,
      "tooltip": [],
      "used": 0
    },
    "skills": {
      "acr": {
        "ability": "dex",
        "enabled": false,
        "hasArmorCheckPenalty": true,
        "isTrainedOnly": false,
        "min": 0,
        "misc": 0,
        "mod": 0,
        "ranks": 0,
        "value": 0
      },
      "ath": {
        "ability": "str",
        "enabled": false,
        "hasArmorCheckPenalty": true,
        "isTrainedOnly": false,
        "min": 0,
        "misc": 0,
        "mod": 0,
        "ranks": 0,
        "value": 0
      },
      "blu": {
        "ability": "cha",
        "enabled": true,
        "hasArmorCheckPenalty": false,
        "isTrainedOnly": false,
        "min": 0,
        "misc": 0,
        "mod": 15,
        "ranks": 15,
        "value": 0
      },
      "com": {
        "ability": "int",
        "enabled": true,
        "hasArmorCheckPenalty": false,
        "isTrainedOnly": true,
        "min": 0,
        "misc": 0,
        "mod": 15,
        "ranks": 15,
        "value": 0
      },
      "cul": {
        "ability": "int",
        "enabled": true,
        "hasArmorCheckPenalty": false,
        "isTrainedOnly": true,
        "min": 0,
        "misc": 0,
        "mod": 15,
        "ranks": 15,
        "value": 0
      },
      "dip": {
        "ability": "cha",
        "enabled": false,
        "hasArmorCheckPenalty": false,
        "isTrainedOnly": false,
        "min": 0,
        "misc": 0,
        "mod": 0,
        "ranks": 0,
        "value": 0
      },
      "dis": {
        "ability": "cha",
        "enabled": false,
        "hasArmorCheckPenalty": false,
        "isTrainedOnly": false,
        "min": 0,
        "misc": 0,
        "mod": 0,
        "ranks": 0,
        "value": 0
      },
      "eng": {
        "ability": "int",
        "enabled": true,
        "hasArmorCheckPenalty": false,
        "isTrainedOnly": true,
        "min": 0,
        "misc": 0,
        "mod": 10,
        "ranks": 10,
        "value": 0
      },
      "int": {
        "ability": "cha",
        "enabled": false,
        "hasArmorCheckPenalty": false,
        "isTrainedOnly": false,
        "min": 0,
        "misc": 0,
        "mod": 0,
        "ranks": 0,
        "value": 0
      },
      "lsc": {
        "ability": "int",
        "enabled": false,
        "hasArmorCheckPenalty": false,
        "isTrainedOnly": true,
        "min": 0,
        "misc": 0,
        "mod": 0,
        "ranks": 0,
        "value": 0
      },
      "med": {
        "ability": "int",
        "enabled": false,
        "hasArmorCheckPenalty": false,
        "isTrainedOnly": true,
        "min": 0,
        "misc": 0,
        "mod": 0,
        "ranks": 0,
        "value": 0
      },
      "mys": {
        "ability": "wis",
        "enabled": false,
        "hasArmorCheckPenalty": false,
        "isTrainedOnly": true,
        "min": 0,
        "misc": 0,
        "mod": 0,
        "ranks": 0,
        "value": 0
      },
      "per": {
        "ability": "wis",
        "enabled": true,
        "hasArmorCheckPenalty": false,
        "isTrainedOnly": false,
        "min": 0,
        "misc": 0,
        "mod": 10,
        "ranks": 10,
        "value": 0
      },
      "phs": {
        "ability": "int",
        "enabled": false,
        "hasArmorCheckPenalty": false,
        "isTrainedOnly": true,
        "min": 0,
        "misc": 0,
        "mod": 0,
        "ranks": 0,
        "value": 0
      },
      "pil": {
        "ability": "dex",
        "enabled": true,
        "hasArmorCheckPenalty": false,
        "isTrainedOnly": false,
        "min": 0,
        "misc": 0,
        "mod": 10,
        "ranks": 10,
        "value": 0
      },
      "pro": {
        "ability": "int",
        "enabled": false,
        "hasArmorCheckPenalty": false,
        "isTrainedOnly": true,
        "min": 0,
        "misc": 0,
        "mod": 0,
        "ranks": 0,
        "subname": "",
        "value": 3
      },
      "sen": {
        "ability": "wis",
        "enabled": false,
        "hasArmorCheckPenalty": false,
        "isTrainedOnly": false,
        "min": 0,
        "misc": 0,
        "mod": 0,
        "ranks": 0,
        "value": 0
      },
      "sle": {
        "ability": "dex",
        "enabled": false,
        "hasArmorCheckPenalty": true,
        "isTrainedOnly": true,
        "min": 0,
        "misc": 0,
        "mod": 0,
        "ranks": 0,
        "value": 0
      },
      "ste": {
        "ability": "dex",
        "enabled": false,
        "hasArmorCheckPenalty": true,
        "isTrainedOnly": false,
        "min": 0,
        "misc": 0,
        "mod": 0,
        "ranks": 0,
        "value": 0
      },
      "sur": {
        "ability": "wis",
        "enabled": false,
        "hasArmorCheckPenalty": false,
        "isTrainedOnly": false,
        "min": 0,
        "misc": 0,
        "mod": 0,
        "ranks": 0,
        "value": 0
      }
    },
    "spells": {
      "spell0": {
        "max": 0,
        "value": 0
      },
      "spell1": {
        "max": 0,
        "value": 0
      },
      "spell2": {
        "max": 0,
        "value": 0
      },
      "spell3": {
        "max": 0,
        "value": 0
      },
      "spell4": {
        "max": 0,
        "value": 0
      },
      "spell5": {
        "max": 0,
        "value": 0
      },
      "spell6": {
        "max": 0,
        "value": 0
      }
    },
    "traits": {
      "ci": {
        "custom": "Death Effects; Disease; Poison",
        "value": []
      },
      "damageReduction": {
        "negatedBy": "",
        "value": 0
      },
      "di": {
        "custom": "Death Effects; Disease; Poison",
        "value": [
          "acid"
        ]
      },
      "dr": {
        "custom": "",
        "value": [
          {
            "cold": "5"
          },
          {
            "electricity": "5"
          },
          {
            "fire": "5"
          }
        ]
      },
      "dv": {
        "custom": "",
        "value": []
      },
      "languages": {
        "custom": "",
        "value": [
          "abyssal",
          "infernal"
        ]
      },
      "senses": "blindsense (life) 30 ft., darkvision 60 ft.;",
      "size": "small",
      "sr": 0
    }
  },
  "effects": [],
  "flags": {},
  "img": "icons/svg/mystery-man.svg",
  "items": [
    {
      "_id": "5yq3waY9aWls5WLj",
      "name": "Slam",
      "type": "weapon",
      "data": {
        "type": "",
        "ability": "",
        "actionType": "mwak",
        "activation": {
          "type": "",
          "condition": "",
          "cost": 0
        },
        "area": {
          "effect": "",
          "shape": "",
          "units": "",
          "value": 0
        },
        "attackBonus": 9,
        "attributes": {
          "ac": {
            "value": ""
          },
          "customBuilt": false,
          "dex": {
            "mod": ""
          },
          "hardness": {
            "value": ""
          },
          "hp": {
            "max": "",
            "value": 6
          },
          "size": "medium",
          "sturdy": true
        },
        "attuned": false,
        "bulk": "L",
        "capacity": {
          "max": 0,
          "value": 0
        },
        "chatFlavor": "",
        "container": {
          "contents": [],
          "isOpen": true,
          "storage": [
            {
              "type": "slot",
              "acceptsType": [
                "fusion"
              ],
              "affectsEncumbrance": true,
              "amount": 0,
              "subtype": "fusion",
              "weightProperty": "level"
            }
          ]
        },
        "critical": {
          "effect": "",
          "parts": []
        },
        "damage": {
          "parts": [
            {
              "formula": "1d4+6",
              "operator": "",
              "types": {
                "bludgeoning": true
              }
            }
          ]
        },
        "description": {
          "chat": "",
          "unidentified": "",
          "value": ""
        },
        "descriptors": [],
        "duration": {
          "units": "",
          "value": null
        },
        "equipped": true,
        "formula": "",
        "identified": true,
        "isActive": null,
        "level": 1,
        "modifiers": [],
        "price": 0,
        "proficient": true,
        "properties": {},
        "quantity": 1,
        "range": {
          "additional": "",
          "per": "",
          "units": "",
          "value": null
        },
        "save": {
          "type": "",
          "dc": null,
          "descriptor": ""
        },
        "source": "",
        "special": "",
        "target": {
          "type": "",
          "value": null
        },
        "usage": {
          "per": "",
          "value": 0
        },
        "uses": {
          "max": 0,
          "per": null,
          "value": 0
        },
        "weaponCategory": "uncategorized",
        "weaponType": "basicM"
      },
      "effects": [],
      "flags": {},
      "sort": 100000
    },
    {
      "_id": "8MTUEl71NG8W2Wft",
      "name": "Electro Discharge (Su)",
      "type": "weapon",
      "data": {
        "type": "",
        "ability": "",
        "abilityMods": {
          "parts": []
        },
        "actionType": "rwak",
        "activation": {
          "type": "none",
          "condition": "",
          "cost": 0
        },
        "area": {
          "effect": "",
          "shape": "",
          "units": "none",
          "value": null
        },
        "attackBonus": 11,
        "attributes": {
          "ac": {
            "value": ""
          },
          "customBuilt": false,
          "dex": {
            "mod": ""
          },
          "hardness": {
            "value": ""
          },
          "hp": {
            "max": "",
            "value": 6
          },
          "size": "medium",
          "sturdy": true
        },
        "attuned": false,
        "bulk": "L",
        "capacity": {
          "max": 0,
          "value": 0
        },
        "chatFlavor": "",
        "container": {
          "contents": [],
          "isOpen": true,
          "storage": [
            {
              "type": "slot",
              "acceptsType": [
                "fusion"
              ],
              "affectsEncumbrance": true,
              "amount": 0,
              "subtype": "fusion",
              "weightProperty": "level"
            }
          ]
        },
        "critical": {
          "effect": "Arc",
          "parts": [
            {
              "formula": "1d4",
              "operator": "",
              "types": {
                "electricity": true
              }
            }
          ]
        },
        "damage": {
          "parts": [
            {
              "formula": "1d4+4",
              "operator": "",
              "types": {
                "electricity": true
              }
            }
          ]
        },
        "description": {
          "chat": "",
          "unidentified": "",
          "value": "An alucidaemon can produce an electric discharge from their gauntlets. This is a ranged attack against EAC that has a range increment of 20 feet."
        },
        "descriptors": [],
        "duration": {
          "units": "",
          "value": ""
        },
        "equipped": true,
        "formula": "",
        "identified": true,
        "isActive": null,
        "level": 1,
        "modifiers": [],
        "price": 0,
        "proficient": true,
        "properties": {
          "aeon": false,
          "amm": false,
          "analog": false,
          "antibiological": false,
          "archaic": false,
          "aurora": false,
          "automatic": false,
          "blast": false,
          "block": false,
          "boost": false,
          "breach": false,
          "breakdown": false,
          "bright": false,
          "cluster": false,
          "conceal": false,
          "deconstruct": false,
          "deflect": false,
          "disarm": false,
          "double": false,
          "drainCharge": false,
          "echo": false,
          "entangle": false,
          "explode": false,
          "extinguish": false,
          "feint": false,
          "fiery": false,
          "firstArc": false,
          "flexibleLine": false,
          "force": false,
          "freeHands": false,
          "fueled": false,
          "grapple": false,
          "gravitation": false,
          "guided": false,
          "harrying": false,
          "holyWater": false,
          "hybrid": false,
          "ignite": false,
          "indirect": false,
          "injection": false,
          "integrated": false,
          "line": false,
          "living": false,
          "lockdown": false,
          "mind-affecting": false,
          "mine": false,
          "mire": false,
          "modal": false,
          "necrotic": false,
          "nonlethal": false,
          "one": false,
          "operative": false,
          "penetrating": false,
          "polarize": false,
          "polymorphic": false,
          "powered": false,
          "professional": false,
          "punchGun": false,
          "qreload": false,
          "radioactive": false,
          "reach": false,
          "recall": false,
          "regrowth": false,
          "relic": false,
          "reposition": false,
          "shape": false,
          "shells": false,
          "shield": false,
          "sniper": false,
          "stun": false,
          "subtle": false,
          "sunder": false,
          "swarm": false,
          "tail": false,
          "teleportive": false,
          "thought": false,
          "throttle": false,
          "thrown": false,
          "trip": false,
          "two": false,
          "unbalancing": false,
          "underwater": false,
          "unwieldy": false,
          "variantBoost": false,
          "wideLine": false
        },
        "quantity": 1,
        "range": {
          "additional": "",
          "per": "",
          "units": "ft",
          "value": 20
        },
        "save": {
          "type": "",
          "dc": "",
          "descriptor": "negate"
        },
        "source": "",
        "special": "",
        "target": {
          "type": "",
          "value": ""
        },
        "usage": {
          "per": "",
          "value": 0
        },
        "uses": {
          "max": 0,
          "per": "",
          "value": 0
        },
        "weaponCategory": "uncategorized",
        "weaponType": "smallA"
      },
      "effects": [],
      "flags": {},
      "img": "icons/svg/mystery-man.svg",
      "sort": 200000
    },
    {
      "_id": "T2ftdHoZF4PuMYwB",
      "name": "Virtual Mortality (Su)",
      "type": "feat",
      "data": {
        "type": "",
        "ability": "",
        "abilityMods": {
          "parts": []
        },
        "actionType": "save",
        "activation": {
          "type": "action",
          "condition": "",
          "cost": 1
        },
        "area": {
          "effect": "",
          "shape": "",
          "units": "none",
          "value": null
        },
        "attackBonus": 0,
        "chatFlavor": "",
        "critical": {
          "effect": "",
          "parts": []
        },
        "damage": {
          "parts": []
        },
        "description": {
          "chat": "",
          "unidentified": "",
          "value": "As a standard action, an alucidaemon can focus on a single living creature within 60 feet that has immediate access to a personal comm unit or datapad. Unless the target succeeds at a DC 15 Will save, the device immediately activates a vidgame that compels the target to play it. While the vidgame is active, the target takes a -2 penalty to AC and saving throws. The target can take a move action to play the vidgame, allowing it to attempt another DC 15 Will save to end the effect. At the end of each turn that the target doesn't take this move action, it begins to lose the vidgame and takes 2d6 damage from the vidgame as deadly feedback. Whether or not a creature succeeds at its saving throw against this ability, it's immune to further instances of this effect for 24 hours. This is a mind-affecting effect."
        },
        "descriptors": [],
        "duration": {
          "units": "",
          "value": ""
        },
        "formula": "",
        "isActive": null,
        "modifiers": [],
        "range": {
          "additional": "",
          "per": "",
          "units": "ft",
          "value": 60
        },
        "recharge": {
          "charged": false,
          "value": null
        },
        "requirements": "",
        "save": {
          "type": "will",
          "dc": "15",
          "descriptor": "negate"
        },
        "source": "",
        "target": {
          "type": "",
          "value": ""
        },
        "uses": {
          "max": 0,
          "per": "",
          "value": 0
        }
      },
      "effects": [],
      "flags": {},
      "img": "icons/svg/mystery-man.svg",
      "sort": 300000
    },
    {
      "_id": "KxAB4ZRq4cJT0yCZ",
      "name": "Holographic Image (Lvl 2, DC 15)",
      "type": "spell",
      "data": {
        "type": "",
        "ability": "",
        "abilityMods": {
          "parts": []
        },
        "actionType": "save",
        "activation": {
          "type": "action",
          "condition": "",
          "cost": 1
        },
        "allowedClasses": {
          "myst": false,
          "tech": true,
          "wysh": false
        },
        "area": {
          "effect": "",
          "shape": "",
          "units": "none",
          "value": null
        },
        "attackBonus": 0,
        "chatFlavor": "",
        "concentration": false,
        "critical": {
          "effect": "",
          "parts": []
        },
        "damage": {
          "parts": []
        },
        "description": {
          "chat": "",
          "unidentified": "",
          "value": "<p style=\"text-align: justify;\">You weave nearby photons into illusory holograms that can take almost any form you can imagine. These holograms are usually effective against cameras, robots, and living creatures.<br /><br /></p>\n<ul>\n<li style=\"text-align: justify;\"><strong>1st:</strong> When you cast holographic image as a 1st-level spell, it produces a purely visual hologram at long range (400 feet + 40 feet/level). The image has no sound, smell, texture, or temperature. The image can&rsquo;t extend beyond four 10-foot cubes plus one 10-foot cube per caster level. The image lasts for as long as you concentrate. You can move the image within the limits of the size of the effect.</li>\n<li style=\"text-align: justify;\"><strong>2nd:</strong> When you cast holographic image as a 2nd-level spell, it produces a hologram as per the 1st-level version of the spell, except the hologram can include minor sounds, but not understandable speech. The image lasts for as long as you concentrate plus 2 additional rounds.</li>\n<li style=\"text-align: justify;\"><strong>3rd:</strong> When you cast holographic image as a 3rd-level spell, it produces a hologram as per the 1st-level version of the spell, except the hologram can include sound, smell, and thermal illusions (but not speech). The image disappears when it is struck by an opponent, unless you cause the hologram to react appropriately. The image lasts for as long as you concentrate plus 3 additional rounds.</li>\n<li style=\"text-align: justify;\"><strong>4th:</strong> When you cast holographic image as a 4th-level spell, it produces a hologram as per the 3rd-level version of the spell, except the hologram follows a script determined by you. It follows that script for 1 minute per level without you having to concentrate on it. The hologram can include intelligible speech, if you wish.</li>\n<li style=\"text-align: justify;\"><strong>5th:</strong> When you cast holographic image as a 5th-level spell, it produces a hologram as per the 4th-level version of the spell, except the size of the hologram can&rsquo;t extend beyond a 20-foot cube plus one 10-foot cube per caster level. You can choose to make the hologram permanent at the time of casting. By concentrating, you can move the image within the limits of the range, but it is static while you are not concentrating. Alternatively, you can have the hologram activate when a specific condition (which you set at the time of casting) occurs. The event that triggers the hologram can be as general or as specific and detailed as desired, but it must be based on an audible, olfactory, tactile, or visual trigger. The trigger can&rsquo;t be based on some quality not normally obvious to the senses, such as alignment. The spell lasts until it is triggered, and then the hologram lasts for 1 round per caster level.</li>\n<li style=\"text-align: justify;\"><strong>6th:</strong> When you cast holographic image as a 6th-level spell, it creates a quasi-real, illusory version of yourself at medium range (100 feet + 10 feet/level). This hologram looks, sounds, and smells like you, but it is intangible. The hologram mimics your actions (including speech) unless you use a move action to direct it to act differently. You can see through its eyes and hear through its ears as if you were standing where it is, and during your turn you can switch from using its senses to using your own, or back again, as a move action. While you are using its senses, your body is considered blinded and deafened.If you desire, any spell you cast with a range of touch or greater can originate from the hologram instead of from you. The hologram can&rsquo;t cast spells on itself except for illusion spells. Spells cast in this manner affect other targets normally, despite originating from the hologram. An object isn&rsquo;t deceived by illusions (treat as if it had succeeded at its Will saving throw). The hologram remains for 1 round per level, and you must maintain line of effect to the hologram at all times. If your line of effect is obstructed, the spell ends. If you use&nbsp;dimension door,&nbsp;plane shift,&nbsp;teleport, or a similar spell that breaks your line of effect, even momentarily, the spell ends. This casting of the spell is a shadow effect.</li>\n</ul>"
        },
        "descriptors": [],
        "dismissible": false,
        "duration": {
          "units": "",
          "value": "see text"
        },
        "formula": "",
        "isActive": null,
        "level": 1,
        "materials": {
          "consumed": false,
          "cost": 0,
          "supply": 0,
          "value": ""
        },
        "modifiers": [],
        "preparation": {
          "mode": "innate",
          "prepared": true
        },
        "range": {
          "additional": "",
          "per": "",
          "units": "none",
          "value": null
        },
        "save": {
          "type": "will",
          "dc": "15",
          "descriptor": "disbelieve"
        },
        "school": "ill",
        "source": "CRB pg. 360",
        "sr": false,
        "target": {
          "type": "",
          "value": "see text"
        },
        "uses": {
          "max": 1,
          "per": "day",
          "value": 1
        }
      },
      "effects": [],
      "flags": {},
<<<<<<< HEAD
      "img": "systems/sfrpg/icons/spells/holographic_image.png",
      "sort": 400000
=======
      "img": "systems/sfrpg/icons/spells/holographic_image.webp",
      "effects": []
>>>>>>> 2b095a38
    },
    {
      "_id": "irLvkYmBjDNp6Pjj",
      "name": "Magic Missile",
      "type": "spell",
      "data": {
        "type": "",
        "ability": "",
        "abilityMods": {
          "parts": []
        },
        "actionType": "other",
        "activation": {
          "type": "special",
          "condition": "",
          "cost": 0
        },
        "allowedClasses": {
          "myst": false,
          "tech": true,
          "wysh": false
        },
        "area": {
          "effect": "",
          "shape": "",
          "units": null,
          "value": null
        },
        "attackBonus": 0,
        "chatFlavor": "",
        "concentration": false,
        "critical": {
          "effect": "",
          "parts": []
        },
        "damage": {
          "parts": [
            {
              "formula": "1d4+1",
              "operator": "",
              "types": {
                "force": true
              }
            },
            {
              "formula": "1d4+1",
              "operator": "",
              "types": {
                "force": true
              }
            },
            {
              "formula": "1d4+1",
              "operator": "",
              "types": {
                "force": true
              }
            }
          ]
        },
        "description": {
          "chat": "",
          "unidentified": "",
          "value": "<p style=\"text-align: justify;\">You fire two missiles of magical energy that strike targets unerringly (the creatures must still be valid targets) and deal 1d4+1 force damage each. You can't target specific parts of a creature, and objects are not damaged by the spell.<br><br>You can target a single creature or several creatures, but each missile can strike only one creature. You must designate targets before you attempt to overcome spell resistance or roll damage.<br><br>You can cast this spell as a full action. If you do, you fire three missiles instead of two.</p>"
        },
        "descriptors": [],
        "dismissible": false,
        "duration": {
          "units": "",
          "value": "instantaneous"
        },
        "formula": "",
        "isActive": null,
        "level": 1,
        "materials": {
          "consumed": false,
          "cost": 0,
          "supply": 0,
          "value": ""
        },
        "modifiers": [],
        "preparation": {
          "mode": "innate",
          "prepared": true
        },
        "range": {
          "additional": "10 ft.",
          "per": "level",
          "units": "ft",
          "value": 100
        },
        "save": {
          "type": "",
          "dc": null,
          "descriptor": "negate"
        },
        "school": "evo",
        "source": "CRB pg. 364",
        "sr": true,
        "target": {
          "type": "",
          "value": "up to three creatures, no two of which can be more than 15 ft. apart; see text"
        },
        "uses": {
          "max": 1,
          "per": "day",
          "value": 1
        }
      },
      "effects": [],
      "flags": {},
<<<<<<< HEAD
      "img": "systems/sfrpg/icons/spells/magic_missile.png",
      "sort": 600000
=======
      "img": "systems/sfrpg/icons/spells/magic_missile.webp",
      "effects": []
>>>>>>> 2b095a38
    },
    {
      "_id": "qzo3clsw2VXwWkNI",
      "name": "Overheat (DC 14)",
      "type": "spell",
      "data": {
        "type": "",
        "ability": "",
        "abilityMods": {
          "parts": []
        },
        "actionType": "save",
        "activation": {
          "type": "action",
          "condition": "",
          "cost": 1
        },
        "allowedClasses": {
          "myst": false,
          "tech": true,
          "wysh": true
        },
        "area": {
          "effect": "burst",
          "shape": "cone",
          "units": "ft",
          "value": 15
        },
        "attackBonus": 0,
        "chatFlavor": "",
        "concentration": false,
        "critical": {
          "effect": "",
          "parts": []
        },
        "damage": {
          "parts": [
            {
              "formula": "2d8",
              "operator": "",
              "types": {
                "fire": true
              }
            }
          ]
        },
        "description": {
          "chat": "",
          "unidentified": "",
          "value": "<p style=\"text-align: justify;\">You collect the heat generated by nearby bodies and devices and vent it outward in a thermal wave, dealing 2d8 fire damage to creatures and objects in the area.</p>"
        },
        "descriptors": [],
        "dismissible": false,
        "duration": {
          "units": "",
          "value": "instantaneous"
        },
        "formula": "",
        "isActive": null,
        "level": 1,
        "materials": {
          "consumed": false,
          "cost": 0,
          "supply": 0,
          "value": ""
        },
        "modifiers": [],
        "preparation": {
          "mode": "innate",
          "prepared": true
        },
        "range": {
          "additional": "",
          "per": "",
          "units": "none",
          "value": null
        },
        "save": {
          "type": "reflex",
          "dc": "14",
          "descriptor": "half"
        },
        "school": "evo",
        "source": "CRB pg. 367",
        "sr": true,
        "target": {
          "type": "",
          "value": ""
        },
        "uses": {
          "max": 1,
          "per": "day",
          "value": 1
        }
      },
      "effects": [],
      "flags": {},
<<<<<<< HEAD
      "img": "systems/sfrpg/icons/spells/overheat.png",
      "sort": 700000
=======
      "img": "systems/sfrpg/icons/spells/overheat.webp",
      "effects": []
>>>>>>> 2b095a38
    },
    {
      "_id": "G7HG7gY6Rl3DyAHe",
      "name": "Daze (DC 13) (At Will)",
      "type": "spell",
      "data": {
        "type": "",
        "ability": "",
        "abilityMods": {
          "parts": []
        },
        "actionType": "save",
        "activation": {
          "type": "action",
          "condition": "",
          "cost": 1
        },
        "allowedClasses": {
          "myst": true,
          "tech": true,
          "wysh": true
        },
        "area": {
          "effect": "",
          "shape": "",
          "units": "none",
          "value": null
        },
        "attackBonus": 0,
        "chatFlavor": "",
        "concentration": false,
        "critical": {
          "effect": "",
          "parts": []
        },
        "damage": {
          "parts": []
        },
        "description": {
          "chat": "",
          "unidentified": "",
          "value": "<p><span id=\"ctl00_MainContent_DataListTalentsAll_ctl00_LabelName\">This spell short-circuits the mind of a humanoid creature with a CR of 3 or lower so that it is dazed (unable to take actions, but taking no penalty to AC). Humanoids of CR 4 or higher are not affected. After a creature has been dazed by this spell, it is immune to it for 1 minute.&nbsp;</span></p>"
        },
        "descriptors": [],
        "dismissible": false,
        "duration": {
          "units": "",
          "value": "1 round"
        },
        "formula": "",
        "isActive": null,
        "level": 0,
        "materials": {
          "consumed": false,
          "cost": 0,
          "supply": 0,
          "value": ""
        },
        "modifiers": [],
        "preparation": {
          "mode": "always",
          "prepared": true
        },
        "range": {
          "additional": "5 ft.",
          "per": "2 levels",
          "units": "ft",
          "value": 25
        },
        "save": {
          "type": "will",
          "dc": "13",
          "descriptor": "negate"
        },
        "school": "enc",
        "source": "CRB pg. 347",
        "sr": true,
        "target": {
          "type": "",
          "value": "one humanoid creature of CR 3 or lower"
        },
        "uses": {
          "max": null,
          "per": "",
          "value": null
        }
      },
      "effects": [],
      "flags": {},
<<<<<<< HEAD
      "img": "systems/sfrpg/icons/spells/daze.png",
      "sort": 900000
=======
      "img": "systems/sfrpg/icons/spells/daze.webp",
      "effects": []
>>>>>>> 2b095a38
    },
    {
      "_id": "oQCaf0UlI3ViArE6",
      "name": "Ghost Sound (DC 13) (At Will)",
      "type": "spell",
      "data": {
        "type": "",
        "ability": "",
        "abilityMods": {
          "parts": []
        },
        "actionType": "save",
        "activation": {
          "type": "action",
          "condition": "",
          "cost": 1
        },
        "allowedClasses": {
          "myst": true,
          "tech": true,
          "wysh": true
        },
        "area": {
          "effect": "",
          "shape": "",
          "units": "none",
          "value": null
        },
        "attackBonus": 0,
        "chatFlavor": "",
        "concentration": false,
        "critical": {
          "effect": "",
          "parts": []
        },
        "damage": {
          "parts": []
        },
        "description": {
          "chat": "",
          "unidentified": "",
          "value": "<p style=\"text-align: justify;\">You create a volume of sound that rises, falls, recedes, approaches, or remains fixed. You choose what type of sound this spell creates when casting it and cannot thereafter change the sound's basic character.<br><br>The volume of sound created can produce as much noise as 20 normal humans. Thus, you can create shouting, singing, talking, marching, running, or walking sounds, as well as sounds of battle or small explosions. You can make noises that sound like machines, the general chatter of distant conversation, or the roar of an alien predator, but you can't make specific sounds such as intelligible speech or the exact hum of a particular starship's engines.</p>"
        },
        "descriptors": [],
        "dismissible": false,
        "duration": {
          "units": "",
          "value": "1 round/level (D)"
        },
        "formula": "",
        "isActive": null,
        "level": 0,
        "materials": {
          "consumed": false,
          "cost": 0,
          "supply": 0,
          "value": ""
        },
        "modifiers": [],
        "preparation": {
          "mode": "always",
          "prepared": true
        },
        "range": {
          "additional": "5 ft.",
          "per": "2 levels",
          "units": "ft",
          "value": 25
        },
        "save": {
          "type": "will",
          "dc": "13",
          "descriptor": "disbelieve"
        },
        "school": "ill",
        "source": "CRB pg. 356",
        "sr": false,
        "target": {
          "type": "",
          "value": ""
        },
        "uses": {
          "max": null,
          "per": "",
          "value": null
        }
      },
      "effects": [],
      "flags": {},
<<<<<<< HEAD
      "img": "systems/sfrpg/icons/spells/ghost_sound.png",
      "sort": 1000000
=======
      "img": "systems/sfrpg/icons/spells/ghost_sound.webp",
      "effects": []
>>>>>>> 2b095a38
    },
    {
      "_id": "QEF8w3MVCWnlwZ84",
      "name": "Remote Operation",
      "type": "spell",
      "data": {
        "type": "",
        "ability": null,
        "abilityMods": {
          "parts": []
        },
        "actionType": "",
        "activation": {
          "type": "action",
          "condition": "",
          "cost": 1
        },
        "allowedClasses": {
          "myst": false,
          "tech": true,
          "wysh": false
        },
        "area": {
          "effect": "",
          "shape": "",
          "units": "none",
          "value": null
        },
        "attackBonus": 0,
        "chatFlavor": "",
        "concentration": true,
        "critical": {
          "effect": "",
          "parts": []
        },
        "damage": {
          "parts": []
        },
        "description": {
          "chat": "",
          "unidentified": "",
          "value": "<p style=\"text-align: justify;\">A holographic duplicate of the target’s controls appears within your reach. If the target has no controls, the spell fails. As part of concentrating on this spell, you (and only you) can use these holocontrols to operate the target as if you were able to touch its actual controls. The spell ends if the target moves out of range.</p>"
        },
        "descriptors": [],
        "dismissible": false,
        "duration": {
          "units": "",
          "value": "concentration + 1 round/level"
        },
        "formula": "",
        "isActive": null,
        "level": 1,
        "materials": {
          "consumed": false,
          "cost": 0,
          "supply": 0,
          "value": ""
        },
        "modifiers": [],
        "preparation": {
          "mode": "innate",
          "prepared": false
        },
        "range": {
          "additional": "",
          "per": "",
          "units": "ft",
          "value": 60
        },
        "save": {
          "type": "",
          "dc": null,
          "descriptor": ""
        },
        "school": "con",
        "source": "COM pg. 140",
        "sr": true,
        "target": {
          "type": "",
          "value": "one operable technological device no larger than a vehicle that is not a starship"
        },
        "uses": {
          "max": 1,
          "per": "day",
          "value": 1
        }
      },
      "effects": [],
      "flags": {},
<<<<<<< HEAD
      "img": "systems/sfrpg/icons/spells/remote_operation.PNG",
      "sort": 1100000
=======
      "img": "systems/sfrpg/icons/spells/remote_operation.webp",
      "effects": []
>>>>>>> 2b095a38
    },
    {
      "_id": "GTSvOK8VIVCRl1aK",
      "name": "Laser Net (DC 15)",
      "type": "spell",
      "data": {
        "type": "",
        "ability": "",
        "abilityMods": {
          "parts": []
        },
        "actionType": "save",
        "activation": {
          "type": "action",
          "condition": "",
          "cost": 1
        },
        "allowedClasses": {
          "myst": false,
          "tech": true,
          "wysh": false
        },
        "area": {
          "effect": "spread",
          "shape": "sphere",
          "units": "ft",
          "value": 20
        },
        "attackBonus": 0,
        "chatFlavor": "",
        "concentration": false,
        "critical": {
          "effect": "",
          "parts": []
        },
        "damage": {
          "parts": []
        },
        "description": {
          "chat": "",
          "unidentified": "",
          "value": "<p style=\"text-align: justify;\">This spell creates a net of dangerous lasers between two solid points. The net can appear only if there are appropriate anchoring surfaces at both ends of the beams, such as two walls, a wall and a ceiling, or the like. Otherwise, the spell fails.<br>Creatures that move through the laser net must succeed at a Reflex saving throw or take 1d6+1 fire damage per 5 feet of laser net they move through. Creatures that move no more than 5 feet in the laser net receive a +2 circumstance bonus to this saving throw, but creatures that move through more than 15 feet of the laser net in a single turn take a –2 penalty to the saving throw.</p>"
        },
        "descriptors": [],
        "dismissible": true,
        "duration": {
          "units": "",
          "value": "1 minute/level (D)"
        },
        "formula": "",
        "isActive": null,
        "level": 2,
        "materials": {
          "consumed": false,
          "cost": 0,
          "supply": 0,
          "value": ""
        },
        "modifiers": [],
        "preparation": {
          "mode": "innate",
          "prepared": false
        },
        "range": {
          "additional": "10",
          "per": "level",
          "units": "ft",
          "value": 100
        },
        "save": {
          "type": "reflex",
          "dc": "15",
          "descriptor": "negate"
        },
        "school": "con",
        "source": "COM pg. 137",
        "sr": false,
        "target": {
          "type": "",
          "value": ""
        },
        "uses": {
          "max": 1,
          "per": "day",
          "value": 1
        }
      },
      "effects": [],
      "flags": {},
<<<<<<< HEAD
      "img": "systems/sfrpg/icons/spells/lasert_net.PNG",
      "sort": 500000
=======
      "img": "systems/sfrpg/icons/spells/lasert_net.webp",
      "effects": []
>>>>>>> 2b095a38
    }
  ],
  "token": {
    "name": "Daemon, Alucidaemon",
    "actorId": "WLfXZSkvGlF0Zq0K",
    "actorLink": false,
    "bar1": {
      "attribute": "attributes.hp"
    },
    "bar2": {
      "attribute": ""
    },
    "brightLight": 0,
    "brightSight": 0,
    "dimLight": 0,
    "dimSight": 0,
    "displayBars": 40,
    "displayName": 0,
    "disposition": -1,
    "flags": {},
    "height": 1,
    "img": "icons/svg/mystery-man.svg",
    "lightAlpha": 1,
    "lightAngle": 360,
    "lightAnimation": {
      "type": "",
      "intensity": 5,
      "speed": 5
    },
    "lightColor": "",
    "lockRotation": false,
    "mirrorX": false,
    "mirrorY": false,
    "randomImg": false,
    "rotation": 0,
    "scale": 1,
    "sightAngle": 360,
    "tint": "",
    "vision": false,
    "width": 1
  }
}<|MERGE_RESOLUTION|>--- conflicted
+++ resolved
@@ -642,6 +642,7 @@
       },
       "effects": [],
       "flags": {},
+      "img": "icons/svg/mystery-man.svg",
       "sort": 100000
     },
     {
@@ -1035,13 +1036,8 @@
       },
       "effects": [],
       "flags": {},
-<<<<<<< HEAD
-      "img": "systems/sfrpg/icons/spells/holographic_image.png",
+      "img": "systems/sfrpg/icons/spells/holographic_image.webp",
       "sort": 400000
-=======
-      "img": "systems/sfrpg/icons/spells/holographic_image.webp",
-      "effects": []
->>>>>>> 2b095a38
     },
     {
       "_id": "irLvkYmBjDNp6Pjj",
@@ -1153,13 +1149,8 @@
       },
       "effects": [],
       "flags": {},
-<<<<<<< HEAD
-      "img": "systems/sfrpg/icons/spells/magic_missile.png",
+      "img": "systems/sfrpg/icons/spells/magic_missile.webp",
       "sort": 600000
-=======
-      "img": "systems/sfrpg/icons/spells/magic_missile.webp",
-      "effects": []
->>>>>>> 2b095a38
     },
     {
       "_id": "qzo3clsw2VXwWkNI",
@@ -1257,13 +1248,8 @@
       },
       "effects": [],
       "flags": {},
-<<<<<<< HEAD
-      "img": "systems/sfrpg/icons/spells/overheat.png",
+      "img": "systems/sfrpg/icons/spells/overheat.webp",
       "sort": 700000
-=======
-      "img": "systems/sfrpg/icons/spells/overheat.webp",
-      "effects": []
->>>>>>> 2b095a38
     },
     {
       "_id": "G7HG7gY6Rl3DyAHe",
@@ -1353,13 +1339,8 @@
       },
       "effects": [],
       "flags": {},
-<<<<<<< HEAD
-      "img": "systems/sfrpg/icons/spells/daze.png",
+      "img": "systems/sfrpg/icons/spells/daze.webp",
       "sort": 900000
-=======
-      "img": "systems/sfrpg/icons/spells/daze.webp",
-      "effects": []
->>>>>>> 2b095a38
     },
     {
       "_id": "oQCaf0UlI3ViArE6",
@@ -1449,13 +1430,8 @@
       },
       "effects": [],
       "flags": {},
-<<<<<<< HEAD
-      "img": "systems/sfrpg/icons/spells/ghost_sound.png",
+      "img": "systems/sfrpg/icons/spells/ghost_sound.webp",
       "sort": 1000000
-=======
-      "img": "systems/sfrpg/icons/spells/ghost_sound.webp",
-      "effects": []
->>>>>>> 2b095a38
     },
     {
       "_id": "QEF8w3MVCWnlwZ84",
@@ -1545,13 +1521,8 @@
       },
       "effects": [],
       "flags": {},
-<<<<<<< HEAD
-      "img": "systems/sfrpg/icons/spells/remote_operation.PNG",
+      "img": "systems/sfrpg/icons/spells/remote_operation.webp",
       "sort": 1100000
-=======
-      "img": "systems/sfrpg/icons/spells/remote_operation.webp",
-      "effects": []
->>>>>>> 2b095a38
     },
     {
       "_id": "GTSvOK8VIVCRl1aK",
@@ -1641,13 +1612,8 @@
       },
       "effects": [],
       "flags": {},
-<<<<<<< HEAD
-      "img": "systems/sfrpg/icons/spells/lasert_net.PNG",
+      "img": "systems/sfrpg/icons/spells/lasert_net.webp",
       "sort": 500000
-=======
-      "img": "systems/sfrpg/icons/spells/lasert_net.webp",
-      "effects": []
->>>>>>> 2b095a38
     }
   ],
   "token": {
