{
  "_id": "bbk1SjtxdoGHTBEt",
  "name": "Psacynoid Gallant",
  "type": "npc2",
  "data": {
    "abilities": {
      "cha": {
        "base": 6,
        "min": 3,
        "misc": 0,
        "mod": 6,
        "value": 22
      },
      "con": {
        "base": 0,
        "min": 3,
        "misc": 0,
        "mod": 0,
        "value": 10
      },
      "dex": {
        "base": 4,
        "min": 3,
        "misc": 0,
        "mod": 4,
        "value": 18
      },
      "int": {
        "base": 1,
        "min": 3,
        "misc": 0,
        "mod": 1,
        "value": 12
      },
      "str": {
        "base": 3,
        "min": 3,
        "misc": 0,
        "mod": 3,
        "value": 16
      },
      "wis": {
        "base": 2,
        "min": 3,
        "misc": 0,
        "mod": 2,
        "value": 14
      }
    },
    "attributes": {
      "arms": "2",
      "bab": 0,
      "baseAttackBonus": {
        "rolledMods": [],
        "tooltip": [],
        "value": 0
      },
      "cmd": {
        "min": 0,
        "tooltip": [],
        "value": 10
      },
      "eac": {
        "base": 22,
        "min": 0,
        "tooltip": [],
        "value": 22
      },
      "fort": {
        "base": 11,
        "bonus": 11,
        "misc": 0,
        "tooltip": [],
        "value": 0
      },
      "hp": {
        "max": 144,
        "min": 0,
        "temp": null,
        "tempmax": null,
        "tooltip": [],
        "value": 144
      },
      "init": {
        "bonus": 0,
        "tooltip": [],
        "total": 4,
        "value": 4
      },
      "kac": {
        "base": 24,
        "min": 0,
        "tooltip": [],
        "value": 24
      },
      "keyability": "",
      "reach": "5",
      "reflex": {
        "base": 9,
        "bonus": 9,
        "misc": 0,
        "tooltip": [],
        "value": 0
      },
      "rp": {
        "max": 4,
        "min": 0,
        "tooltip": [],
        "value": 4
      },
      "sp": {
        "max": 0,
        "min": 0,
        "tooltip": [],
        "value": 0
      },
      "space": "",
      "speed": {
        "burrowing": {
          "base": 0
        },
        "climbing": {
          "base": 0
        },
        "flying": {
          "base": 0
        },
        "land": {
          "base": 30
        },
        "mainMovement": "land",
        "special": "original base: 30 ft.",
        "swimming": {
          "base": 0
        }
      },
      "spellcasting": "",
      "will": {
        "base": 10,
        "bonus": 10,
        "misc": 0,
        "tooltip": [],
        "value": 0
      }
    },
    "classes": {},
    "conditions": {
      "asleep": false,
      "bleeding": false,
      "blinded": false,
      "broken": false,
      "burning": false,
      "confused": false,
      "cowering": false,
      "dazed": false,
      "dazzled": false,
      "dead": false,
      "deafened": false,
      "dying": false,
      "encumbered": false,
      "entangled": false,
      "exhausted": false,
      "fascinated": false,
      "fatigued": false,
      "flat-footed": false,
      "frightened": false,
      "grappled": false,
      "helpless": false,
      "nauseated": false,
      "off-kilter": false,
      "off-target": false,
      "overburdened": false,
      "panicked": false,
      "paralyzed": false,
      "pinned": false,
      "prone": false,
      "shaken": false,
      "sickened": false,
      "stable": false,
      "staggered": false,
      "stunned": false,
      "unconscious": false
    },
    "counterClasses": {
      "values": {}
    },
    "currency": {
      "credit": 0,
      "upb": 0
    },
    "details": {
      "type": "Monstrous Humanoid",
      "alignment": "NG",
      "aura": "",
      "biography": {
        "public": "",
        "value": "<h2>Description</h2>\n<p>Four-armed psacynoids hail from the Near Space world of Nolasa in the Euditace system. They&rsquo;re the system&rsquo;s only sentient species to have made contact with extrasolar civilizations, such as emissaries from the Pact Worlds and the Veskarium. However, very few psacynoids have left their home world in the decades since this initial contact. Psacynoid culture revolves mostly around the cultivation and harvesting of mystical crystals, and while the world&rsquo;s newfound market for these items has greatly increased Nolasa&rsquo;s wealth, many of its inhabitants consider spending credits on oneself to be in poor taste. Most psacynoids prefer to funnel that money back into their communities to maintain and repair infrastructure, foster social programs, and generally improve the quality of life for all.</p>\n<p>A psacynoid has a slender body with bulbous protrusions at either end; the upper is the creature&rsquo;s head, which features an upward-pointing olfactory organ at the top, above a wide mouth. Their bottom bulb holds most of their vital organs and has four ambulatory appendages. Four spindly arms extend from their torso, two on each side. A psacynoid generally has a skittering gait that causes their body to careen wildly, making the creature appear to constantly be on the verge of toppling over. A typical psacynoid stands about 6 feet tall and weighs 125 pounds.</p>\n<p>On the surface, Nolasa appears to be a Golarion-like planet with numerous diverse biomes ranging from plains and forests to mountains and deserts. However, on closer inspection, the world is curiously flattened, with the highest and lowest elevations being less than half a mile above and below sea level. In fact, a series of massive caverns hide only a few hundred feet under the surface and run throughout the planet&rsquo;s crust. These caves rest on Nolasa&rsquo;s true tectonic plates and contain their own geography and ecosystems. Some believe that Nolasa&rsquo;s current surface was somehow layered onto the original planet by an ancient power, creating a sort of world-sized nesting doll.</p>\n<p>Long ago, Nolasa&rsquo;s psacynoids discovered that these caverns are infinite wells of invisible mystical power. When a wandering psacynoid geomancer discovered an unusual magical frequency within the stones of an empty cavern, they realized that their spells didn&rsquo;t dissipate normally, instead coalescing into the seed of a crystalline structure that hung suspended in the air.</p>\n<p>The geomancer, unwilling to disturb the phenomenon, set up camp nearby, and over the next few weeks, watched the single crystal grow into a floating field of precious stones. The psacynoid collected the gems to bring back to the surface to study and, decades later, the process of crystal cultivation became the planet&rsquo;s most studied and practiced field.</p>\n<p>Psacynoids learned that each cavern created only certain types of magical crystals, much like certain seeds can take root only in the right soil and climate. One cavern&rsquo;s magic could grow only crystals that harnessed electrical energy, while the gems from another could summon creatures from other planes. Psacynoids who cultivate these crystals are known as custodians, and must be versed in the same type of magic as the caverns in which they work. Some psacynoids train in martial arts to become gallants and guard the underground settlements against dangerous wildlife. Gallants often exhibit mystical prowess themselves and harness it during combat. Regardless of psacynoids&rsquo; focus, most exhibit aptitude for crafting magical crystals, such as spell gems and solarian weapon crystals.</p>\n<section>\n<h2>Ecology</h2>\n<h3>Environment</h3>\n<p>any (Nolasa)</p>\n<p>&nbsp;</p>\n<h3>Organization</h3>\n<p>solitary, pair, or community (1&ndash;3 plus 6&ndash;30 psacynoid custodians)</p>\n</section>"
      },
      "class": "",
      "cr": 9,
      "environment": "",
      "race": "",
      "raceAndGrafts": "",
      "source": "AA4 pg. 88",
      "xp": {
        "value": 6400
      }
    },
    "modifiers": [],
    "skillpoints": {
      "max": 0,
      "tooltip": [],
      "used": 0
    },
    "skills": {
      "acr": {
        "ability": "dex",
        "enabled": false,
        "hasArmorCheckPenalty": true,
        "isTrainedOnly": false,
        "min": 0,
        "misc": 0,
        "mod": 0,
        "ranks": 0,
        "value": 0
      },
      "ath": {
        "ability": "str",
        "enabled": true,
        "hasArmorCheckPenalty": true,
        "isTrainedOnly": false,
        "min": 0,
        "misc": 0,
        "mod": 17,
        "ranks": 17,
        "value": 0
      },
      "blu": {
        "ability": "cha",
        "enabled": false,
        "hasArmorCheckPenalty": false,
        "isTrainedOnly": false,
        "min": 0,
        "misc": 0,
        "mod": 0,
        "ranks": 0,
        "value": 0
      },
      "com": {
        "ability": "int",
        "enabled": false,
        "hasArmorCheckPenalty": false,
        "isTrainedOnly": true,
        "min": 0,
        "misc": 0,
        "mod": 0,
        "ranks": 0,
        "value": 0
      },
      "cul": {
        "ability": "int",
        "enabled": false,
        "hasArmorCheckPenalty": false,
        "isTrainedOnly": true,
        "min": 0,
        "misc": 0,
        "mod": 0,
        "ranks": 0,
        "value": 0
      },
      "dip": {
        "ability": "cha",
        "enabled": false,
        "hasArmorCheckPenalty": false,
        "isTrainedOnly": false,
        "min": 0,
        "misc": 0,
        "mod": 0,
        "ranks": 0,
        "value": 0
      },
      "dis": {
        "ability": "cha",
        "enabled": false,
        "hasArmorCheckPenalty": false,
        "isTrainedOnly": false,
        "min": 0,
        "misc": 0,
        "mod": 0,
        "ranks": 0,
        "value": 0
      },
      "eng": {
        "ability": "int",
        "enabled": false,
        "hasArmorCheckPenalty": false,
        "isTrainedOnly": true,
        "min": 0,
        "misc": 0,
        "mod": 0,
        "ranks": 0,
        "value": 0
      },
      "int": {
        "ability": "cha",
        "enabled": false,
        "hasArmorCheckPenalty": false,
        "isTrainedOnly": false,
        "min": 0,
        "misc": 0,
        "mod": 0,
        "ranks": 0,
        "value": 0
      },
      "lsc": {
        "ability": "int",
        "enabled": false,
        "hasArmorCheckPenalty": false,
        "isTrainedOnly": true,
        "min": 0,
        "misc": 0,
        "mod": 0,
        "ranks": 0,
        "value": 0
      },
      "med": {
        "ability": "int",
        "enabled": false,
        "hasArmorCheckPenalty": false,
        "isTrainedOnly": true,
        "min": 0,
        "misc": 0,
        "mod": 0,
        "ranks": 0,
        "value": 0
      },
      "mys": {
        "ability": "wis",
        "enabled": true,
        "hasArmorCheckPenalty": false,
        "isTrainedOnly": true,
        "min": 0,
        "misc": 0,
        "mod": 17,
        "ranks": 17,
        "value": 0
      },
      "per": {
        "ability": "wis",
        "enabled": true,
        "hasArmorCheckPenalty": false,
        "isTrainedOnly": false,
        "min": 0,
        "misc": 0,
        "mod": 17,
        "ranks": 17,
        "value": 0
      },
      "phs": {
        "ability": "int",
        "enabled": true,
        "hasArmorCheckPenalty": false,
        "isTrainedOnly": true,
        "min": 0,
        "misc": 0,
        "mod": 22,
        "ranks": 22,
        "value": 0
      },
      "pil": {
        "ability": "dex",
        "enabled": false,
        "hasArmorCheckPenalty": false,
        "isTrainedOnly": false,
        "min": 0,
        "misc": 0,
        "mod": 0,
        "ranks": 0,
        "value": 0
      },
      "pro": {
        "ability": "int",
        "enabled": false,
        "hasArmorCheckPenalty": false,
        "isTrainedOnly": true,
        "min": 0,
        "misc": 0,
        "mod": 0,
        "ranks": 0,
        "subname": "",
        "value": 3
      },
      "sen": {
        "ability": "wis",
        "enabled": false,
        "hasArmorCheckPenalty": false,
        "isTrainedOnly": false,
        "min": 0,
        "misc": 0,
        "mod": 0,
        "ranks": 0,
        "value": 0
      },
      "sle": {
        "ability": "dex",
        "enabled": false,
        "hasArmorCheckPenalty": true,
        "isTrainedOnly": true,
        "min": 0,
        "misc": 0,
        "mod": 0,
        "ranks": 0,
        "value": 0
      },
      "ste": {
        "ability": "dex",
        "enabled": false,
        "hasArmorCheckPenalty": true,
        "isTrainedOnly": false,
        "min": 0,
        "misc": 0,
        "mod": 0,
        "ranks": 0,
        "value": 0
      },
      "sur": {
        "ability": "wis",
        "enabled": false,
        "hasArmorCheckPenalty": false,
        "isTrainedOnly": false,
        "min": 0,
        "misc": 0,
        "mod": 0,
        "ranks": 0,
        "value": 0
      }
    },
    "spells": {
      "spell0": {
        "max": 0,
        "value": 0
      },
      "spell1": {
        "max": 0,
        "value": 0
      },
      "spell2": {
        "max": 0,
        "value": 0
      },
      "spell3": {
        "max": 0,
        "value": 0
      },
      "spell4": {
        "max": 0,
        "value": 0
      },
      "spell5": {
        "max": 0,
        "value": 0
      },
      "spell6": {
        "max": 0,
        "value": 0
      }
    },
    "traits": {
      "ci": {
        "custom": "",
        "value": []
      },
      "damageReduction": {
        "negatedBy": "",
        "value": 0
      },
      "di": {
        "custom": "",
        "value": []
      },
      "dr": {
        "custom": "",
        "value": [
          {
            "sonic": "5"
          }
        ]
      },
      "dv": {
        "custom": "",
        "value": []
      },
      "languages": {
        "custom": "Psacynoa",
        "value": [
          "common"
        ]
      },
      "senses": "darkvision 60 ft.",
      "size": "medium",
      "sr": 0
    }
  },
  "effects": [],
  "flags": {},
  "img": "icons/svg/mystery-man.svg",
  "items": [
    {
      "_id": "iWhooF8LetleVe9e",
      "name": "Solar Shield",
      "type": "weapon",
      "data": {
        "type": "",
        "ability": "",
        "abilityMods": {
          "parts": []
        },
        "actionType": "mwak",
        "activation": {
          "type": "",
          "condition": "",
          "cost": 0
        },
        "area": {
          "effect": "",
          "shape": "",
          "units": "",
          "value": 0
        },
        "attackBonus": 22,
        "attributes": {
          "ac": {
            "value": ""
          },
          "customBuilt": false,
          "dex": {
            "mod": ""
          },
          "hardness": {
            "value": ""
          },
          "hp": {
            "max": "",
            "value": 6
          },
          "size": "medium",
          "sturdy": true
        },
        "attuned": false,
        "bulk": "L",
        "capacity": {
          "max": 0,
          "value": 0
        },
        "chatFlavor": "",
        "container": {
          "contents": [],
          "isOpen": true,
          "storage": [
            {
              "type": "slot",
              "acceptsType": [
                "fusion"
              ],
              "affectsEncumbrance": true,
              "amount": 0,
              "subtype": "fusion",
              "weightProperty": "level"
            }
          ]
        },
        "critical": {
          "effect": "Severe Wound [DC 16]",
          "parts": []
        },
        "damage": {
          "parts": [
            {
              "formula": "2d10+12",
              "operator": "",
              "types": {
                "bludgeoning": true
              }
            }
          ]
        },
        "description": {
          "chat": "",
          "unidentified": "",
          "value": ""
        },
        "descriptors": [],
        "duration": {
          "units": "",
          "value": null
        },
        "equipped": true,
        "formula": "",
        "identified": true,
        "isActive": null,
        "level": 1,
        "modifiers": [],
        "price": 0,
        "proficient": true,
        "properties": {
          "aeon": false,
          "amm": false,
          "analog": false,
          "antibiological": false,
          "archaic": false,
          "aurora": false,
          "automatic": false,
          "blast": false,
          "block": false,
          "boost": false,
          "breach": false,
          "breakdown": false,
          "bright": false,
          "cluster": false,
          "conceal": false,
          "deconstruct": false,
          "deflect": false,
          "disarm": false,
          "double": false,
          "drainCharge": false,
          "echo": false,
          "entangle": false,
          "explode": false,
          "extinguish": false,
          "feint": false,
          "fiery": false,
          "firstArc": false,
          "flexibleLine": false,
          "force": false,
          "freeHands": false,
          "fueled": false,
          "grapple": false,
          "gravitation": false,
          "guided": false,
          "harrying": false,
          "holyWater": false,
          "hybrid": false,
          "ignite": false,
          "indirect": false,
          "injection": false,
          "integrated": false,
          "line": false,
          "living": false,
          "lockdown": false,
          "mind-affecting": false,
          "mine": false,
          "mire": false,
          "modal": false,
          "necrotic": false,
          "nonlethal": false,
          "one": false,
          "operative": false,
          "penetrating": false,
          "polarize": false,
          "polymorphic": false,
          "powered": false,
          "professional": false,
          "punchGun": false,
          "qreload": false,
          "radioactive": false,
          "reach": false,
          "recall": false,
          "regrowth": false,
          "relic": false,
          "reposition": false,
          "shape": false,
          "shells": false,
          "shield": false,
          "sniper": false,
          "stun": false,
          "subtle": false,
          "sunder": false,
          "swarm": false,
          "tail": false,
          "teleportive": false,
          "thought": false,
          "throttle": false,
          "thrown": false,
          "trip": false,
          "two": false,
          "unbalancing": false,
          "underwater": false,
          "unwieldy": false,
          "variantBoost": false,
          "wideLine": false
        },
        "quantity": 1,
        "range": {
          "additional": "",
          "per": "",
          "units": "",
          "value": null
        },
        "save": {
          "type": "",
          "dc": "",
          "descriptor": "negate"
        },
        "source": "",
        "special": "",
        "target": {
          "type": "",
          "value": null
        },
        "usage": {
          "per": "",
          "value": 0
        },
        "uses": {
          "max": 0,
          "per": null,
          "value": 0
        },
        "weaponCategory": "uncategorized",
        "weaponType": "basicM"
      },
      "effects": [],
      "flags": {},
      "img": "icons/svg/mystery-man.svg",
      "sort": 100000
    },
    {
      "_id": "BNr1tToiP85QV0Wa",
      "name": "Semi-auto pistol, advanced",
      "type": "weapon",
      "data": {
        "type": "",
        "ability": "",
        "actionType": "rwak",
        "activation": {
          "type": "none",
          "condition": "",
          "cost": null
        },
        "area": {
          "effect": "",
          "shape": "",
          "units": "none",
          "value": null
        },
        "attackBonus": 19,
        "attributes": {
          "ac": {
            "value": ""
          },
          "customBuilt": false,
          "dex": {
            "mod": ""
          },
          "hardness": {
            "value": ""
          },
          "hp": {
            "max": "",
            "value": 6
          },
          "size": "medium",
          "sturdy": true
        },
        "attuned": false,
        "bulk": "L",
        "capacity": {
          "max": 12,
          "value": 12
        },
        "chatFlavor": "",
        "container": {
          "contents": [],
          "isOpen": true,
          "storage": [
            {
              "type": "slot",
              "acceptsType": [
                "fusion"
              ],
              "affectsEncumbrance": true,
              "amount": 7,
              "subtype": "fusion",
              "weightProperty": "level"
            }
          ]
        },
        "critical": {
          "effect": "",
          "parts": []
        },
        "damage": {
          "parts": [
            {
              "formula": "2d6+9",
              "operator": "",
              "types": {
                "piercing": true
              }
            }
          ]
        },
        "description": {
          "chat": "",
          "unidentified": "",
          "value": "<p>The semiautomatic mechanism of this pistol discharges spent cartridges and reloads fresh ones in the barrel, provided a cartridge remains in the magazine.</p>"
        },
        "descriptors": [],
        "duration": {
          "units": "",
          "value": ""
        },
        "equipped": true,
        "formula": "",
        "identified": true,
        "isActive": null,
        "level": 7,
        "modifiers": [],
        "price": 5500,
        "proficient": true,
        "properties": {
          "amm": false,
          "analog": true,
          "archaic": false,
          "automatic": false,
          "blast": false,
          "block": false,
          "boost": false,
          "bright": false,
          "disarm": false,
          "entangle": false,
          "explode": false,
          "injection": false,
          "line": false,
          "nonlethal": false,
          "one": false,
          "operative": false,
          "penetrating": false,
          "powered": false,
          "qreload": false,
          "reach": false,
          "sniper": false,
          "stun": false,
          "thrown": false,
          "trip": false,
          "two": false,
          "unwieldy": false
        },
        "quantity": null,
        "range": {
          "additional": "",
          "per": "",
          "units": "ft",
          "value": 60
        },
        "save": {
          "type": "",
          "dc": null,
          "descriptor": "negate"
        },
        "source": "Core Rulebook, P. 173",
        "special": "",
        "target": {
          "type": "",
          "value": ""
        },
        "usage": {
          "per": "round",
          "value": 1
        },
        "uses": {
          "max": 0,
          "per": "",
          "value": 0
        },
        "weaponCategory": "projectile",
        "weaponType": "smallA"
      },
      "effects": [],
      "flags": {},
<<<<<<< HEAD
      "img": "systems/sfrpg/icons/equipment/weapons/semi-auto-pistol-advanced.jpg",
      "sort": 200001
=======
      "img": "systems/sfrpg/icons/equipment/weapons/semi-auto-pistol-advanced.webp",
      "effects": []
>>>>>>> 2b095a38
    },
    {
      "_id": "EV8KkyEU34f0eOj6",
      "name": "Flashing Strikes (Ex) (Solarian)",
      "type": "feat",
      "data": {
        "type": "",
        "ability": null,
        "abilityMods": {
          "parts": []
        },
        "actionType": "",
        "activation": {
          "type": "",
          "condition": "",
          "cost": 0
        },
        "area": {
          "effect": "",
          "shape": "",
          "units": "",
          "value": null
        },
        "attackBonus": 0,
        "chatFlavor": "",
        "critical": {
          "effect": "",
          "parts": []
        },
        "damage": {
          "parts": []
        },
        "description": {
          "chat": "",
          "unidentified": "",
          "value": "<p>&gt;<a class=\"entity-link\" data-pack=\"sfrpg.classes\" data-id=\"kuEdVbzv5zXIO4wk\" draggable=\"true\"><i class=\"fas fa-suitcase\"></i> Solarian</a></p>\n        <p><span id=\"ctl00_MainContent_DataListClasses_ctl00_LabelName\">Your mastery of melee combat allows you to make multiple attacks more accurately. When making a full attack entirely with melee weapons, you take a –3 penalty to each attack roll instead of the normal –4 penalty.</span></p>"
        },
        "descriptors": [],
        "duration": {
          "units": "",
          "value": null
        },
        "formula": "",
        "isActive": null,
        "modifiers": [],
        "range": {
          "additional": "",
          "per": "",
          "units": "",
          "value": null
        },
        "recharge": {
          "charged": false,
          "value": null
        },
        "requirements": "7th Level",
        "save": {
          "type": "",
          "dc": null,
          "descriptor": ""
        },
        "source": "Solarian",
        "target": {
          "type": "",
          "value": null
        },
        "uses": {
          "max": 0,
          "per": null,
          "value": 0
        }
      },
      "effects": [],
      "flags": {},
<<<<<<< HEAD
      "img": "systems/sfrpg/icons/classes/flashing_strikes.png",
      "sort": 300001
=======
      "img": "systems/sfrpg/icons/classes/flashing_strikes.webp",
      "effects": []
>>>>>>> 2b095a38
    },
    {
      "_id": "LRHrbDMsF8vKrzqx",
      "name": "Multiarmed",
      "type": "feat",
      "data": {
        "type": "",
        "ability": null,
        "abilityMods": {
          "parts": []
        },
        "actionType": "",
        "activation": {
          "type": "",
          "condition": "",
          "cost": 0
        },
        "area": {
          "effect": "",
          "shape": "",
          "units": "",
          "value": null
        },
        "attackBonus": 0,
        "chatFlavor": "",
        "critical": {
          "effect": "",
          "parts": []
        },
        "damage": {
          "parts": []
        },
        "description": {
          "chat": "",
          "unidentified": "",
          "value": "<p>&nbsp;(EX)</p>\n<p>The creature has the number of arms listed. This allows it to wield and hold up to that many hands’ worth of weapons and equipment. While this increases the number of items it can have at the ready, it doesn’t increase the number of attacks it can make during combat.</p>\n<hr>\n<p>&nbsp;</p>"
        },
        "descriptors": [],
        "duration": {
          "units": "",
          "value": null
        },
        "formula": "",
        "isActive": null,
        "modifiers": [],
        "range": {
          "additional": "",
          "per": "",
          "units": "",
          "value": null
        },
        "recharge": {
          "charged": false,
          "value": null
        },
        "requirements": "",
        "save": {
          "type": "",
          "dc": null,
          "descriptor": ""
        },
        "source": "",
        "target": {
          "type": "",
          "value": null
        },
        "uses": {
          "max": 0,
          "per": null,
          "value": 0
        }
      },
      "effects": [],
      "flags": {},
      "img": "icons/svg/mystery-man.svg",
      "sort": 500001
    },
    {
      "_id": "ZcnhfBzS24j6wZbS",
      "name": "Solar Manifestation (Su)",
      "type": "feat",
      "data": {
        "type": "",
        "ability": null,
        "abilityMods": {
          "parts": []
        },
        "actionType": "",
        "activation": {
          "type": "",
          "condition": "",
          "cost": 0
        },
        "area": {
          "effect": "",
          "shape": "",
          "units": "",
          "value": null
        },
        "attackBonus": 0,
        "chatFlavor": "",
        "critical": {
          "effect": "",
          "parts": []
        },
        "damage": {
          "parts": []
        },
        "description": {
          "chat": "",
          "unidentified": "",
          "value": "<p>&gt;<a class=\"entity-link\" draggable=\"true\" data-pack=\"sfrpg.classes\" data-id=\"kuEdVbzv5zXIO4wk\"> Solarian</a></p>\n<p><span id=\"ctl00_MainContent_DataListClasses_ctl00_LabelName\">At 1st level, you gain a physical manifestation of your stellar power. The base form of your solar manifestation, when not actively in use, is a mote of stellar energy slightly smaller than your fist that hovers near your head. Beyond the solar mote, your manifestation can take one of two additional forms: armor or a weapon. You must pick one solar manifestation (either armor or a weapon) upon taking your first level of solarian. You also choose whether your solar manifestation (in any form) either glows brightly with one color common to stars (including blue, red, white, or yellow) or is the perfect darkness of a black hole. A glowing solar manifestation, regardless of its form, sheds dim light in a 20-foot radius. You can shut off the light or darkness as a standard action in order to blend in or assist in stealth, but whenever you enter a stellar mode (see page 102), the glow or darkness returns immediately. Once made, these choices cannot be changed. <br><br>Only you can interact with your solar manifestation, whether in mote, armor, or weapon form. No other creature or effect can affect your solar manifestation in any way, including disarming or sundering it.</span></p>\n<h3><a class=\"entity-link\" draggable=\"true\" data-pack=\"sfrpg.class-features\" data-id=\"zM7oc1qiNLAPoH1J\"> Solar Armor</a></h3>\n<p>@Compendium[sfrpg.class-features.kCvI3xvm0Q1slajx]{Solar Flare}</p>\n<p>@Compendium[sfrpg.class-features.ylRInRfOfx6nsbUv]{Solar Shield}</p>\n<h3><a class=\"entity-link\" draggable=\"true\" data-pack=\"sfrpg.class-features\" data-id=\"WWHUAfgpvk6uIgY0\"> Solar Weapon</a></h3>"
        },
        "descriptors": [],
        "duration": {
          "units": "",
          "value": null
        },
        "formula": "",
        "isActive": null,
        "modifiers": [],
        "range": {
          "additional": "",
          "per": "",
          "units": "",
          "value": null
        },
        "recharge": {
          "charged": false,
          "value": null
        },
        "requirements": "1st Level",
        "save": {
          "type": "",
          "dc": null,
          "descriptor": ""
        },
        "source": "Solarian",
        "target": {
          "type": "",
          "value": null
        },
        "uses": {
          "max": 0,
          "per": null,
          "value": 0
        }
      },
      "effects": [],
      "flags": {},
<<<<<<< HEAD
      "img": "systems/sfrpg/icons/classes/solar_manifestation.png",
      "sort": 600001
=======
      "img": "systems/sfrpg/icons/classes/solar_manifestation.webp",
      "effects": []
>>>>>>> 2b095a38
    },
    {
      "_id": "JfqwcOXCrBvJStrY",
      "name": "Stellar Alignment",
      "type": "feat",
      "data": {
        "type": "",
        "ability": null,
        "abilityMods": {
          "parts": []
        },
        "actionType": "",
        "activation": {
          "type": "",
          "condition": "",
          "cost": 0
        },
        "area": {
          "effect": "",
          "shape": "",
          "units": "",
          "value": null
        },
        "attackBonus": 0,
        "chatFlavor": "",
        "critical": {
          "effect": "",
          "parts": []
        },
        "damage": {
          "parts": []
        },
        "description": {
          "chat": "",
          "unidentified": "",
          "value": "<p>(SU)</p>\n<p>The creature is aligned to the cycles of solar systems. Creatures with stellar alignment usually have stellar revelations and zenith revelations, either ones from the solarian class or ones unique to the creature. When using stellar revelations, the creature is always considered attuned. However, it’s not always considered fully attuned, so it normally can’t always use zenith powers. When you roll initiative for the creature, roll 1d3. Once that many rounds have elapsed, the creature is considered fully attuned and gains access to its zenith powers. After it uses a zenith power, it’s no longer fully attuned, and you roll 1d3 again to see how many rounds it will take to recharge.</p>\n<p>If a creature has stellar alignment (graviton) or stellar alignment (photon), it’s considered to be attuned only in the indicated mode and can become fully attuned only in the indicated mode, as described above.</p>\n<hr>\n<p>&nbsp;</p>"
        },
        "descriptors": [],
        "duration": {
          "units": "",
          "value": null
        },
        "formula": "",
        "isActive": null,
        "modifiers": [],
        "range": {
          "additional": "",
          "per": "",
          "units": "",
          "value": null
        },
        "recharge": {
          "charged": false,
          "value": null
        },
        "requirements": "",
        "save": {
          "type": "",
          "dc": null,
          "descriptor": ""
        },
        "source": "",
        "target": {
          "type": "",
          "value": null
        },
        "uses": {
          "max": 0,
          "per": null,
          "value": 0
        }
      },
      "effects": [],
      "flags": {},
      "img": "icons/svg/mystery-man.svg",
      "sort": 700001
    },
    {
      "_id": "HZZJPeoX3kT6POKh",
      "name": "D-suit III",
      "type": "equipment",
      "data": {
        "type": "",
        "ability": null,
        "abilityMods": {
          "parts": []
        },
        "actionType": "",
        "activation": {
          "type": "",
          "condition": "",
          "cost": 0
        },
        "area": {
          "effect": "",
          "shape": "",
          "units": "",
          "value": null
        },
        "armor": {
          "type": "light",
          "acp": 0,
          "dex": 6,
          "eac": 11,
          "kac": 12,
          "speedAdjust": 0
        },
        "attackBonus": 0,
        "attributes": {
          "ac": {
            "value": ""
          },
          "customBuilt": false,
          "dex": {
            "mod": ""
          },
          "hardness": {
            "value": ""
          },
          "hp": {
            "max": "",
            "value": 6
          },
          "size": "medium",
          "sturdy": true
        },
        "attuned": false,
        "bulk": "L",
        "capacity": {
          "max": 0,
          "value": 0
        },
        "chatFlavor": "",
        "container": {
          "contents": [],
          "isOpen": true,
          "storage": [
            {
              "type": "slot",
              "acceptsType": [
                "upgrade",
                "weapon"
              ],
              "affectsEncumbrance": true,
              "amount": 3,
              "subtype": "armorUpgrade",
              "weightProperty": "slots"
            },
            {
              "type": "slot",
              "acceptsType": [
                "weapon"
              ],
              "affectsEncumbrance": true,
              "amount": 0,
              "subtype": "weaponSlot",
              "weightProperty": ""
            }
          ]
        },
        "critical": {
          "effect": "",
          "parts": []
        },
        "damage": {
          "parts": []
        },
        "description": {
          "chat": "",
          "unidentified": "",
          "value": "<p>Disembarkment suits, or d-suits, are designed for spacefarers who expect to leave their ship and visit a planet&rsquo;s surface. Most d-suits are jumpsuits or flight suits worn under reinforced breeches, heavy boots, and a thick jacket. A helmet or rebreather and a utility belt with an attached holster complete the outfit.</p>"
        },
        "descriptors": [],
        "duration": {
          "units": "",
          "value": null
        },
        "equipped": true,
        "formula": "",
        "identified": true,
        "isActive": null,
        "level": 9,
        "modifiers": [],
        "price": 13300,
        "proficient": true,
        "quantity": 1,
        "range": {
          "additional": "",
          "per": "",
          "units": "",
          "value": null
        },
        "reach": "",
        "save": {
          "type": "",
          "dc": null,
          "descriptor": ""
        },
        "size": "",
        "source": "SCR",
        "speed": "",
        "strength": 0,
        "target": {
          "type": "",
          "value": null
        },
        "usage": {
          "per": "",
          "value": 0
        },
        "uses": {
          "max": 0,
          "per": null,
          "value": 0
        }
      },
      "effects": [],
      "flags": {},
<<<<<<< HEAD
      "img": "systems/sfrpg/icons/equipment/armor/d-suit-III.jpg",
      "sort": 800001
=======
      "img": "systems/sfrpg/icons/equipment/armor/d-suit-III.webp",
      "effects": []
>>>>>>> 2b095a38
    },
    {
      "_id": "9T1sUBlGYHMif4OE",
      "name": "Rounds, Small Arm",
      "type": "goods",
      "data": {
        "type": "",
        "attributes": {
          "ac": {
            "value": ""
          },
          "customBuilt": false,
          "dex": {
            "mod": ""
          },
          "hardness": {
            "value": ""
          },
          "hp": {
            "max": "",
            "value": 6
          },
          "size": "medium",
          "sturdy": false
        },
        "attuned": false,
        "bulk": "L",
        "damage": {
          "parts": []
        },
        "description": {
          "chat": "",
          "unidentified": "",
          "value": "<p><span id=\"ctl00_MainContent_DataListTalentsAll_ctl00_LabelName\">Cased rounds are housed in magazines, which can be fitted into the appropriate weapon.&nbsp;</span></p>\n<p><strong>Capacity:</strong> 30</p>"
        },
        "equipped": false,
        "identified": true,
        "level": 1,
        "modifiers": [],
        "price": 40,
        "quantity": "24",
        "source": "Core Rulebook"
      },
      "effects": [],
      "flags": {},
<<<<<<< HEAD
      "img": "systems/sfrpg/icons/equipment/weapons/rounds-small-arm.jpg",
      "sort": 900001
=======
      "img": "systems/sfrpg/icons/equipment/weapons/rounds-small-arm.webp",
      "effects": []
>>>>>>> 2b095a38
    },
    {
      "_id": "0bcNt2lFZoEqktzT",
      "name": "Minor Gluon Crystal",
      "type": "goods",
      "data": {
        "type": "",
        "attributes": {
          "ac": {
            "value": ""
          },
          "customBuilt": false,
          "dex": {
            "mod": ""
          },
          "hardness": {
            "value": ""
          },
          "hp": {
            "max": "",
            "value": 6
          },
          "size": "medium",
          "sturdy": false
        },
        "attuned": false,
        "bulk": "L",
        "description": {
          "chat": "",
          "unidentified": "",
          "value": ""
        },
        "equipped": false,
        "identified": true,
        "level": 1,
        "modifiers": [],
        "price": 0,
        "quantity": 1,
        "source": ""
      },
      "effects": [],
      "flags": {},
      "sort": 1000001
    },
    {
      "_id": "amI7Xa4AJUpY69l5",
      "name": "Black Hole (Su) [30-Ft. Radius, Pull 20 Ft., DC 16]",
      "type": "feat",
      "data": {
        "type": "",
        "ability": null,
        "abilityMods": {
          "parts": []
        },
        "actionType": "",
        "activation": {
          "type": "action",
          "condition": "",
          "cost": 1
        },
        "area": {
          "effect": "",
          "shape": "",
          "units": "none",
          "value": null
        },
        "attackBonus": 0,
        "chatFlavor": "",
        "critical": {
          "effect": "",
          "parts": []
        },
        "damage": {
          "parts": []
        },
        "description": {
          "chat": "",
          "unidentified": "",
          "value": "<p>&gt;@Compendium[sfrpg.class-features.G7p2YIGFTAU6uGjL]{Stellar Revelation}</p>\n<p><span id=\"ctl00_MainContent_DataListTalentsAll_ctl00_LabelName\">When you’re fully graviton-attuned, as a standard action, you can pull any number of creatures within 20 feet of you closer. You choose which creatures are affected and which ones aren’t. Each target must succeed at a Fortitude save or be pulled 10 feet toward you. The range of this revelation and the distance pulled increase by 5 feet at 5th level and every 4 levels thereafter. Solid objects do not block this ability, but any creature that runs into a solid object ceases moving closer to you. Creatures moved by this ability do not provoke attacks of opportunity from this movement. After you use this revelation, you immediately become unattuned. Black hole functions as a zenith revelation for the purposes of abilities that reference them.</span></p>"
        },
        "descriptors": [],
        "duration": {
          "units": "",
          "value": ""
        },
        "formula": "",
        "isActive": null,
        "modifiers": [],
        "range": {
          "additional": "",
          "per": "",
          "units": "none",
          "value": null
        },
        "recharge": {
          "charged": false,
          "value": null
        },
        "requirements": "1st Level",
        "save": {
          "type": "",
          "dc": null,
          "descriptor": ""
        },
        "source": "Solarian",
        "target": {
          "type": "",
          "value": ""
        },
        "uses": {
          "max": 0,
          "per": "",
          "value": 0
        }
      },
      "effects": [],
      "flags": {},
<<<<<<< HEAD
      "img": "systems/sfrpg/icons/classes/blackhole.png",
      "sort": 350001
=======
      "img": "systems/sfrpg/icons/classes/blackhole.webp",
      "effects": []
>>>>>>> 2b095a38
    },
    {
      "_id": "mwndQZbmvFNT4H5f",
      "name": "Ray of Light (Su)",
      "type": "feat",
      "data": {
        "type": "",
        "ability": null,
        "abilityMods": {
          "parts": []
        },
        "actionType": "",
        "activation": {
          "type": "move",
          "condition": "",
          "cost": 1
        },
        "area": {
          "effect": "",
          "shape": "",
          "units": "none",
          "value": null
        },
        "attackBonus": 0,
        "chatFlavor": "",
        "critical": {
          "effect": "",
          "parts": []
        },
        "damage": {
          "parts": []
        },
        "description": {
          "chat": "",
          "unidentified": "",
          "value": "<p>&gt;@Compendium[sfrpg.class-features.UVNOjH2ERlQjcGnU]{Zenith Revelation}</p>\n<p><span id=\"ctl00_MainContent_DataListTalentsAll_ctl59_LabelName\">When you’re fully photon-attuned, as a move action, you can transform yourself into a ray of light and move at light speed to any space you can see within long range. Any barrier that would block, reflect, or scatter light prevents you from moving through it. No creature can use a reaction to interfere with your movement or make attacks of opportunity against you unless it’s capable of reacting faster than the speed of light. At 17th level, you can touch one willing or @Compendium[sfrpg.conditions.lf8pbezocjYIvR9y]{Unconscious} creature to convert it to light and bring it with you as part of the same action.</span></p>"
        },
        "descriptors": [],
        "duration": {
          "units": "",
          "value": ""
        },
        "formula": "",
        "isActive": null,
        "modifiers": [],
        "range": {
          "additional": "",
          "per": "",
          "units": "none",
          "value": null
        },
        "recharge": {
          "charged": false,
          "value": null
        },
        "requirements": "Zenith Revelation",
        "save": {
          "type": "",
          "dc": null,
          "descriptor": ""
        },
        "source": "Solarian",
        "target": {
          "type": "",
          "value": ""
        },
        "uses": {
          "max": 0,
          "per": "",
          "value": 0
        }
      },
      "effects": [],
      "flags": {},
<<<<<<< HEAD
      "img": "systems/sfrpg/icons/classes/ray_of_light.png",
      "sort": 800001
=======
      "img": "systems/sfrpg/icons/classes/ray_of_light.webp",
      "effects": []
>>>>>>> 2b095a38
    },
    {
      "_id": "ti1GH2xV8PBcfveM",
      "name": "Reflection (Su)",
      "type": "feat",
      "data": {
        "type": "",
        "ability": null,
        "abilityMods": {
          "parts": []
        },
        "actionType": "",
        "activation": {
          "type": "reaction",
          "condition": "",
          "cost": 1
        },
        "area": {
          "effect": "",
          "shape": "",
          "units": "none",
          "value": null
        },
        "attackBonus": 0,
        "chatFlavor": "",
        "critical": {
          "effect": "",
          "parts": []
        },
        "damage": {
          "parts": []
        },
        "description": {
          "chat": "",
          "unidentified": "",
          "value": "<p>&gt;<a class=\"entity-link\" data-pack=\"sfrpg.class-features\" data-id=\"G7p2YIGFTAU6uGjL\" draggable=\"true\"><i class=\"fas fa-suitcase\"></i> Stellar Revelation</a></p>\n        <p><span id=\"ctl00_MainContent_DataListTalentsAll_ctl32_LabelName\">You can reflect ranged attacks back at your enemies. If you took the total defense action on your last turn, or if you were fighting defensively and spend 1 Resolve Point, as a reaction you can redirect a ranged attack that misses you. Select a new target within 30 feet and make a ranged attack roll with a –4 penalty. If your attack hits, the new target is damaged as if it had been the intended target of the original ranged attack.<br><br>When you are attuned or fully attuned, you don’t take a –4 penalty to your redirected attack roll.</span></p>"
        },
        "descriptors": [],
        "duration": {
          "units": "",
          "value": ""
        },
        "formula": "",
        "isActive": null,
        "modifiers": [],
        "range": {
          "additional": "",
          "per": "",
          "units": "none",
          "value": null
        },
        "recharge": {
          "charged": false,
          "value": null
        },
        "requirements": "6th Level",
        "save": {
          "type": "",
          "dc": null,
          "descriptor": ""
        },
        "source": "Solarian",
        "target": {
          "type": "",
          "value": ""
        },
        "uses": {
          "max": 0,
          "per": "",
          "value": 0
        }
      },
      "effects": [],
      "flags": {},
<<<<<<< HEAD
      "img": "systems/sfrpg/icons/classes/reflection.png",
      "sort": 900001
=======
      "img": "systems/sfrpg/icons/classes/reflection.webp",
      "effects": []
>>>>>>> 2b095a38
    },
    {
      "_id": "TRrc9uUYjvOFJjh5",
      "name": "Supernova (Su) [15-Ft. Radius, 10d6 F, DC 16]",
      "type": "feat",
      "data": {
        "type": "",
        "ability": null,
        "abilityMods": {
          "parts": []
        },
        "actionType": "",
        "activation": {
          "type": "action",
          "condition": "",
          "cost": 1
        },
        "area": {
          "effect": "",
          "shape": "",
          "units": "none",
          "value": null
        },
        "attackBonus": 0,
        "chatFlavor": "",
        "critical": {
          "effect": "",
          "parts": []
        },
        "damage": {
          "parts": []
        },
        "description": {
          "chat": "",
          "unidentified": "",
          "value": "<p>&gt;<a class=\"entity-link\" data-pack=\"sfrpg.class-features\" data-id=\"G7p2YIGFTAU6uGjL\" draggable=\"true\"><i class=\"fas fa-suitcase\"></i> Stellar Revelation</a></p>\n        <p><span id=\"ctl00_MainContent_DataListTalentsAll_ctl01_LabelName\">When you’re fully photon-attuned, as a standard action, you can deal 1d6 fire damage plus 1d6 additional fire damage per solarian level to all creatures within 10 feet of you. A creature that succeeds at a Reflex save takes half damage. At 9th level, you can increase the radius to 15 feet, and at 17th level, you can increase the radius to 20 feet. After you use this revelation, you immediately become unattuned. Supernova functions as a zenith revelation for the purposes of abilities that reference them.</span></p>"
        },
        "descriptors": [],
        "duration": {
          "units": "",
          "value": ""
        },
        "formula": "",
        "isActive": null,
        "modifiers": [],
        "range": {
          "additional": "",
          "per": "",
          "units": "none",
          "value": null
        },
        "recharge": {
          "charged": false,
          "value": null
        },
        "requirements": "1st Level",
        "save": {
          "type": "",
          "dc": null,
          "descriptor": ""
        },
        "source": "Solarian",
        "target": {
          "type": "",
          "value": ""
        },
        "uses": {
          "max": 0,
          "per": "",
          "value": 0
        }
      },
      "effects": [],
      "flags": {},
<<<<<<< HEAD
      "img": "systems/sfrpg/icons/classes/supernova.png",
      "sort": 375001
=======
      "img": "systems/sfrpg/icons/classes/supernova.webp",
      "effects": []
>>>>>>> 2b095a38
    },
    {
      "_id": "2s5vuTzdoURBXOYy",
      "name": "Vital Reinforcement (Su) [9 Damage]",
      "type": "feat",
      "data": {
        "type": "",
        "ability": null,
        "abilityMods": {
          "parts": []
        },
        "actionType": "",
        "activation": {
          "type": "reaction",
          "condition": "",
          "cost": 1
        },
        "area": {
          "effect": "",
          "shape": "",
          "units": "none",
          "value": null
        },
        "attackBonus": 0,
        "chatFlavor": "",
        "critical": {
          "effect": "",
          "parts": []
        },
        "damage": {
          "parts": []
        },
        "description": {
          "chat": "",
          "unidentified": "",
          "value": "<p>&gt;@Compendium[sfrpg.class-features.G7p2YIGFTAU6uGjL]{Stellar Revelation}</p>\n<p><span id=\"ctl00_MainContent_DataListTalentsAll_ctl34_LabelName\">You have learned how to use photonic power to bolster your allies in the face of danger. As a reaction while you’re attuned or fully attuned, when an ally other than yourself within 30 feet of you takes damage, you can reduce the damage taken by your solarian level (minimum 0 damage). Once you use this revelation, you can’t use it again until the next time you regain Stamina Points after a 10-minute rest.</span></p>"
        },
        "descriptors": [],
        "duration": {
          "units": "",
          "value": ""
        },
        "formula": "",
        "isActive": null,
        "modifiers": [],
        "range": {
          "additional": "",
          "per": "",
          "units": "none",
          "value": null
        },
        "recharge": {
          "charged": false,
          "value": null
        },
        "requirements": "6th Level",
        "save": {
          "type": "",
          "dc": null,
          "descriptor": ""
        },
        "source": "Solarian",
        "target": {
          "type": "",
          "value": ""
        },
        "uses": {
          "max": 0,
          "per": "",
          "value": 0
        }
      },
      "effects": [],
      "flags": {},
<<<<<<< HEAD
      "img": "systems/sfrpg/images/cup/gameplay/photon.png",
      "sort": 1000001
=======
      "img": "systems/sfrpg/images/cup/gameplay/photon.webp",
      "effects": []
>>>>>>> 2b095a38
    },
    {
      "_id": "S4KZJlp30RBeACb7",
      "name": "Solar Shield",
      "type": "feat",
      "data": {
        "type": "",
        "ability": null,
        "abilityMods": {
          "parts": []
        },
        "actionType": "",
        "activation": {
          "type": "move",
          "condition": "",
          "cost": 1
        },
        "area": {
          "effect": "",
          "shape": "",
          "units": "none",
          "value": null
        },
        "attackBonus": 0,
        "chatFlavor": "",
        "critical": {
          "effect": "",
          "parts": []
        },
        "damage": {
          "parts": []
        },
        "description": {
          "chat": "",
          "unidentified": "",
          "value": "<p>&gt;@Compendium[sfrpg.class-features.7ilyZdE0yZi2F3SQ]{Solar Manifestation (Su)}</p>\n<p><span id=\"ctl00_MainContent_DataListClasses_ctl00_LabelName\">You can coalesce your solar mote around one of your hands, creating a deflecting shield of out of stellar energy. This shield appears to be made of either glowing light or solid darkness, as determined by the appearance of your solar manifestation, but it can take any general shape you desire. Normal defensive implements such as bucklers and kite shields are popular shapes for solar shields, but it is not unheard of for a solarian to bear a solar shield in the form of a shining orrery orbiting their arm, a set of rapidly spinning helicopter blades across their forearm, or stranger barriers. Your solar shield’s general design has no impact on its function, and it doesn’t give the shield any special abilities. Once you’ve selected the general design, you can’t change it until you gain a new solarian level.<br><br>Your solar shield grants you a +1 shield bonus to AC (see Shields on page 124), and as a move action you can align the shield to grant you greater protection against one opponent you are observing (<em>Core Rulebook</em> 260), which increases your shield bonus to AC to +2 against attacks from that opponent until the beginning of your next turn. At 5th level and again every 5 levels thereafter, the shield bonus when aligned against one target increases by an additional +1.<br><br>You can make unarmed attacks with your solar shield; these attacks are not archaic, and you threaten squares within your reach while it is formed. You can add solarian weapon crystals to your solar shield as if it were a solar weapon, in which case their benefits apply to unarmed attacks you make with the shield. The damage type of these attacks is the same damage type as the type granted by the <em>solarian weapon crystal</em>, and if the solarian weapon crystal does not specify a damage type, it deals bludgeoning damage.<br><br>Forming or dismissing a solar shield is a move action that takes the same amount of effort as drawing or sheathing a weapon (and can be combined with a move as a single move action or used with the Quick Draw feat). Your solar shield is automatically dismissed if it ever leaves your hand.</span></p>\n<p><span id=\"ctl00_MainContent_DataListClasses_ctl00_LabelName\"></span></p>\n<p><span id=\"ctl00_MainContent_DataListClasses_ctl00_LabelName\"></span></p>\n<p><span id=\"ctl00_MainContent_DataListClasses_ctl00_LabelName\"></span></p>\n<table class=\"inner\" style=\"width: 76px;\">\n<tbody>\n<tr>\n<td style=\"width: 35px;\"><strong>Level</strong></td>\n<td style=\"width: 41px;\"><strong>Solar Shield</strong></td>\n</tr>\n<tr>\n<td style=\"width: 35px;\">1st</td>\n<td style=\"width: 41px;\">+1/+2</td>\n</tr>\n<tr>\n<td style=\"width: 35px;\">2nd</td>\n<td style=\"width: 41px;\">+1/+2</td>\n</tr>\n<tr>\n<td style=\"width: 35px;\">3rd</td>\n<td style=\"width: 41px;\">+1/+2</td>\n</tr>\n<tr>\n<td style=\"width: 35px;\">4th</td>\n<td style=\"width: 41px;\">+1/+2</td>\n</tr>\n<tr>\n<td style=\"width: 35px;\">5th</td>\n<td style=\"width: 41px;\">+1/+3</td>\n</tr>\n<tr>\n<td style=\"width: 35px;\">6th</td>\n<td style=\"width: 41px;\">+1/+3</td>\n</tr>\n<tr>\n<td style=\"width: 35px;\">7th</td>\n<td style=\"width: 41px;\">+1/+3</td>\n</tr>\n<tr>\n<td style=\"width: 35px;\">8th</td>\n<td style=\"width: 41px;\">+1/+3</td>\n</tr>\n<tr>\n<td style=\"width: 35px;\">9th</td>\n<td style=\"width: 41px;\">+1/+3</td>\n</tr>\n<tr>\n<td style=\"width: 35px;\">10th</td>\n<td style=\"width: 41px;\">+1/+4</td>\n</tr>\n<tr>\n<td style=\"width: 35px;\">11th</td>\n<td style=\"width: 41px;\">+1/+4</td>\n</tr>\n<tr>\n<td style=\"width: 35px;\">12th</td>\n<td style=\"width: 41px;\">+1/+4</td>\n</tr>\n<tr>\n<td style=\"width: 35px;\">13th</td>\n<td style=\"width: 41px;\">+1/+4</td>\n</tr>\n<tr>\n<td style=\"width: 35px;\">14th</td>\n<td style=\"width: 41px;\">+1/+4</td>\n</tr>\n<tr>\n<td style=\"width: 35px;\">15th</td>\n<td style=\"width: 41px;\">+1/+5</td>\n</tr>\n<tr>\n<td style=\"width: 35px;\">16th</td>\n<td style=\"width: 41px;\">+1/+5</td>\n</tr>\n<tr>\n<td style=\"width: 35px;\">17th</td>\n<td style=\"width: 41px;\">+1/+5</td>\n</tr>\n<tr>\n<td style=\"width: 35px;\">18th</td>\n<td style=\"width: 41px;\">+1/+5</td>\n</tr>\n<tr>\n<td style=\"width: 35px;\">19th</td>\n<td style=\"width: 41px;\">+1/+5</td>\n</tr>\n<tr>\n<td style=\"width: 35px;\">20th</td>\n<td style=\"width: 41px;\">+1/+6</td>\n</tr>\n</tbody>\n</table>"
        },
        "descriptors": [],
        "duration": {
          "units": "",
          "value": ""
        },
        "formula": "",
        "isActive": null,
        "modifiers": [],
        "range": {
          "additional": "",
          "per": "",
          "units": "none",
          "value": null
        },
        "recharge": {
          "charged": false,
          "value": null
        },
        "requirements": "1st Level",
        "save": {
          "type": "",
          "dc": null,
          "descriptor": ""
        },
        "source": "Solarian",
        "target": {
          "type": "",
          "value": ""
        },
        "uses": {
          "max": 0,
          "per": "",
          "value": 0
        }
      },
      "effects": [],
      "flags": {},
      "img": "icons/equipment/shield/heater-embossed-gold.webp",
      "sort": 437501
    }
  ],
  "token": {
    "name": "Psacynoid Gallant",
    "actorId": "HVMmkHHuvZsFuFGH",
    "actorLink": false,
    "bar1": {
      "attribute": "attributes.hp"
    },
    "bar2": {
      "attribute": ""
    },
    "brightLight": 0,
    "brightSight": 0,
    "dimLight": 0,
    "dimSight": 0,
    "displayBars": 40,
    "displayName": 0,
    "disposition": -1,
    "flags": {},
    "height": 1,
    "img": "icons/svg/mystery-man.svg",
    "lightAlpha": 1,
    "lightAngle": 360,
    "lightAnimation": {
      "type": "",
      "intensity": 5,
      "speed": 5
    },
    "lightColor": "",
    "lockRotation": false,
    "mirrorX": false,
    "mirrorY": false,
    "randomImg": false,
    "rotation": 0,
    "scale": 1,
    "sightAngle": 360,
    "tint": "",
    "vision": false,
    "width": 1
  }
}<|MERGE_RESOLUTION|>--- conflicted
+++ resolved
@@ -878,13 +878,8 @@
       },
       "effects": [],
       "flags": {},
-<<<<<<< HEAD
-      "img": "systems/sfrpg/icons/equipment/weapons/semi-auto-pistol-advanced.jpg",
+      "img": "systems/sfrpg/icons/equipment/weapons/semi-auto-pistol-advanced.webp",
       "sort": 200001
-=======
-      "img": "systems/sfrpg/icons/equipment/weapons/semi-auto-pistol-advanced.webp",
-      "effects": []
->>>>>>> 2b095a38
     },
     {
       "_id": "EV8KkyEU34f0eOj6",
@@ -959,13 +954,8 @@
       },
       "effects": [],
       "flags": {},
-<<<<<<< HEAD
-      "img": "systems/sfrpg/icons/classes/flashing_strikes.png",
+      "img": "systems/sfrpg/icons/classes/flashing_strikes.webp",
       "sort": 300001
-=======
-      "img": "systems/sfrpg/icons/classes/flashing_strikes.webp",
-      "effects": []
->>>>>>> 2b095a38
     },
     {
       "_id": "LRHrbDMsF8vKrzqx",
@@ -1116,13 +1106,8 @@
       },
       "effects": [],
       "flags": {},
-<<<<<<< HEAD
-      "img": "systems/sfrpg/icons/classes/solar_manifestation.png",
+      "img": "systems/sfrpg/icons/classes/solar_manifestation.webp",
       "sort": 600001
-=======
-      "img": "systems/sfrpg/icons/classes/solar_manifestation.webp",
-      "effects": []
->>>>>>> 2b095a38
     },
     {
       "_id": "JfqwcOXCrBvJStrY",
@@ -1341,13 +1326,8 @@
       },
       "effects": [],
       "flags": {},
-<<<<<<< HEAD
-      "img": "systems/sfrpg/icons/equipment/armor/d-suit-III.jpg",
+      "img": "systems/sfrpg/icons/equipment/armor/d-suit-III.webp",
       "sort": 800001
-=======
-      "img": "systems/sfrpg/icons/equipment/armor/d-suit-III.webp",
-      "effects": []
->>>>>>> 2b095a38
     },
     {
       "_id": "9T1sUBlGYHMif4OE",
@@ -1393,13 +1373,8 @@
       },
       "effects": [],
       "flags": {},
-<<<<<<< HEAD
-      "img": "systems/sfrpg/icons/equipment/weapons/rounds-small-arm.jpg",
+      "img": "systems/sfrpg/icons/equipment/weapons/rounds-small-arm.webp",
       "sort": 900001
-=======
-      "img": "systems/sfrpg/icons/equipment/weapons/rounds-small-arm.webp",
-      "effects": []
->>>>>>> 2b095a38
     },
     {
       "_id": "0bcNt2lFZoEqktzT",
@@ -1442,6 +1417,7 @@
       },
       "effects": [],
       "flags": {},
+      "img": "icons/svg/mystery-man.svg",
       "sort": 1000001
     },
     {
@@ -1517,13 +1493,8 @@
       },
       "effects": [],
       "flags": {},
-<<<<<<< HEAD
-      "img": "systems/sfrpg/icons/classes/blackhole.png",
+      "img": "systems/sfrpg/icons/classes/blackhole.webp",
       "sort": 350001
-=======
-      "img": "systems/sfrpg/icons/classes/blackhole.webp",
-      "effects": []
->>>>>>> 2b095a38
     },
     {
       "_id": "mwndQZbmvFNT4H5f",
@@ -1598,13 +1569,8 @@
       },
       "effects": [],
       "flags": {},
-<<<<<<< HEAD
-      "img": "systems/sfrpg/icons/classes/ray_of_light.png",
+      "img": "systems/sfrpg/icons/classes/ray_of_light.webp",
       "sort": 800001
-=======
-      "img": "systems/sfrpg/icons/classes/ray_of_light.webp",
-      "effects": []
->>>>>>> 2b095a38
     },
     {
       "_id": "ti1GH2xV8PBcfveM",
@@ -1679,13 +1645,8 @@
       },
       "effects": [],
       "flags": {},
-<<<<<<< HEAD
-      "img": "systems/sfrpg/icons/classes/reflection.png",
+      "img": "systems/sfrpg/icons/classes/reflection.webp",
       "sort": 900001
-=======
-      "img": "systems/sfrpg/icons/classes/reflection.webp",
-      "effects": []
->>>>>>> 2b095a38
     },
     {
       "_id": "TRrc9uUYjvOFJjh5",
@@ -1760,13 +1721,8 @@
       },
       "effects": [],
       "flags": {},
-<<<<<<< HEAD
-      "img": "systems/sfrpg/icons/classes/supernova.png",
+      "img": "systems/sfrpg/icons/classes/supernova.webp",
       "sort": 375001
-=======
-      "img": "systems/sfrpg/icons/classes/supernova.webp",
-      "effects": []
->>>>>>> 2b095a38
     },
     {
       "_id": "2s5vuTzdoURBXOYy",
@@ -1841,13 +1797,8 @@
       },
       "effects": [],
       "flags": {},
-<<<<<<< HEAD
-      "img": "systems/sfrpg/images/cup/gameplay/photon.png",
+      "img": "systems/sfrpg/images/cup/gameplay/photon.webp",
       "sort": 1000001
-=======
-      "img": "systems/sfrpg/images/cup/gameplay/photon.webp",
-      "effects": []
->>>>>>> 2b095a38
     },
     {
       "_id": "S4KZJlp30RBeACb7",
