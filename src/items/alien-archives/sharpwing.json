--- conflicted
+++ resolved
@@ -1307,10 +1307,6 @@
     {
       "name": "Spring Attack (Combat)",
       "type": "feat",
-<<<<<<< HEAD
-=======
-      "img": "systems/sfrpg/icons/feats/spring_attack.webp",
->>>>>>> 2b095a38
       "data": {
         "type": "",
         "ability": null,
@@ -1375,7 +1371,7 @@
         }
       },
       "flags": {},
-      "img": "systems/sfrpg/icons/feats/spring_attack.png"
+      "img": "systems/sfrpg/icons/feats/spring_attack.webp"
     },
     {
       "name": "Multiattack",
