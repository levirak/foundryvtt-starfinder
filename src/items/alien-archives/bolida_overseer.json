{
  "_id": "jcNU0o8p8LQdCAjJ",
  "name": "Bolida Overseer",
  "type": "npc2",
  "data": {
    "abilities": {
      "cha": {
        "base": 0,
        "min": 3,
        "misc": 0,
        "mod": 0,
        "value": 10
      },
      "con": {
        "base": 4,
        "min": 3,
        "misc": 0,
        "mod": 4,
        "value": 18
      },
      "dex": {
        "base": 2,
        "min": 3,
        "misc": 0,
        "mod": 2,
        "value": 14
      },
      "int": {
        "base": 6,
        "min": 3,
        "misc": 0,
        "mod": 6,
        "value": 22
      },
      "str": {
        "base": 2,
        "min": 3,
        "misc": 0,
        "mod": 2,
        "value": 14
      },
      "wis": {
        "base": 1,
        "min": 3,
        "misc": 0,
        "mod": 1,
        "value": 12
      }
    },
    "attributes": {
      "arms": "2",
      "bab": 0,
      "cmd": {
        "min": 0,
        "tooltip": [],
        "value": 10
      },
      "eac": {
        "base": 21,
        "min": 0,
        "tooltip": [],
        "value": 21
      },
      "fort": {
        "base": 9,
        "bonus": 9,
        "misc": 0,
        "tooltip": [],
        "value": 0
      },
      "hp": {
        "max": 115,
        "min": 0,
        "temp": null,
        "tempmax": null,
        "tooltip": [],
        "value": 115
      },
      "init": {
        "bonus": 0,
        "tooltip": [],
        "total": 2,
        "value": 2
      },
      "kac": {
        "base": 22,
        "min": 0,
        "tooltip": [],
        "value": 22
      },
      "keyability": "",
      "reach": "0",
      "reflex": {
        "base": 9,
        "bonus": 9,
        "misc": 0,
        "tooltip": [],
        "value": 0
      },
      "rp": {
        "max": 0,
        "min": 0,
        "tooltip": [],
        "value": 0
      },
      "sp": {
        "max": 0,
        "min": 0,
        "tooltip": [],
        "value": 0
      },
      "space": "0",
      "speed": {
        "burrowing": {
          "base": 0
        },
        "climbing": {
          "base": 0
        },
        "flying": {
          "base": 0
        },
        "land": {
          "base": 30
        },
        "mainMovement": "land",
        "special": "original base: 30 ft.; original special: burrow 30 ft.",
        "swimming": {
          "base": 0
        }
      },
      "spellcasting": "",
      "will": {
        "base": 9,
        "bonus": 9,
        "misc": 0,
        "tooltip": [],
        "value": 0
      }
    },
    "conditions": {},
    "counterClasses": {
      "values": {}
    },
    "currency": {
      "credit": 0,
      "upb": 0
    },
    "details": {
      "type": "Vermin",
      "alignment": "CN",
      "aura": "",
      "biography": {
        "public": "",
        "value": "<h2>Description</h2>\n<h3>Description</h3>\n<p>Bolidas are arthropodan creatures that dwell not on the faces of the planets they inhabit, but far underground, in cave systems that are so deep below the surface that they are blasted by the unforgiving heat of the planets’ molten cores. The centipede-like creatures are protected from these extreme environs by metallic, chitinous plates that cover the entirety of their backs, from head to tail tip. This innate armor also protects them from subterranean hazards such as rock falls and the friction of traveling through cramped cave tunnels. Bolidas support themselves on their many sets of legs, holding only the uppermost portion of their bodies upright to wield weapons or manipulate objects. They have evolved over millions of years to thrive in darkness, and they therefore tend to avoid traveling up to the surface world; if they choose to live on a planet’s surface or a space station, they prefer to maintain nocturnal schedules, as sunlight blinds them if they’re not wearing protective eyewear.<br/><br/>Only a few decades ago, a group of offworld explorers on the bolidas’ home planet, Zafaiga, first encountered the modest miners while quarrying the unique stones that they assumed had no claimant. Though the bolidas were territorial, wary, and somewhat xenophobic, it was overall an amicable, if tense, meeting. Afterward, the bolidas reluctantly agreed to establish a mutually beneficial relationship with other species, contracting trade agreements and eventually even adopting Common into their lexicon. Though the broader galaxy has known of their existence for only a few decades, bolidas have been extant for millennia, unconcerned with and largely unaware of the outside world. They independently developed their own technology (though it is predominantly analog and therefore considered primitive by some races), which they use to dig for resources and excavate cavernous dwellings. Even those bolidas who travel the galaxy tend to be rather aloof, blowing off attempts at personal friendships by members of surface races, whom they dismiss as capricious “light dwellers.” They choose instead to spend their time alone, with other bolidas, or with members of subterranean races with whom they can share their passion for excavation.<br/><br/>Digging is a euphoric activity for bolidas, and they spend a large portion of their lives creating new tunnels and caves to house their ever-expanding populations. New settlements can grow from a single small cave to hundreds of miles of mazelike tunnels and dozens of vast caverns in mere months. Because of this natural disposition, bolidas have proven themselves to be indispensable in the acquisition and trade of rare minerals. Their ability to thrive in the heat deep underground on moltencore planets means they are often hired as miners by individuals and organizations all across the galaxy to excavate subterranean dig sites that most other races are unable to withstand.<br/><br/>Bolidas exhibit no discernible sexual dimorphism or gender, and each bolida is capable of carrying and fertilizing eggs-oftentimes they will take on both roles. They also sometimes mate in groups, covering the floors of their nursery caves with eggs that are incubated by the heat of the depths. The average bolida is 7 feet long and weighs 350 pounds.</p>\n<p>&nbsp;</p>\n<section class=\"secret\">\n<h2>Ecology</h2>\n<h3>Environment</h3>\n<p>any underground</p>\n<p>&nbsp;</p>\n<h3>Organization</h3>\n<p>solitary, pair, or convoy (1 overseer plus 3-6 miners)</p>\n<p>&nbsp;</p>\n"
      },
      "class": "",
      "cr": 8,
      "environment": "",
      "race": "",
      "raceAndGrafts": "",
      "source": "AA2 pg. 21",
      "xp": {
        "value": 4800
      }
    },
    "modifiers": [],
    "skills": {
      "acr": {
        "ability": "dex",
        "enabled": false,
        "hasArmorCheckPenalty": true,
        "isTrainedOnly": false,
        "misc": 0,
        "mod": 0,
        "ranks": 0,
        "value": 0
      },
      "ath": {
        "ability": "str",
        "enabled": true,
        "hasArmorCheckPenalty": true,
        "isTrainedOnly": false,
        "misc": 0,
        "mod": 16,
        "ranks": 16,
        "value": 0
      },
      "blu": {
        "ability": "cha",
        "enabled": false,
        "hasArmorCheckPenalty": false,
        "isTrainedOnly": false,
        "misc": 0,
        "mod": 0,
        "ranks": 0,
        "value": 0
      },
      "com": {
        "ability": "int",
        "enabled": true,
        "hasArmorCheckPenalty": false,
        "isTrainedOnly": true,
        "misc": 0,
        "mod": 21,
        "ranks": 21,
        "value": 0
      },
      "cul": {
        "ability": "int",
        "enabled": false,
        "hasArmorCheckPenalty": false,
        "isTrainedOnly": true,
        "misc": 0,
        "mod": 0,
        "ranks": 0,
        "value": 0
      },
      "dip": {
        "ability": "cha",
        "enabled": false,
        "hasArmorCheckPenalty": false,
        "isTrainedOnly": false,
        "misc": 0,
        "mod": 0,
        "ranks": 0,
        "value": 0
      },
      "dis": {
        "ability": "cha",
        "enabled": false,
        "hasArmorCheckPenalty": false,
        "isTrainedOnly": false,
        "misc": 0,
        "mod": 0,
        "ranks": 0,
        "value": 0
      },
      "eng": {
        "ability": "int",
        "enabled": true,
        "hasArmorCheckPenalty": false,
        "isTrainedOnly": true,
        "misc": 0,
        "mod": 21,
        "ranks": 21,
        "value": 0
      },
      "int": {
        "ability": "cha",
        "enabled": false,
        "hasArmorCheckPenalty": false,
        "isTrainedOnly": false,
        "misc": 0,
        "mod": 0,
        "ranks": 0,
        "value": 0
      },
      "lsc": {
        "ability": "int",
        "enabled": false,
        "hasArmorCheckPenalty": false,
        "isTrainedOnly": true,
        "misc": 0,
        "mod": 0,
        "ranks": 0,
        "value": 0
      },
      "med": {
        "ability": "int",
        "enabled": false,
        "hasArmorCheckPenalty": false,
        "isTrainedOnly": true,
        "misc": 0,
        "mod": 0,
        "ranks": 0,
        "value": 0
      },
      "mys": {
        "ability": "wis",
        "enabled": false,
        "hasArmorCheckPenalty": false,
        "isTrainedOnly": true,
        "misc": 0,
        "mod": 0,
        "ranks": 0,
        "value": 0
      },
      "per": {
        "ability": "wis",
        "enabled": true,
        "hasArmorCheckPenalty": false,
        "isTrainedOnly": false,
        "misc": 0,
        "mod": 18,
        "ranks": 18,
        "value": 0
      },
      "phs": {
        "ability": "int",
        "enabled": true,
        "hasArmorCheckPenalty": false,
        "isTrainedOnly": true,
        "misc": 0,
        "mod": null,
        "ranks": null,
        "value": 0
      },
      "pil": {
        "ability": "dex",
        "enabled": false,
        "hasArmorCheckPenalty": false,
        "isTrainedOnly": false,
        "misc": 0,
        "mod": 0,
        "ranks": 0,
        "value": 0
      },
      "pro": {
        "ability": "int",
        "enabled": false,
        "hasArmorCheckPenalty": false,
        "isTrainedOnly": true,
        "misc": 0,
        "mod": 0,
        "ranks": 0,
        "subname": "",
        "value": 3
      },
      "sen": {
        "ability": "wis",
        "enabled": false,
        "hasArmorCheckPenalty": false,
        "isTrainedOnly": false,
        "misc": 0,
        "mod": 0,
        "ranks": 0,
        "value": 0
      },
      "sle": {
        "ability": "dex",
        "enabled": false,
        "hasArmorCheckPenalty": true,
        "isTrainedOnly": true,
        "misc": 0,
        "mod": 0,
        "ranks": 0,
        "value": 0
      },
      "ste": {
        "ability": "dex",
        "enabled": false,
        "hasArmorCheckPenalty": true,
        "isTrainedOnly": false,
        "misc": 0,
        "mod": 0,
        "ranks": 0,
        "value": 0
      },
      "sur": {
        "ability": "wis",
        "enabled": true,
        "hasArmorCheckPenalty": false,
        "isTrainedOnly": false,
        "misc": 0,
        "mod": 21,
        "ranks": 21,
        "value": 0
      }
    },
    "spells": {
      "spell0": {
        "max": 0,
        "value": 0
      },
      "spell1": {
        "max": 0,
        "value": 0
      },
      "spell2": {
        "max": 0,
        "value": 0
      },
      "spell3": {
        "max": 0,
        "value": 0
      },
      "spell4": {
        "max": 0,
        "value": 0
      },
      "spell5": {
        "max": 0,
        "value": 0
      },
      "spell6": {
        "max": 0,
        "value": 0
      }
    },
    "traits": {
      "ci": {
        "custom": "",
        "value": []
      },
      "damageReduction": {
        "negatedBy": "",
        "value": 0
      },
      "di": {
        "custom": "",
        "value": []
      },
      "dr": {
        "custom": "",
        "value": [
          {
            "fire": "5"
          }
        ]
      },
      "dv": {
        "custom": "Light Blindness",
        "value": []
      },
      "languages": {
        "custom": "Bolidan",
        "value": [
          "common"
        ]
      },
      "senses": "blindsense (vibration) 60 ft., darkvision 60 ft., low-light vision",
      "size": "medium",
      "sr": 0
    }
  },
  "flags": {},
  "img": "icons/svg/mystery-man.svg",
  "items": [
    {
      "name": "Defensive Ball (Ex)",
      "type": "feat",
      "data": {
        "type": "",
        "ability": null,
        "actionType": null,
        "activation": {
          "type": "",
          "condition": "",
          "cost": 0
        },
        "area": {
          "effect": "",
          "shape": "",
          "units": "",
          "value": null
        },
        "attackBonus": 0,
        "chatFlavor": "",
        "critical": {
          "effect": "",
          "parts": []
        },
        "damage": {
          "parts": []
        },
        "description": {
          "chat": "",
          "unidentified": "",
          "value": "As a move action, a bolida can roll its body into a nearly impenetrable defensive ball. While rolled up this way, a bolida can only uncurl itself as a move action, take the total defense action, or use its rolling charge ability. If the bolida takes the total defense action, its bonus to AC is increased to +5."
        },
        "descriptors": [],
        "duration": {
          "units": "",
          "value": null
        },
        "formula": "",
        "modifiers": [],
        "range": {
          "additional": "",
          "per": "",
          "units": "",
          "value": null
        },
        "recharge": {
          "charged": false,
          "value": null
        },
        "requirements": "",
        "save": {
          "type": "",
          "dc": null,
          "descriptor": ""
        },
        "source": "",
        "target": {
          "type": "",
          "value": null
        },
        "uses": {
          "max": 0,
          "per": null,
          "value": 0
        }
      },
      "flags": {},
      "img": "icons/svg/mystery-man.svg"
    },
    {
      "name": "Staff, carbon",
      "type": "weapon",
      "data": {
        "type": "",
        "ability": "",
        "abilityMods": {
          "parts": []
        },
        "actionType": "mwak",
        "activation": {
          "type": "none",
          "condition": "",
          "cost": 0
        },
        "area": {
          "effect": "",
          "shape": "",
          "units": null,
          "value": null
        },
        "attackBonus": 17,
        "attuned": false,
        "bulk": "1",
        "capacity": {
          "max": null,
          "value": null
        },
        "chatFlavor": "",
        "critical": {
          "effect": "",
          "parts": [
            {
              "formula": "",
              "operator": "",
              "types": {
                "bludgeoning": true
              }
            }
          ]
        },
        "damage": {
          "parts": [
            {
              "formula": "1d8+10",
              "operator": "",
              "types": {
                "bludgeoning": true
              }
            }
          ]
        },
        "description": {
          "chat": "",
          "unidentified": "",
          "value": "<p>Staves are long and flexible, weighted on the end to provide extra striking power. Most staves are made from aluminum or fiberglass, though some are still made from wood.</p>\n<p>Sentinel and repeller staves are made of conductive metal and deliver a painful, low-voltage charge that can stun opponents. The hardlight staff uses a core of unstable photonic gel to dramatically increase its mass every time it strikes a surface.</p>"
        },
        "descriptors": [],
        "duration": {
          "units": "",
          "value": ""
        },
        "equipped": false,
        "formula": "",
        "fusions": [],
        "identified": true,
        "level": 7,
        "modifiers": [],
        "price": 6150,
        "proficient": true,
        "properties": {
          "aeon": false,
          "amm": false,
          "analog": true,
          "antibiological": false,
          "archaic": false,
          "aurora": false,
          "automatic": false,
          "blast": false,
          "block": true,
          "boost": false,
          "breach": false,
          "breakdown": false,
          "bright": false,
          "cluster": false,
          "conceal": false,
          "deconstruct": false,
          "deflect": false,
          "disarm": false,
          "double": false,
          "drainCharge": false,
          "echo": false,
          "entangle": false,
          "explode": false,
          "extinguish": false,
          "feint": false,
          "fiery": false,
          "firstArc": false,
          "flexibleLine": false,
          "force": false,
          "freeHands": false,
          "fueled": false,
          "grapple": false,
          "gravitation": false,
          "guided": false,
          "harrying": false,
          "holyWater": false,
          "ignite": false,
          "indirect": false,
          "injection": false,
          "integrated": false,
          "line": false,
          "living": false,
          "lockdown": false,
          "mind-affecting": false,
          "mine": false,
          "mire": false,
          "modal": false,
          "necrotic": false,
          "nonlethal": false,
          "one": false,
          "operative": false,
          "penetrating": false,
          "polarize": false,
          "polymorphic": false,
          "powered": false,
          "professional": false,
          "punchGun": false,
          "qreload": false,
          "radioactive": false,
          "reach": false,
          "recall": false,
          "relic": false,
          "reposition": false,
          "shape": false,
          "shells": false,
          "shield": false,
          "sniper": false,
          "stun": false,
          "subtle": false,
          "sunder": false,
          "swarm": false,
          "tail": false,
          "teleportive": false,
          "thought": false,
          "throttle": false,
          "thrown": false,
          "trip": false,
          "two": true,
          "underwater": false,
          "unwieldy": false,
          "variantBoost": false,
          "wideLine": false
        },
        "quantity": null,
        "range": {
          "additional": "",
          "per": "",
          "units": null,
          "value": null
        },
        "save": {
          "type": "",
          "dc": null,
          "descriptor": "negate"
        },
        "source": "Core Rulebook, P. 171",
        "special": "",
        "target": {
          "type": "",
          "value": ""
        },
        "usage": {
          "per": "",
          "value": null
        },
        "uses": {
          "max": 0,
          "per": "",
          "value": 0
        },
        "weaponType": "basicM"
      },
      "flags": {},
      "img": "icons/svg/mystery-man.svg"
    },
    {
      "name": "Semi-auto pistol, advanced",
      "type": "weapon",
<<<<<<< HEAD
=======
      "img": "systems/sfrpg/icons/equipment/weapons/semi-auto-pistol-advanced.webp",
>>>>>>> 2b095a38
      "data": {
        "type": "",
        "ability": "",
        "actionType": "rwak",
        "activation": {
          "type": "none",
          "condition": "",
          "cost": 0
        },
        "area": {
          "effect": "",
          "shape": "",
          "units": null,
          "value": null
        },
        "attackBonus": 15,
        "attuned": false,
        "bulk": "L",
        "capacity": {
          "max": 12,
          "value": 12
        },
        "chatFlavor": "",
        "critical": {
          "effect": "",
          "parts": []
        },
        "damage": {
          "parts": [
            {
              "formula": "2d6+8",
              "operator": "",
              "types": {
                "piercing": true
              }
            }
          ]
        },
        "description": {
          "chat": "",
          "unidentified": "",
          "value": "<p>The semiautomatic mechanism of this pistol discharges spent cartridges and reloads fresh ones in the barrel, provided a cartridge remains in the magazine.</p>"
        },
        "descriptors": [],
        "duration": {
          "units": "",
          "value": ""
        },
        "equipped": false,
        "formula": "",
        "fusions": [],
        "identified": true,
        "level": 7,
        "modifiers": [],
        "price": 5500,
        "proficient": true,
        "properties": {
          "amm": false,
          "analog": true,
          "archaic": false,
          "automatic": false,
          "blast": false,
          "block": false,
          "boost": false,
          "bright": false,
          "disarm": false,
          "entangle": false,
          "explode": false,
          "injection": false,
          "line": false,
          "nonlethal": false,
          "one": false,
          "operative": false,
          "penetrating": false,
          "powered": false,
          "qreload": false,
          "reach": false,
          "sniper": false,
          "stun": false,
          "thrown": false,
          "trip": false,
          "two": false,
          "unwieldy": false
        },
        "quantity": null,
        "range": {
          "additional": "",
          "per": "",
          "units": "ft",
          "value": 60
        },
        "save": {
          "type": "",
          "dc": null,
          "descriptor": "negate"
        },
        "source": "Core Rulebook, P. 173",
        "special": "",
        "target": {
          "type": "",
          "value": ""
        },
        "usage": {
          "per": "round",
          "value": 1
        },
        "uses": {
          "max": 0,
          "per": "",
          "value": 0
        },
        "weaponType": "smallA"
      },
      "flags": {},
      "img": "systems/sfrpg/icons/equipment/weapons/semi-auto-pistol-advanced.jpg"
    },
    {
      "name": "Overload (Ex)",
      "type": "feat",
<<<<<<< HEAD
=======
      "img": "systems/sfrpg/icons/classes/overload.webp",
>>>>>>> 2b095a38
      "data": {
        "type": "",
        "ability": null,
        "abilityMods": {
          "parts": []
        },
        "actionType": "",
        "activation": {
          "type": "action",
          "condition": "",
          "cost": 1
        },
        "area": {
          "effect": "",
          "shape": "",
          "units": null,
          "value": null
        },
        "attackBonus": 0,
        "chatFlavor": "",
        "critical": {
          "effect": "",
          "parts": []
        },
        "damage": {
          "parts": []
        },
        "description": {
          "chat": "",
          "unidentified": "",
          "value": "<p>&gt;<a class=\"entity-link\" data-pack=\"sfrpg.classes\" data-id=\"HNCQFSPw4DVTATHv\" draggable=\"true\"><i class=\"fas fa-suitcase\"></i> Mechanic</a></p>\n        <p>As a standard action, you can cause a short in an electronic device, including most ranged energy weapons, melee weapons with the powered special property, or a single armor upgrade. This makes the device nonfunctional for 1 round. Overload doesn’t cause a locked door, safe, or other device to open, but it prevents anyone from opening it for 1 round. You must be adjacent to the device to use this ability. If you have a drone, you can instead use this ability on an electronic device adjacent to your drone. If you have an exocortex with the wireless hack ability, you can instead use this ability on any electronic device within range of your exocortex’s wireless hack. If you use overload on an item or armor upgrade in someone’s possession, the owner can attempt a Reflex saving throw to negate the effect (DC = 10 + half your mechanic level + your Intelligence modifier). Overload doesn’t affect androids, cybernetics, drones, powered armor, robots, or creatures with the technological subtype (all of which have shielding against this sort of attack), or items larger than Medium. Once a device has been successfully overloaded, a residual static charge prevents that device from being overloaded again for 1 minute.</p>"
        },
        "descriptors": [],
        "duration": {
          "units": "",
          "value": ""
        },
        "formula": "",
        "modifiers": [],
        "range": {
          "additional": "",
          "per": "",
          "units": null,
          "value": null
        },
        "recharge": {
          "charged": false,
          "value": null
        },
        "requirements": "3rd Level",
        "save": {
          "type": "",
          "dc": null,
          "descriptor": ""
        },
        "source": "Mechanic",
        "target": {
          "type": "",
          "value": ""
        },
        "uses": {
          "max": 0,
          "per": "",
          "value": 0
        }
      },
      "flags": {},
      "img": "systems/sfrpg/icons/classes/overload.jpg"
    },
    {
      "name": "Rolling Charge (Ex)",
      "type": "feat",
      "data": {
        "type": "",
        "ability": null,
        "actionType": null,
        "activation": {
          "type": "",
          "condition": "",
          "cost": 0
        },
        "area": {
          "effect": "",
          "shape": "",
          "units": "",
          "value": null
        },
        "attackBonus": 0,
        "chatFlavor": "",
        "critical": {
          "effect": "",
          "parts": []
        },
        "damage": {
          "parts": []
        },
        "description": {
          "chat": "",
          "unidentified": "",
          "value": "A bolida that is rolled up in a defensive ball can charge without taking the normal charge penalties to the attack roll or its AC, and it gains a +5 circumstance bonus to AC against attacks of opportunity during its movement. It can’t make a melee attack at the end of its movement, but it can instead attempt either a bull rush or reposition combat maneuver against its target with a +4 circumstance bonus to the attack roll. A bolida can’t use this ability again until it takes a 10-minute rest to recover Stamina Points."
        },
        "descriptors": [],
        "duration": {
          "units": "",
          "value": null
        },
        "formula": "",
        "modifiers": [],
        "range": {
          "additional": "",
          "per": "",
          "units": "",
          "value": null
        },
        "recharge": {
          "charged": false,
          "value": null
        },
        "requirements": "",
        "save": {
          "type": "",
          "dc": null,
          "descriptor": ""
        },
        "source": "",
        "target": {
          "type": "",
          "value": null
        },
        "uses": {
          "max": 0,
          "per": null,
          "value": 0
        }
      },
      "flags": {},
      "img": "icons/svg/mystery-man.svg"
    },
    {
      "name": "Target Tracking",
      "type": "feat",
      "data": {
        "type": "",
        "ability": null,
        "actionType": null,
        "activation": {
          "type": "",
          "condition": "",
          "cost": 0
        },
        "area": {
          "effect": "",
          "shape": "",
          "units": "",
          "value": null
        },
        "attackBonus": 0,
        "chatFlavor": "",
        "critical": {
          "effect": "",
          "parts": []
        },
        "damage": {
          "parts": []
        },
        "description": {
          "chat": "",
          "unidentified": "",
          "value": ""
        },
        "descriptors": [],
        "duration": {
          "units": "",
          "value": null
        },
        "formula": "",
        "modifiers": [],
        "range": {
          "additional": "",
          "per": "",
          "units": "",
          "value": null
        },
        "recharge": {
          "charged": false,
          "value": null
        },
        "requirements": "",
        "save": {
          "type": "",
          "dc": null,
          "descriptor": ""
        },
        "source": "",
        "target": {
          "type": "",
          "value": null
        },
        "uses": {
          "max": 0,
          "per": null,
          "value": 0
        }
      },
      "flags": {},
      "img": "icons/svg/mystery-man.svg"
    },
    {
      "name": "Artificial Intelligence (Ex)",
      "type": "feat",
<<<<<<< HEAD
=======
      "img": "systems/sfrpg/icons/classes/artificial_intelligence.webp",
>>>>>>> 2b095a38
      "data": {
        "type": "",
        "ability": null,
        "abilityMods": {
          "parts": []
        },
        "actionType": "",
        "activation": {
          "type": "",
          "condition": "",
          "cost": 0
        },
        "area": {
          "effect": "",
          "shape": "",
          "units": "",
          "value": null
        },
        "attackBonus": 0,
        "chatFlavor": "",
        "critical": {
          "effect": "",
          "parts": []
        },
        "damage": {
          "parts": []
        },
        "description": {
          "chat": "",
          "unidentified": "",
          "value": "<p>&gt;@Compendium[sfrpg.classes.HNCQFSPw4DVTATHv]{Mechanic}</p>\n<p><span id=\"ctl00_MainContent_DataListClasses_ctl00_LabelName\">You construct an artificial intelligence (or AI), a sophisticated program of self-motivated code that you can access for help in a variety of endeavors. This AI is the product of your own genius, far more advanced and complicated than any available for sale to consumers (though it falls short of being truly self-aware), and only you know the secrets of its creation and operation. Your AI can take one of two forms: a drone or an exocortex. You must pick one of these forms upon taking your first level of mechanic, and once this choice is made, it cannot be changed.<br></span></p>\n<h2>@Compendium[sfrpg.class-features.cA0NuGh484BwlDjX]{Drone}</h2>\n<p>You begin play with a powerful robotic drone to house your AI. You build and control this drone, which accompanies you on your adventures and is capable of combat, espionage, and other specialized tasks. As you gain levels, your drone advances in sophistication and gain additional abilities. While the value of your drone is immense, only you, with your extensive knowledge of its quirks and security measures, can ever hope to operate or repair it. Drones are detailed in Drones beginning on page 74.</p>\n<h2>@Compendium[sfrpg.class-features.cM54UpNXExgDSbq4]{Exocortex}</h2>\n<p>You begin play with an exocortex, an artificial processor that interacts with and augments your biological brain’s cognitive functions, which can aid you in a variety of tasks, from combat to digital infiltration. Your exocortex is implanted within your physical body or brain, similar to a piece of cybernetic hardware, allowing your AI to access your mind and feed you information. As you gain levels, your exocortex advances in sophistication and processing power—see Exocortex on page 79. Only you can access or interact with your exocortex.</p>"
        },
        "descriptors": [],
        "duration": {
          "units": "",
          "value": null
        },
        "formula": "",
        "modifiers": [],
        "range": {
          "additional": "",
          "per": "",
          "units": "",
          "value": null
        },
        "recharge": {
          "charged": false,
          "value": null
        },
        "requirements": "1st Level",
        "save": {
          "type": "",
          "dc": null,
          "descriptor": ""
        },
        "source": "Mechanic",
        "target": {
          "type": "",
          "value": null
        },
        "uses": {
          "max": 0,
          "per": null,
          "value": 0
        }
      },
      "flags": {},
      "img": "systems/sfrpg/icons/classes/artificial_intelligence.png"
    },
    {
      "name": "Expert Rig (Ex)",
      "type": "feat",
<<<<<<< HEAD
=======
      "img": "systems/sfrpg/icons/classes/expert_rig.webp",
>>>>>>> 2b095a38
      "data": {
        "type": "",
        "ability": null,
        "abilityMods": {
          "parts": []
        },
        "actionType": "",
        "activation": {
          "type": "",
          "condition": "",
          "cost": 0
        },
        "area": {
          "effect": "",
          "shape": "",
          "units": "",
          "value": null
        },
        "attackBonus": 0,
        "chatFlavor": "",
        "critical": {
          "effect": "",
          "parts": []
        },
        "damage": {
          "parts": []
        },
        "description": {
          "chat": "",
          "unidentified": "",
          "value": "<p>&gt;@Compendium[sfrpg.classes.HNCQFSPw4DVTATHv]{Mechanic}</p>\n<p>Your custom rig has improved. Whenever you use your custom rig to successfully hack into a computer, you can also disable one countermeasure installed in the system (except firewalls). In addition, your custom rig can now be used as any engineering or hacking specialty kit of item level 6th or lower, and it has the features of a computer with a tier equal to half your level with the artificial personality, hardened, or security I upgrade module. It also has an audio/video recorder. You can add extra modules or countermeasures to your custom rig at the normal prices. See page 213 for more information on computers.<br><br>You can also use your custom rig to communicate over an encrypted channel with your ship, allowing you to access your ship’s downloaded data sets and transponder (see page 430) at a range of 5 miles. If you have a drone, you can issue commands to or directly control your drone at the same range.</p>"
        },
        "descriptors": [],
        "duration": {
          "units": "",
          "value": null
        },
        "formula": "",
        "modifiers": [],
        "range": {
          "additional": "",
          "per": "",
          "units": "",
          "value": null
        },
        "recharge": {
          "charged": false,
          "value": null
        },
        "requirements": "7th Level",
        "save": {
          "type": "",
          "dc": null,
          "descriptor": ""
        },
        "source": "Mechanic",
        "target": {
          "type": "",
          "value": null
        },
        "uses": {
          "max": 0,
          "per": null,
          "value": 0
        }
      },
      "flags": {},
      "img": "systems/sfrpg/icons/classes/expert_rig.png"
    },
    {
      "name": "Mechanic Tricks - Quick Repair",
      "type": "feat",
      "data": {
        "type": "",
        "ability": null,
        "actionType": null,
        "activation": {
          "type": "",
          "condition": "",
          "cost": 0
        },
        "area": {
          "effect": "",
          "shape": "",
          "units": "",
          "value": null
        },
        "attackBonus": 0,
        "chatFlavor": "",
        "critical": {
          "effect": "",
          "parts": []
        },
        "damage": {
          "parts": []
        },
        "description": {
          "chat": "",
          "unidentified": "",
          "value": ""
        },
        "descriptors": [],
        "duration": {
          "units": "",
          "value": null
        },
        "formula": "",
        "modifiers": [],
        "range": {
          "additional": "",
          "per": "",
          "units": "",
          "value": null
        },
        "recharge": {
          "charged": false,
          "value": null
        },
        "requirements": "",
        "save": {
          "type": "",
          "dc": null,
          "descriptor": ""
        },
        "source": "",
        "target": {
          "type": "",
          "value": null
        },
        "uses": {
          "max": 0,
          "per": null,
          "value": 0
        }
      },
      "flags": {},
      "img": "icons/svg/mystery-man.svg"
    },
    {
      "name": "Miracle Worker (Ex)",
      "type": "feat",
<<<<<<< HEAD
=======
      "img": "systems/sfrpg/icons/classes/miracle_worker.webp",
>>>>>>> 2b095a38
      "data": {
        "type": "",
        "ability": null,
        "abilityMods": {
          "parts": []
        },
        "actionType": "",
        "activation": {
          "type": "move",
          "condition": "",
          "cost": 1
        },
        "area": {
          "effect": "",
          "shape": "",
          "units": null,
          "value": null
        },
        "attackBonus": 0,
        "chatFlavor": "",
        "critical": {
          "effect": "",
          "parts": []
        },
        "damage": {
          "parts": []
        },
        "description": {
          "chat": "",
          "unidentified": "",
          "value": "<p>&gt;<a class=\"entity-link\" data-pack=\"sfrpg.classes\" data-id=\"HNCQFSPw4DVTATHv\" draggable=\"true\"><i class=\"fas fa-suitcase\"></i> Mechanic</a></p>\n        <p>As a move action, you can repair damage to a starship’s systems or modify a suit of armor or weapon to function more efficiently. To use this ability, you must be able to handle the item affected without impediment. You can use this ability once per day at 7th level, plus one additional time per day for every 4 mechanic levels you have beyond 7th. The exact effect of this ability depends on the object or system you are modifying.</p>\n        <ul>\n        <li>Armor: You grant a +2 enhancement bonus to a suit of armor’s EAC and KAC for 1 minute.</li>\n        <li>Weapon: You grant a +2 enhancement bonus to a weapon’s attack and damage rolls for 1 minute.</li>\n        <li>Damaged Ship: You restore a number of Hull Points equal to the starship’s base frame HP increment. If this raises the ship’s HP over a multiple of its Critical Threshold, you can repair critical damage to one system per multiple, reducing its severity by one step. For example, if your starship’s Critical Threshold is 8 and you restore 10 HP, reducing the damage to the hull from 17 HP to 7 HP, you could restore one system from wrecked to glitching. Using this ability during starship combat is your action for the turn, and you can do it only during the engineering phase. See page 292 for more on ship construction and page 320 for more on damage to ships.</li>\n        </ul>"
        },
        "descriptors": [],
        "duration": {
          "units": "",
          "value": ""
        },
        "formula": "",
        "modifiers": [],
        "range": {
          "additional": "",
          "per": "",
          "units": null,
          "value": null
        },
        "recharge": {
          "charged": false,
          "value": null
        },
        "requirements": "7th Level",
        "save": {
          "type": "",
          "dc": null,
          "descriptor": ""
        },
        "source": "Mechanic",
        "target": {
          "type": "",
          "value": ""
        },
        "uses": {
          "max": 0,
          "per": "",
          "value": 0
        }
      },
      "flags": {},
      "img": "systems/sfrpg/icons/classes/miracle_worker.png"
    },
    {
      "name": "Remote Hack (Ex)",
      "type": "feat",
<<<<<<< HEAD
=======
      "img": "systems/sfrpg/icons/classes/remote_hack.webp",
>>>>>>> 2b095a38
      "data": {
        "type": "",
        "ability": null,
        "abilityMods": {
          "parts": []
        },
        "actionType": "",
        "activation": {
          "type": "",
          "condition": "",
          "cost": 0
        },
        "area": {
          "effect": "",
          "shape": "",
          "units": "",
          "value": null
        },
        "attackBonus": 0,
        "chatFlavor": "",
        "critical": {
          "effect": "",
          "parts": []
        },
        "damage": {
          "parts": []
        },
        "description": {
          "chat": "",
          "unidentified": "",
          "value": "<p>&gt;<a class=\"entity-link\" data-pack=\"sfrpg.classes\" data-id=\"HNCQFSPw4DVTATHv\" draggable=\"true\"><i class=\"fas fa-suitcase\"></i> Mechanic</a></p>\n        <p>You can use your custom rig to attempt Computers and Engineering skill checks at a range of 20 feet. At 7th level and every 2 levels thereafter, this range increases by 10 feet. A target of this ability (or a creature attending or observing your target) can attempt a Perception or Sense Motive check (DC = 10 + 1-1/2 × your mechanic level + your Intelligence modifier) to determine that you are the origin of this activity.</p>"
        },
        "descriptors": [],
        "duration": {
          "units": "",
          "value": null
        },
        "formula": "",
        "modifiers": [],
        "range": {
          "additional": "",
          "per": "",
          "units": "",
          "value": null
        },
        "recharge": {
          "charged": false,
          "value": null
        },
        "requirements": "5th Level",
        "save": {
          "type": "",
          "dc": null,
          "descriptor": ""
        },
        "source": "Mechanic",
        "target": {
          "type": "",
          "value": null
        },
        "uses": {
          "max": 0,
          "per": null,
          "value": 0
        }
      },
      "flags": {},
      "img": "systems/sfrpg/icons/classes/remote_hack.png"
    },
    {
      "name": "Wireless Hack (Ex)",
      "type": "feat",
<<<<<<< HEAD
=======
      "img": "systems/sfrpg/icons/classes/wireless_hack.webp",
>>>>>>> 2b095a38
      "data": {
        "type": "",
        "ability": null,
        "abilityMods": {
          "parts": []
        },
        "actionType": "",
        "activation": {
          "type": "",
          "condition": "",
          "cost": 0
        },
        "area": {
          "effect": "",
          "shape": "",
          "units": "",
          "value": null
        },
        "attackBonus": 0,
        "chatFlavor": "",
        "critical": {
          "effect": "",
          "parts": []
        },
        "damage": {
          "parts": []
        },
        "description": {
          "chat": "",
          "unidentified": "",
          "value": "<p>&gt;<a class=\"entity-link broken\" draggable=\"true\" data-entity=\"Item\"><i class=\"fas fa-unlink\"></i> Exocortex</a></p>\n        <p><span id=\"ctl00_MainContent_DataListTalentsAll_ctl02_LabelName\">Instead of combat tracking, your exocortex can access another computer system within 20 feet, allowing it to attempt a Computers check against that computer each round, using your skill bonus. This counts as a standard action for the purpose of the Computers skill. You must remain within 20 feet of the computer system for the entire time your exocortex is interacting with the computer. If the task requires multiple actions (or even rounds) to accomplish, you can spend your actions to work in concert with your exocortex, counting both your action and the exocortex’s effective standard action toward the total time required. If you don’t have the remote hack class feature, you must be adjacent to the computer to attempt your checks.</span></p>\n        <p>&nbsp;</p>"
        },
        "descriptors": [],
        "duration": {
          "units": "",
          "value": null
        },
        "formula": "",
        "modifiers": [],
        "range": {
          "additional": "",
          "per": "",
          "units": "",
          "value": null
        },
        "recharge": {
          "charged": false,
          "value": null
        },
        "requirements": "5th Level",
        "save": {
          "type": "",
          "dc": null,
          "descriptor": ""
        },
        "source": "Exocortex",
        "target": {
          "type": "",
          "value": null
        },
        "uses": {
          "max": 0,
          "per": null,
          "value": 0
        }
      },
      "flags": {},
      "img": "systems/sfrpg/icons/classes/wireless_hack.png"
    },
    {
      "name": "Kasatha Microcord III",
      "type": "equipment",
<<<<<<< HEAD
=======
      "img": "systems/sfrpg/icons/equipment/armor/kasatha-microcord-3.webp",
>>>>>>> 2b095a38
      "data": {
        "type": "",
        "ability": null,
        "abilityMods": {
          "parts": []
        },
        "actionType": "",
        "activation": {
          "type": "",
          "condition": "",
          "cost": 0
        },
        "area": {
          "effect": "",
          "shape": "",
          "units": "",
          "value": null
        },
        "armor": {
          "type": "light",
          "acp": -1,
          "dex": 5,
          "eac": 9,
          "kac": 11,
          "speedAdjust": 0,
          "upgradeSlots": 2,
          "upgrades": []
        },
        "attackBonus": 0,
        "attuned": false,
        "bulk": "1",
        "chatFlavor": "",
        "critical": {
          "effect": "",
          "parts": []
        },
        "damage": {
          "parts": []
        },
        "description": {
          "chat": "",
          "unidentified": "",
          "value": "<p><span id=\"ctl00_MainContent_DataListTalentsAll_ctl00_LabelName\">These suits of ribbed protective fabric are slightly less advanced than comparable light armor but still provide good-quality protection at an affordable price. @Compendium[sfrpg.races.dGlSCMtFZ2ZIKUpl]{Kasatha}-made microcord suits are typically one-piece outfits of dark colors, sometimes with glowing trim, but other manufacturers produce such suits in a variety of colors and styles.&nbsp;</span></p>"
        },
        "descriptors": [],
        "duration": {
          "units": "",
          "value": null
        },
        "equipped": false,
        "formula": "",
        "identified": true,
        "level": 8,
        "modifiers": [],
        "price": 9000,
        "proficient": true,
        "quantity": 1,
        "range": {
          "additional": "",
          "per": "",
          "units": "",
          "value": null
        },
        "reach": "",
        "save": {
          "type": "",
          "dc": null,
          "descriptor": ""
        },
        "size": "",
        "source": "Core Rulebook",
        "speed": "",
        "strength": 0,
        "target": {
          "type": "",
          "value": null
        },
        "uses": {
          "max": 0,
          "per": null,
          "value": 0
        },
        "weaponSlots": 0
      },
      "flags": {},
      "img": "systems/sfrpg/icons/equipment/armor/kasatha-microcord-3.jpg"
    },
    {
      "name": "Rounds, Small Arm",
      "type": "goods",
<<<<<<< HEAD
=======
      "img": "systems/sfrpg/icons/equipment/weapons/rounds-small-arm.webp",
>>>>>>> 2b095a38
      "data": {
        "type": "",
        "attuned": false,
        "bulk": "L",
        "damage": {
          "parts": []
        },
        "description": {
          "chat": "",
          "unidentified": "",
          "value": "<p><span id=\"ctl00_MainContent_DataListTalentsAll_ctl00_LabelName\">Cased rounds are housed in magazines, which can be fitted into the appropriate weapon.&nbsp;</span></p>\n<p><strong>Capacity:</strong> 30</p>"
        },
        "equipped": false,
        "identified": true,
        "level": 1,
        "modifiers": [],
        "price": 40,
        "quantity": "24",
        "source": "Core Rulebook"
      },
      "flags": {},
      "img": "systems/sfrpg/icons/equipment/weapons/rounds-small-arm.jpg"
    }
  ],
  "token": {
    "name": "Bolida Overseer",
    "actorData": {},
    "actorId": "wkuzVFfIUSYbbEHL",
    "actorLink": false,
    "bar1": {},
    "bar2": {},
    "brightLight": 0,
    "brightSight": 0,
    "dimLight": 0,
    "dimSight": 0,
    "displayBars": 0,
    "displayName": 0,
    "disposition": -1,
    "flags": {},
    "height": 1,
    "img": "icons/svg/mystery-man.svg",
    "lightAlpha": 1,
    "lightAngle": 360,
    "lockRotation": false,
    "randomImg": false,
    "rotation": 0,
    "scale": 1,
    "sightAngle": 360,
    "tint": null,
    "vision": false,
    "width": 1
  }
}<|MERGE_RESOLUTION|>--- conflicted
+++ resolved
@@ -695,10 +695,6 @@
     {
       "name": "Semi-auto pistol, advanced",
       "type": "weapon",
-<<<<<<< HEAD
-=======
-      "img": "systems/sfrpg/icons/equipment/weapons/semi-auto-pistol-advanced.webp",
->>>>>>> 2b095a38
       "data": {
         "type": "",
         "ability": "",
@@ -813,15 +809,11 @@
         "weaponType": "smallA"
       },
       "flags": {},
-      "img": "systems/sfrpg/icons/equipment/weapons/semi-auto-pistol-advanced.jpg"
+      "img": "systems/sfrpg/icons/equipment/weapons/semi-auto-pistol-advanced.webp"
     },
     {
       "name": "Overload (Ex)",
       "type": "feat",
-<<<<<<< HEAD
-=======
-      "img": "systems/sfrpg/icons/classes/overload.webp",
->>>>>>> 2b095a38
       "data": {
         "type": "",
         "ability": null,
@@ -889,7 +881,7 @@
         }
       },
       "flags": {},
-      "img": "systems/sfrpg/icons/classes/overload.jpg"
+      "img": "systems/sfrpg/icons/classes/overload.webp"
     },
     {
       "name": "Rolling Charge (Ex)",
@@ -1032,10 +1024,6 @@
     {
       "name": "Artificial Intelligence (Ex)",
       "type": "feat",
-<<<<<<< HEAD
-=======
-      "img": "systems/sfrpg/icons/classes/artificial_intelligence.webp",
->>>>>>> 2b095a38
       "data": {
         "type": "",
         "ability": null,
@@ -1103,15 +1091,11 @@
         }
       },
       "flags": {},
-      "img": "systems/sfrpg/icons/classes/artificial_intelligence.png"
+      "img": "systems/sfrpg/icons/classes/artificial_intelligence.webp"
     },
     {
       "name": "Expert Rig (Ex)",
       "type": "feat",
-<<<<<<< HEAD
-=======
-      "img": "systems/sfrpg/icons/classes/expert_rig.webp",
->>>>>>> 2b095a38
       "data": {
         "type": "",
         "ability": null,
@@ -1179,7 +1163,7 @@
         }
       },
       "flags": {},
-      "img": "systems/sfrpg/icons/classes/expert_rig.png"
+      "img": "systems/sfrpg/icons/classes/expert_rig.webp"
     },
     {
       "name": "Mechanic Tricks - Quick Repair",
@@ -1253,10 +1237,6 @@
     {
       "name": "Miracle Worker (Ex)",
       "type": "feat",
-<<<<<<< HEAD
-=======
-      "img": "systems/sfrpg/icons/classes/miracle_worker.webp",
->>>>>>> 2b095a38
       "data": {
         "type": "",
         "ability": null,
@@ -1324,15 +1304,11 @@
         }
       },
       "flags": {},
-      "img": "systems/sfrpg/icons/classes/miracle_worker.png"
+      "img": "systems/sfrpg/icons/classes/miracle_worker.webp"
     },
     {
       "name": "Remote Hack (Ex)",
       "type": "feat",
-<<<<<<< HEAD
-=======
-      "img": "systems/sfrpg/icons/classes/remote_hack.webp",
->>>>>>> 2b095a38
       "data": {
         "type": "",
         "ability": null,
@@ -1400,15 +1376,11 @@
         }
       },
       "flags": {},
-      "img": "systems/sfrpg/icons/classes/remote_hack.png"
+      "img": "systems/sfrpg/icons/classes/remote_hack.webp"
     },
     {
       "name": "Wireless Hack (Ex)",
       "type": "feat",
-<<<<<<< HEAD
-=======
-      "img": "systems/sfrpg/icons/classes/wireless_hack.webp",
->>>>>>> 2b095a38
       "data": {
         "type": "",
         "ability": null,
@@ -1476,15 +1448,11 @@
         }
       },
       "flags": {},
-      "img": "systems/sfrpg/icons/classes/wireless_hack.png"
+      "img": "systems/sfrpg/icons/classes/wireless_hack.webp"
     },
     {
       "name": "Kasatha Microcord III",
       "type": "equipment",
-<<<<<<< HEAD
-=======
-      "img": "systems/sfrpg/icons/equipment/armor/kasatha-microcord-3.webp",
->>>>>>> 2b095a38
       "data": {
         "type": "",
         "ability": null,
@@ -1570,15 +1538,11 @@
         "weaponSlots": 0
       },
       "flags": {},
-      "img": "systems/sfrpg/icons/equipment/armor/kasatha-microcord-3.jpg"
+      "img": "systems/sfrpg/icons/equipment/armor/kasatha-microcord-3.webp"
     },
     {
       "name": "Rounds, Small Arm",
       "type": "goods",
-<<<<<<< HEAD
-=======
-      "img": "systems/sfrpg/icons/equipment/weapons/rounds-small-arm.webp",
->>>>>>> 2b095a38
       "data": {
         "type": "",
         "attuned": false,
@@ -1600,7 +1564,7 @@
         "source": "Core Rulebook"
       },
       "flags": {},
-      "img": "systems/sfrpg/icons/equipment/weapons/rounds-small-arm.jpg"
+      "img": "systems/sfrpg/icons/equipment/weapons/rounds-small-arm.webp"
     }
   ],
   "token": {
