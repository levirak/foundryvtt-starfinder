{
  "_id": "WBwkX9oEraWtEQzs",
  "name": "Shobhad",
  "type": "npc2",
  "data": {
    "abilities": {
      "cha": {
        "base": 1,
        "min": 3,
        "misc": 0,
        "mod": 1,
        "value": 12
      },
      "con": {
        "base": 3,
        "min": 3,
        "misc": 0,
        "mod": 3,
        "value": 16
      },
      "dex": {
        "base": 1,
        "min": 3,
        "misc": 0,
        "mod": 1,
        "value": 12
      },
      "int": {
        "base": 0,
        "min": 3,
        "misc": 0,
        "mod": 0,
        "value": 10
      },
      "str": {
        "base": 5,
        "min": 3,
        "misc": 0,
        "mod": 5,
        "value": 20
      },
      "wis": {
        "base": 0,
        "min": 3,
        "misc": 0,
        "mod": 0,
        "value": 10
      }
    },
    "attributes": {
      "arms": "2",
      "bab": 0,
      "cmd": {
        "min": 0,
        "tooltip": [],
        "value": 10
      },
      "eac": {
        "base": 16,
        "min": 0,
        "tooltip": [],
        "value": 16
      },
      "fort": {
        "base": 6,
        "bonus": 6,
        "misc": 0,
        "tooltip": [],
        "value": 0
      },
      "hp": {
        "max": 50,
        "min": 0,
        "temp": null,
        "tempmax": null,
        "tooltip": [],
        "value": 50
      },
      "init": {
        "bonus": 0,
        "tooltip": [],
        "total": 1,
        "value": 1
      },
      "kac": {
        "base": 16,
        "min": 0,
        "tooltip": [],
        "value": 16
      },
      "keyability": "",
      "reach": "10 ft.",
      "reflex": {
        "base": 8,
        "bonus": 8,
        "misc": 0,
        "tooltip": [],
        "value": 0
      },
      "rp": {
        "max": 0,
        "min": 0,
        "tooltip": [],
        "value": 0
      },
      "sp": {
        "max": 0,
        "min": 0,
        "tooltip": [],
        "value": 0
      },
      "space": "10 ft.",
      "speed": {
        "burrowing": {
          "base": 0
        },
        "climbing": {
          "base": 0
        },
        "flying": {
          "base": 0
        },
        "land": {
          "base": 40
        },
        "mainMovement": "land",
        "special": "original base: 40 ft.",
        "swimming": {
          "base": 0
        }
      },
      "spellcasting": "",
      "will": {
        "base": 5,
        "bonus": 5,
        "misc": 0,
        "tooltip": [],
        "value": 0
      }
    },
    "conditions": {},
    "counterClasses": {
      "values": {}
    },
    "currency": {
      "credit": 0,
      "upb": 0
    },
    "details": {
      "type": "Monstrous Humanoid",
      "alignment": "N",
      "aura": "",
      "biography": {
        "public": "",
        "value": "<section class=\"secret\">\n<h2>Description</h2>\n<p><span id=\"ctl00_MainContent_DataListTalentsAll_ctl00_LabelName\">Collectively called the “shobhad-neh,” the four-armed giants of @Compendium[sfrpg.setting.gzXT0xwsj8kQAoj0]{Akiton} live as nomads, much as they have for millennia. Self-sufficient and able to construct their own weapons, they traditionally avoided large cities and the smaller races of the planet, except to engage in trade. As such, when @Compendium[sfrpg.setting.gzXT0xwsj8kQAoj0]{Akiton} suffered economic collapse, shobhads were largely spared the turmoil. In the aftermath, shobhads began to offer their services as guides, hunters, and mercenaries, often in trade for more advanced armor and weapons. Today, shobhads are highly sought after for their martial expertise, unparalleled knowledge of @Compendium[sfrpg.setting.gzXT0xwsj8kQAoj0]{Akiton}’s wilds, and unbreakable codes of honor. These warriors may operate independently, in their traditional clans, or in modern mercenary companies that blend ancestral traditions with the needs of modern military freelancers. While more shobhads can be spotted in @Compendium[sfrpg.setting.gzXT0xwsj8kQAoj0]{Akiton}’s new metropolises these days, the majority continue to live in the planet’s harsh hills and canyons.<br><br>Shobhads tend to wear their armor most of the time, usually with a traditional rope or leather weapon harness. Life among the shobhad-neh is hard, and young shobhads are trained from preadolescence to fight. By the age of 20, a shobhad is considered a full adult, capable of defending both her clan and her own honor against even the most experienced warriors. A typical shobhad warrior stands 12 feet tall and weighs 500 pounds, and most shobhads who do not die in battle live to between 90 and 120 years of age.<br><br>Most clans hunt, gather, and raid neighboring clans and corporate convoys for supplies. Shobhads believe that overt aggression isn’t a fault, but rather a fact of life and that everyone should be strong enough to protect themselves. However, honor is paramount to a shobhad, and breaking one’s word or clan law means a fate worse than death. The laws of city folk, on the other hand, mean little unless they’ve been agreed to.<br><br>Shobhads only rarely establish permanent settlements. A single clan may wander thousands of miles of open desert, their territory overlapping with that of other clans or species with very few disputes. While most clans remain on @Compendium[sfrpg.setting.gzXT0xwsj8kQAoj0]{Akiton}, their expertise in warfare means there’s always steady mercenary work for shobhad iconoclasts willing to travel, and a few clans have traded their caravans for starships. Such adventurers can often be found working for corporations or groups such as the Starfinder Society, usually as hired muscle. Some shobhads find themselves overtaken by nearly insatiable wanderlust, even after just a single off-planet job, and rarely set foot on @Compendium[sfrpg.setting.gzXT0xwsj8kQAoj0]{Akiton} again.</span></p>\n<p>&nbsp;</p>\n<h2>Ecology</h2>\n<h3>Environment</h3>\n<p>cold deserts or mountains (@Compendium[sfrpg.setting.gzXT0xwsj8kQAoj0]{Akiton})</p>\n<p>&nbsp;</p>\n<h3>Organization</h3>\n<p>solitary, pair, raiding party (3-19), or clan (20+ plus 1 warleader)</p>\n<p>&nbsp;</p>\n</section>"
      },
      "class": "",
      "cr": 4,
      "environment": "",
      "race": "",
      "raceAndGrafts": "",
      "source": "AA1 pg. 104",
      "xp": {
        "value": 1200
      }
    },
    "modifiers": [],
    "skills": {
      "acr": {
        "ability": "dex",
        "enabled": false,
        "hasArmorCheckPenalty": true,
        "isTrainedOnly": false,
        "misc": 0,
        "mod": 0,
        "ranks": 0,
        "value": 0
      },
      "ath": {
        "ability": "str",
        "enabled": false,
        "hasArmorCheckPenalty": true,
        "isTrainedOnly": false,
        "misc": 0,
        "mod": 0,
        "ranks": 0,
        "value": 0
      },
      "blu": {
        "ability": "cha",
        "enabled": false,
        "hasArmorCheckPenalty": false,
        "isTrainedOnly": false,
        "misc": 0,
        "mod": 0,
        "ranks": 0,
        "value": 0
      },
      "com": {
        "ability": "int",
        "enabled": false,
        "hasArmorCheckPenalty": false,
        "isTrainedOnly": true,
        "misc": 0,
        "mod": 0,
        "ranks": 0,
        "value": 0
      },
      "cul": {
        "ability": "int",
        "enabled": false,
        "hasArmorCheckPenalty": false,
        "isTrainedOnly": true,
        "misc": 0,
        "mod": 0,
        "ranks": 0,
        "value": 0
      },
      "dip": {
        "ability": "cha",
        "enabled": false,
        "hasArmorCheckPenalty": false,
        "isTrainedOnly": false,
        "misc": 0,
        "mod": 0,
        "ranks": 0,
        "value": 0
      },
      "dis": {
        "ability": "cha",
        "enabled": false,
        "hasArmorCheckPenalty": false,
        "isTrainedOnly": false,
        "misc": 0,
        "mod": 0,
        "ranks": 0,
        "value": 0
      },
      "eng": {
        "ability": "int",
        "enabled": false,
        "hasArmorCheckPenalty": false,
        "isTrainedOnly": true,
        "misc": 0,
        "mod": 0,
        "ranks": 0,
        "value": 0
      },
      "int": {
        "ability": "cha",
        "enabled": true,
        "hasArmorCheckPenalty": false,
        "isTrainedOnly": false,
        "misc": 0,
        "mod": 15,
        "ranks": 15,
        "value": 0
      },
      "lsc": {
        "ability": "int",
        "enabled": false,
        "hasArmorCheckPenalty": false,
        "isTrainedOnly": true,
        "misc": 0,
        "mod": 0,
        "ranks": 0,
        "value": 0
      },
      "med": {
        "ability": "int",
        "enabled": false,
        "hasArmorCheckPenalty": false,
        "isTrainedOnly": true,
        "misc": 0,
        "mod": 0,
        "ranks": 0,
        "value": 0
      },
      "mys": {
        "ability": "wis",
        "enabled": false,
        "hasArmorCheckPenalty": false,
        "isTrainedOnly": true,
        "misc": 0,
        "mod": 0,
        "ranks": 0,
        "value": 0
      },
      "per": {
        "ability": "wis",
        "enabled": true,
        "hasArmorCheckPenalty": false,
        "isTrainedOnly": false,
        "misc": 0,
        "mod": 10,
        "ranks": 10,
        "value": 0
      },
      "phs": {
        "ability": "int",
        "enabled": false,
        "hasArmorCheckPenalty": false,
        "isTrainedOnly": true,
        "misc": 0,
        "mod": 0,
        "ranks": 0,
        "value": 0
      },
      "pil": {
        "ability": "dex",
        "enabled": false,
        "hasArmorCheckPenalty": false,
        "isTrainedOnly": false,
        "misc": 0,
        "mod": 0,
        "ranks": 0,
        "value": 0
      },
      "pro": {
        "ability": "int",
        "enabled": false,
        "hasArmorCheckPenalty": false,
        "isTrainedOnly": true,
        "misc": 0,
        "mod": 0,
        "ranks": 0,
        "subname": "",
        "value": 3
      },
      "sen": {
        "ability": "wis",
        "enabled": false,
        "hasArmorCheckPenalty": false,
        "isTrainedOnly": false,
        "misc": 0,
        "mod": 0,
        "ranks": 0,
        "value": 0
      },
      "sle": {
        "ability": "dex",
        "enabled": false,
        "hasArmorCheckPenalty": true,
        "isTrainedOnly": true,
        "misc": 0,
        "mod": 0,
        "ranks": 0,
        "value": 0
      },
      "ste": {
        "ability": "dex",
        "enabled": true,
        "hasArmorCheckPenalty": true,
        "isTrainedOnly": false,
        "misc": 0,
        "mod": 10,
        "ranks": 10,
        "value": 0
      },
      "sur": {
        "ability": "wis",
        "enabled": true,
        "hasArmorCheckPenalty": false,
        "isTrainedOnly": false,
        "misc": 0,
        "mod": 10,
        "ranks": 10,
        "value": 0
      }
    },
    "spells": {
      "spell0": {
        "max": 0,
        "value": 0
      },
      "spell1": {
        "max": 0,
        "value": 0
      },
      "spell2": {
        "max": 0,
        "value": 0
      },
      "spell3": {
        "max": 0,
        "value": 0
      },
      "spell4": {
        "max": 0,
        "value": 0
      },
      "spell5": {
        "max": 0,
        "value": 0
      },
      "spell6": {
        "max": 0,
        "value": 0
      }
    },
    "traits": {
      "ci": {
        "custom": "",
        "value": []
      },
      "damageReduction": {
        "negatedBy": "",
        "value": 0
      },
      "di": {
        "custom": "",
        "value": []
      },
      "dr": {
        "custom": "",
        "value": [
          {
            "cold": "5"
          }
        ]
      },
      "dv": {
        "custom": "",
        "value": []
      },
      "languages": {
        "custom": "",
        "value": [
          "shobhad"
        ]
      },
      "senses": "darkvision 60 ft.",
      "size": "large",
      "sr": 0
    }
  },
  "flags": {},
  "img": "icons/svg/mystery-man.svg",
  "items": [
    {
      "name": "Ferocity",
      "type": "feat",
      "data": {
        "type": "",
        "ability": null,
        "abilityMods": {
          "parts": []
        },
        "actionType": "",
        "activation": {
          "type": "",
          "condition": "",
          "cost": 0
        },
        "area": {
          "effect": "",
          "shape": "",
          "units": "",
          "value": null
        },
        "attackBonus": 0,
        "chatFlavor": "",
        "critical": {
          "effect": "",
          "parts": []
        },
        "damage": {
          "parts": []
        },
        "description": {
          "chat": "",
          "unidentified": "",
          "value": "<h3>(EX)</h3>\n<h3>When the creature is brought to 0 Hit Points, it can fight on for 1 more round. It can act normally until the end of its next turn; if it has 0 HP at that point, it dies. If it would lose further Hit Points before this, it ceases to be able to act and dies.</h3>\n<hr>\n<h3>&nbsp;</h3>"
        },
        "descriptors": [],
        "duration": {
          "units": "",
          "value": null
        },
        "formula": "",
        "modifiers": [],
        "range": {
          "additional": "",
          "per": "",
          "units": "",
          "value": null
        },
        "recharge": {
          "charged": false,
          "value": null
        },
        "requirements": "",
        "save": {
          "type": "",
          "dc": null,
          "descriptor": ""
        },
        "source": "",
        "target": {
          "type": "",
          "value": null
        },
        "uses": {
          "max": 0,
          "per": null,
          "value": 0
        }
      },
      "flags": {},
      "img": "icons/svg/mystery-man.svg"
    },
    {
      "name": "Curve blade, carbon steel",
      "type": "weapon",
<<<<<<< HEAD
=======
      "img": "systems/sfrpg/icons/equipment/weapons/curveblade.webp",
>>>>>>> 2b095a38
      "data": {
        "type": "",
        "ability": "",
        "abilityMods": {
          "parts": []
        },
        "acceptedItemTypes": {
          "augmentation": false,
          "consumable": false,
          "container": false,
          "equipment": false,
          "fusion": true,
          "goods": false,
          "technological": false,
          "upgrade": false,
          "weapon": false
        },
        "actionType": "mwak",
        "activation": {
          "type": "none",
          "condition": "",
          "cost": 0
        },
        "area": {
          "effect": "",
          "shape": "",
          "units": null,
          "value": null
        },
        "attackBonus": 13,
        "attuned": false,
        "bulk": "2",
        "capacity": {
          "max": null,
          "value": null
        },
        "chatFlavor": "",
        "containedItemIds": [],
        "container": {
          "contents": [],
          "storage": [
            {
              "type": "slot",
              "acceptsType": [
                "fusion"
              ],
              "affectsEncumbrance": true,
              "amount": 4,
              "subtype": "fusion",
              "weightProperty": "level"
            }
          ]
        },
        "critical": {
          "effect": "Bleed",
          "parts": [
            {
              "formula": "1d6",
              "operator": "",
              "types": {
                "slashing": true
              }
            }
          ]
        },
        "damage": {
          "parts": [
            {
              "formula": "1d10+9",
              "operator": "",
              "types": {
                "slashing": true
              }
            }
          ]
        },
        "description": {
          "chat": "",
          "unidentified": "",
          "value": "<p>This graceful, curving blade further increases the drama inherent in sword fighting. Carbon steel blades bite deeply, causing bleeding wounds. The blade of an ultrathin curve blade looks delicate, but it is as hard as carbon steel and keeps a fine edge. Buzzblade curve blades vibrate when powered, tearing organic flesh and causing additional bleed damage. Dimensional slice curve blades have only a narrow visible blade area, surrounded by a solid aura; these are the sharpest and most dangerous curve blades on the market.</p>"
        },
        "descriptors": [],
        "duration": {
          "units": "",
          "value": ""
        },
        "equipped": false,
        "equippedBulkMultiplier": 1,
        "formula": "",
        "identified": true,
        "level": 4,
        "modifiers": [],
        "price": 2230,
        "proficient": true,
        "properties": {
          "aeon": false,
          "amm": false,
          "analog": true,
          "antibiological": false,
          "archaic": false,
          "aurora": false,
          "automatic": false,
          "blast": false,
          "block": false,
          "boost": false,
          "breach": false,
          "breakdown": false,
          "bright": false,
          "cluster": false,
          "conceal": false,
          "deconstruct": false,
          "deflect": false,
          "disarm": false,
          "double": false,
          "drainCharge": false,
          "echo": false,
          "entangle": false,
          "explode": false,
          "extinguish": false,
          "feint": false,
          "fiery": false,
          "firstArc": false,
          "flexibleLine": false,
          "force": false,
          "freeHands": false,
          "fueled": false,
          "grapple": false,
          "gravitation": false,
          "guided": false,
          "harrying": false,
          "holyWater": false,
          "ignite": false,
          "indirect": false,
          "injection": false,
          "integrated": false,
          "line": false,
          "living": false,
          "lockdown": false,
          "mind-affecting": false,
          "mine": false,
          "mire": false,
          "modal": false,
          "necrotic": false,
          "nonlethal": false,
          "one": false,
          "operative": false,
          "penetrating": false,
          "polarize": false,
          "polymorphic": false,
          "powered": false,
          "professional": false,
          "punchGun": false,
          "qreload": false,
          "radioactive": false,
          "reach": false,
          "recall": false,
          "relic": false,
          "reposition": false,
          "shape": false,
          "shells": false,
          "shield": false,
          "sniper": false,
          "stun": false,
          "subtle": false,
          "sunder": false,
          "swarm": false,
          "tail": false,
          "teleportive": false,
          "thought": false,
          "throttle": false,
          "thrown": false,
          "trip": false,
          "two": true,
          "underwater": false,
          "unwieldy": false,
          "variantBoost": false,
          "wideLine": false
        },
        "quantity": 2,
        "range": {
          "additional": "",
          "per": "",
          "units": null,
          "value": null
        },
        "save": {
          "type": "",
          "dc": null,
          "descriptor": "negate"
        },
        "source": "Core Rulebook, P. 172",
        "special": "",
        "target": {
          "type": "",
          "value": ""
        },
        "usage": {
          "per": "",
          "value": null
        },
        "uses": {
          "max": 0,
          "per": "",
          "value": 0
        },
        "weaponType": "advancedM"
      },
      "flags": {},
      "img": "systems/sfrpg/icons/equipment/weapons/curveblade.jpg"
    },
    {
      "name": "Rounds, Heavy",
      "type": "goods",
<<<<<<< HEAD
=======
      "img": "systems/sfrpg/icons/equipment/weapons/rounds-heavy.webp",
>>>>>>> 2b095a38
      "data": {
        "type": "",
        "abilityMods": {
          "parts": []
        },
        "attuned": false,
        "bulk": "L",
        "critical": {
          "parts": []
        },
        "damage": {
          "parts": []
        },
        "description": {
          "chat": "",
          "unidentified": "",
          "value": "<p><span id=\"ctl00_MainContent_DataListTalentsAll_ctl00_LabelName\">Cased rounds are housed in magazines, which can be fitted into the appropriate weapon.&nbsp;</span></p>\n<p><strong>Capacity:</strong> 20</p>"
        },
        "equipped": false,
        "identified": true,
        "level": 2,
        "modifiers": [],
        "price": 90,
        "quantity": 80,
        "source": "Core Rulebook"
      },
      "flags": {},
      "img": "systems/sfrpg/icons/equipment/weapons/rounds-heavy.jpg"
    },
    {
      "name": "Tactical War Harness",
      "type": "equipment",
      "data": {
        "type": "",
        "ability": null,
        "abilityMods": {
          "parts": []
        },
        "acceptedItemTypes": {
          "augmentation": false,
          "consumable": false,
          "container": false,
          "equipment": false,
          "fusion": false,
          "goods": false,
          "technological": false,
          "upgrade": true,
          "weapon": false
        },
        "actionType": "",
        "activation": {
          "type": "",
          "condition": "",
          "cost": 0
        },
        "area": {
          "effect": "",
          "shape": "",
          "units": "",
          "value": null
        },
        "armor": {
          "type": "light",
          "acp": 0,
          "dex": 4,
          "eac": 5,
          "kac": 5,
          "speedAdjust": 0
        },
        "attackBonus": 0,
        "attuned": false,
        "bulk": "L",
        "chatFlavor": "",
        "containedItemIds": [],
        "container": {
          "contents": [],
          "storage": [
            {
              "type": "slot",
              "acceptsType": [
                "upgrade",
                "weapon"
              ],
              "affectsEncumbrance": true,
              "amount": 1,
              "subtype": "armorUpgrade",
              "weightProperty": "slots"
            },
            {
              "type": "slot",
              "acceptsType": [
                "weapon"
              ],
              "affectsEncumbrance": true,
              "amount": 0,
              "subtype": "weaponSlot",
              "weightProperty": ""
            }
          ]
        },
        "critical": {
          "effect": "",
          "parts": []
        },
        "damage": {
          "parts": []
        },
        "description": {
          "chat": "",
          "unidentified": "",
          "value": "<p>Made from the hide of a ferocious mammal native to Vesk-2, this light armor is popular among vesk but less often worn by other races. Tanned stretches of the creature&rsquo;s thick hide are stitched together with metal wires, and the suits are reinforced with metal studs or scales.</p>"
        },
        "descriptors": [],
        "duration": {
          "units": "",
          "value": null
        },
        "equipped": true,
        "equippedBulkMultiplier": 1,
        "formula": "",
        "identified": true,
        "level": 4,
        "modifiers": [],
        "price": 2250,
        "proficient": true,
        "quantity": 1,
        "range": {
          "additional": "",
          "per": "",
          "units": "",
          "value": null
        },
        "reach": "",
        "save": {
          "type": "",
          "dc": null,
          "descriptor": ""
        },
        "size": "",
        "source": "",
        "speed": "",
        "strength": 0,
        "target": {
          "type": "",
          "value": null
        },
        "uses": {
          "max": 0,
          "per": null,
          "value": 0
        }
      },
      "flags": {},
      "img": "icons/svg/mystery-man.svg"
    }
  ],
  "token": {
    "name": "Shobhad",
    "actorData": {},
    "actorId": "7rbaZsQ7kRHWzmWc",
    "actorLink": false,
    "bar1": {
      "attribute": "attributes.hp"
    },
    "bar2": {
      "attribute": ""
    },
    "brightLight": 0,
    "brightSight": 0,
    "dimLight": 0,
    "dimSight": 0,
    "displayBars": 40,
    "displayName": 40,
    "disposition": -1,
    "flags": {},
    "height": 1,
    "img": "icons/svg/mystery-man.svg",
    "lightAlpha": 1,
    "lightAngle": 360,
    "lightColor": "",
    "lockRotation": false,
    "mirrorX": false,
    "mirrorY": false,
    "randomImg": false,
    "rotation": 0,
    "scale": 1,
    "sightAngle": 360,
    "tint": "",
    "vision": false,
    "width": 1
  }
}<|MERGE_RESOLUTION|>--- conflicted
+++ resolved
@@ -512,10 +512,6 @@
     {
       "name": "Curve blade, carbon steel",
       "type": "weapon",
-<<<<<<< HEAD
-=======
-      "img": "systems/sfrpg/icons/equipment/weapons/curveblade.webp",
->>>>>>> 2b095a38
       "data": {
         "type": "",
         "ability": "",
@@ -724,15 +720,11 @@
         "weaponType": "advancedM"
       },
       "flags": {},
-      "img": "systems/sfrpg/icons/equipment/weapons/curveblade.jpg"
+      "img": "systems/sfrpg/icons/equipment/weapons/curveblade.webp"
     },
     {
       "name": "Rounds, Heavy",
       "type": "goods",
-<<<<<<< HEAD
-=======
-      "img": "systems/sfrpg/icons/equipment/weapons/rounds-heavy.webp",
->>>>>>> 2b095a38
       "data": {
         "type": "",
         "abilityMods": {
@@ -760,7 +752,7 @@
         "source": "Core Rulebook"
       },
       "flags": {},
-      "img": "systems/sfrpg/icons/equipment/weapons/rounds-heavy.jpg"
+      "img": "systems/sfrpg/icons/equipment/weapons/rounds-heavy.webp"
     },
     {
       "name": "Tactical War Harness",
