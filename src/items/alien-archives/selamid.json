--- conflicted
+++ resolved
@@ -711,10 +711,6 @@
     {
       "name": "Semi-auto pistol, advanced",
       "type": "weapon",
-<<<<<<< HEAD
-=======
-      "img": "systems/sfrpg/icons/equipment/weapons/semi-auto-pistol-advanced.webp",
->>>>>>> 2b095a38
       "data": {
         "type": "",
         "ability": "",
@@ -856,7 +852,7 @@
         "weaponType": "smallA"
       },
       "flags": {},
-      "img": "systems/sfrpg/icons/equipment/weapons/semi-auto-pistol-advanced.jpg"
+      "img": "systems/sfrpg/icons/equipment/weapons/semi-auto-pistol-advanced.webp"
     },
     {
       "name": "Advanced Ooze Biology (Ex)",
@@ -1002,10 +998,6 @@
     {
       "name": "Rounds, Small Arm (12/30)",
       "type": "goods",
-<<<<<<< HEAD
-=======
-      "img": "systems/sfrpg/icons/equipment/weapons/rounds-small-arm.webp",
->>>>>>> 2b095a38
       "data": {
         "type": "",
         "abilityMods": {
@@ -1033,7 +1025,7 @@
         "source": "Core Rulebook"
       },
       "flags": {},
-      "img": "systems/sfrpg/icons/equipment/weapons/rounds-small-arm.jpg"
+      "img": "systems/sfrpg/icons/equipment/weapons/rounds-small-arm.webp"
     },
     {
       "name": "Grab",
