--- conflicted
+++ resolved
@@ -442,10 +442,6 @@
     {
       "name": "Evasion (Ex)",
       "type": "feat",
-<<<<<<< HEAD
-=======
-      "img": "systems/sfrpg/icons/classes/evasion.webp",
->>>>>>> 2b095a38
       "data": {
         "type": "",
         "ability": null,
@@ -515,7 +511,7 @@
       "flags": {},
       "hasAttack": false,
       "hasUses": false,
-      "img": "systems/sfrpg/icons/classes/evasion.png",
+      "img": "systems/sfrpg/icons/classes/evasion.webp",
       "isCharged": true,
       "isOnCooldown": false,
       "isStack": false,
@@ -623,10 +619,6 @@
     {
       "name": "Uncanny Agility (Ex)",
       "type": "feat",
-<<<<<<< HEAD
-=======
-      "img": "systems/sfrpg/icons/classes/uncanny_agility.webp",
->>>>>>> 2b095a38
       "data": {
         "type": "",
         "ability": null,
@@ -699,7 +691,7 @@
       "flags": {},
       "hasAttack": false,
       "hasUses": false,
-      "img": "systems/sfrpg/icons/classes/uncanny_agility.png",
+      "img": "systems/sfrpg/icons/classes/uncanny_agility.webp",
       "isCharged": true,
       "isOnCooldown": false,
       "isStack": false,
@@ -1392,10 +1384,6 @@
     {
       "name": "Debilitating Trick (Ex)",
       "type": "feat",
-<<<<<<< HEAD
-=======
-      "img": "systems/sfrpg/icons/classes/debilitating_trick.webp",
->>>>>>> 2b095a38
       "data": {
         "type": "",
         "ability": null,
@@ -1469,7 +1457,7 @@
       "flags": {},
       "hasAttack": false,
       "hasUses": false,
-      "img": "systems/sfrpg/icons/classes/debilitating_trick.png",
+      "img": "systems/sfrpg/icons/classes/debilitating_trick.webp",
       "isCharged": true,
       "isOnCooldown": false,
       "isStack": false,
@@ -1487,10 +1475,6 @@
     {
       "name": "Triple Attack (Ex)",
       "type": "feat",
-<<<<<<< HEAD
-=======
-      "img": "systems/sfrpg/icons/classes/triple_attack.webp",
->>>>>>> 2b095a38
       "data": {
         "type": "",
         "ability": null,
@@ -1560,7 +1544,7 @@
       "flags": {},
       "hasAttack": false,
       "hasUses": false,
-      "img": "systems/sfrpg/icons/classes/triple_attack.png",
+      "img": "systems/sfrpg/icons/classes/triple_attack.webp",
       "isCharged": true,
       "isOnCooldown": false,
       "isStack": false,
@@ -1974,10 +1958,6 @@
     {
       "name": "Mini-Rockets",
       "type": "goods",
-<<<<<<< HEAD
-=======
-      "img": "systems/sfrpg/icons/equipment/weapons/mini-rockets.webp",
->>>>>>> 2b095a38
       "data": {
         "type": "",
         "attuned": false,
@@ -2000,7 +1980,7 @@
       },
       "flags": {},
       "hasAttack": false,
-      "img": "systems/sfrpg/icons/equipment/weapons/mini-rockets.jpg",
+      "img": "systems/sfrpg/icons/equipment/weapons/mini-rockets.webp",
       "isCharged": true,
       "isStack": true,
       "labels": {}
@@ -2008,10 +1988,6 @@
     {
       "name": "Battery, Standard",
       "type": "goods",
-<<<<<<< HEAD
-=======
-      "img": "systems/sfrpg/icons/equipment/weapons/battery-standard.webp",
->>>>>>> 2b095a38
       "data": {
         "type": "",
         "attuned": false,
@@ -2034,7 +2010,7 @@
       },
       "flags": {},
       "hasAttack": false,
-      "img": "systems/sfrpg/icons/equipment/weapons/battery-standard.jpg",
+      "img": "systems/sfrpg/icons/equipment/weapons/battery-standard.webp",
       "isCharged": true,
       "isStack": true,
       "labels": {}
@@ -2042,10 +2018,6 @@
     {
       "name": "Trick Attack (Ex) (+6d8)",
       "type": "feat",
-<<<<<<< HEAD
-=======
-      "img": "systems/sfrpg/icons/classes/trick_attack.webp",
->>>>>>> 2b095a38
       "data": {
         "type": "",
         "ability": null,
@@ -2115,7 +2087,7 @@
       "flags": {},
       "hasAttack": false,
       "hasUses": false,
-      "img": "systems/sfrpg/icons/classes/trick_attack.png",
+      "img": "systems/sfrpg/icons/classes/trick_attack.webp",
       "isCharged": true,
       "isOnCooldown": false,
       "isStack": false,
@@ -2133,10 +2105,6 @@
     {
       "name": "Ever Vigilant (Ex)",
       "type": "feat",
-<<<<<<< HEAD
-=======
-      "img": "systems/sfrpg/icons/classes/ever_vigilant.webp",
->>>>>>> 2b095a38
       "data": {
         "type": "",
         "ability": null,
@@ -2206,7 +2174,7 @@
       "flags": {},
       "hasAttack": false,
       "hasUses": false,
-      "img": "systems/sfrpg/icons/classes/ever_vigilant.jpg",
+      "img": "systems/sfrpg/icons/classes/ever_vigilant.webp",
       "isCharged": true,
       "isOnCooldown": false,
       "isStack": false,
@@ -2224,10 +2192,6 @@
     {
       "name": "Versatile Movement (Ex)",
       "type": "feat",
-<<<<<<< HEAD
-=======
-      "img": "systems/sfrpg/icons/classes/versatile_movement.webp",
->>>>>>> 2b095a38
       "data": {
         "type": "",
         "ability": null,
@@ -2297,7 +2261,7 @@
       "flags": {},
       "hasAttack": false,
       "hasUses": false,
-      "img": "systems/sfrpg/icons/classes/versatile_movement.png",
+      "img": "systems/sfrpg/icons/classes/versatile_movement.webp",
       "isCharged": true,
       "isOnCooldown": false,
       "isStack": false,
@@ -2489,10 +2453,6 @@
     {
       "name": "Explorer",
       "type": "feat",
-<<<<<<< HEAD
-=======
-      "img": "systems/sfrpg/icons/classes/explorer.webp",
->>>>>>> 2b095a38
       "data": {
         "type": "",
         "ability": null,
@@ -2562,7 +2522,7 @@
       "flags": {},
       "hasAttack": false,
       "hasUses": false,
-      "img": "systems/sfrpg/icons/classes/explorer.png",
+      "img": "systems/sfrpg/icons/classes/explorer.webp",
       "isCharged": true,
       "isOnCooldown": false,
       "isStack": false,
