--- conflicted
+++ resolved
@@ -581,6 +581,7 @@
       },
       "effects": [],
       "flags": {},
+      "img": "icons/svg/mystery-man.svg",
       "sort": 100000
     },
     {
@@ -710,6 +711,7 @@
       },
       "effects": [],
       "flags": {},
+      "img": "icons/svg/mystery-man.svg",
       "sort": 200000
     },
     {
@@ -782,13 +784,8 @@
       },
       "effects": [],
       "flags": {},
-<<<<<<< HEAD
-      "img": "systems/sfrpg/icons/feats/mobility.png",
+      "img": "systems/sfrpg/icons/feats/mobility.webp",
       "sort": 300000
-=======
-      "img": "systems/sfrpg/icons/feats/mobility.webp",
-      "effects": []
->>>>>>> 2b095a38
     },
     {
       "_id": "PG6ScrTY2eAkkXiB",
@@ -894,13 +891,8 @@
       },
       "effects": [],
       "flags": {},
-<<<<<<< HEAD
-      "img": "systems/sfrpg/icons/feats/spring_attack.png",
+      "img": "systems/sfrpg/icons/feats/spring_attack.webp",
       "sort": 400000
-=======
-      "img": "systems/sfrpg/icons/feats/spring_attack.webp",
-      "effects": []
->>>>>>> 2b095a38
     },
     {
       "_id": "haIEI1fzRzhsZN6z",
@@ -972,6 +964,7 @@
       },
       "effects": [],
       "flags": {},
+      "img": "icons/svg/mystery-man.svg",
       "sort": 500000
     },
     {
@@ -1120,6 +1113,7 @@
       },
       "effects": [],
       "flags": {},
+      "img": "icons/svg/mystery-man.svg",
       "sort": 700000
     },
     {
@@ -1216,13 +1210,8 @@
       },
       "effects": [],
       "flags": {},
-<<<<<<< HEAD
-      "img": "systems/sfrpg/icons/spells/inject_nanobot.png",
+      "img": "systems/sfrpg/icons/spells/inject_nanobot.webp",
       "sort": 800000
-=======
-      "img": "systems/sfrpg/icons/spells/inject_nanobot.webp",
-      "effects": []
->>>>>>> 2b095a38
     },
     {
       "_id": "5v6oZazooi5G2rH2",
@@ -1312,13 +1301,8 @@
       },
       "effects": [],
       "flags": {},
-<<<<<<< HEAD
-      "img": "systems/sfrpg/icons/spells/invilibility.png",
+      "img": "systems/sfrpg/icons/spells/invilibility.webp",
       "sort": 900000
-=======
-      "img": "systems/sfrpg/icons/spells/invilibility.webp",
-      "effects": []
->>>>>>> 2b095a38
     },
     {
       "_id": "g92GxyqMoplchVxk",
@@ -1408,13 +1392,8 @@
       },
       "effects": [],
       "flags": {},
-<<<<<<< HEAD
-      "img": "systems/sfrpg/icons/spells/holographic_image.png",
+      "img": "systems/sfrpg/icons/spells/holographic_image.webp",
       "sort": 1000000
-=======
-      "img": "systems/sfrpg/icons/spells/holographic_image.webp",
-      "effects": []
->>>>>>> 2b095a38
     },
     {
       "_id": "JGwJdhAA5GdyiICO",
@@ -1512,13 +1491,8 @@
       },
       "effects": [],
       "flags": {},
-<<<<<<< HEAD
-      "img": "systems/sfrpg/icons/spells/jolting_surge.PNG",
+      "img": "systems/sfrpg/icons/spells/jolting_surge.webp",
       "sort": 1100000
-=======
-      "img": "systems/sfrpg/icons/spells/jolting_surge.webp",
-      "effects": []
->>>>>>> 2b095a38
     },
     {
       "_id": "joufG4WDq87y6Wwg",
@@ -1630,13 +1604,8 @@
       },
       "effects": [],
       "flags": {},
-<<<<<<< HEAD
-      "img": "systems/sfrpg/icons/spells/magic_missile.png",
+      "img": "systems/sfrpg/icons/spells/magic_missile.webp",
       "sort": 1200000
-=======
-      "img": "systems/sfrpg/icons/spells/magic_missile.webp",
-      "effects": []
->>>>>>> 2b095a38
     },
     {
       "_id": "3BEx3Uj0jMl3EULj",
@@ -1726,13 +1695,8 @@
       },
       "effects": [],
       "flags": {},
-<<<<<<< HEAD
-      "img": "systems/sfrpg/icons/spells/ghost_sound.png",
+      "img": "systems/sfrpg/icons/spells/ghost_sound.webp",
       "sort": 1300000
-=======
-      "img": "systems/sfrpg/icons/spells/ghost_sound.webp",
-      "effects": []
->>>>>>> 2b095a38
     },
     {
       "_id": "v66FdzkPdUR3rJQb",
@@ -1830,13 +1794,8 @@
       },
       "effects": [],
       "flags": {},
-<<<<<<< HEAD
-      "img": "systems/sfrpg/icons/spells/mending.png",
+      "img": "systems/sfrpg/icons/spells/mending.webp",
       "sort": 1400000
-=======
-      "img": "systems/sfrpg/icons/spells/mending.webp",
-      "effects": []
->>>>>>> 2b095a38
     }
   ],
   "token": {
