--- conflicted
+++ resolved
@@ -1279,10 +1279,6 @@
       "_id": "CTI3nLRsd76mgbFO",
       "name": "Battery, Ultra-Capacity",
       "type": "goods",
-<<<<<<< HEAD
-=======
-      "img": "systems/sfrpg/icons/equipment/weapons/battery-ultra-capacity.webp",
->>>>>>> 2b095a38
       "data": {
         "type": "",
         "attributes": {
@@ -1322,7 +1318,7 @@
         "source": "Core Rulebook"
       },
       "flags": {},
-      "img": "systems/sfrpg/icons/equipment/weapons/battery-ultra-capacity.jpg"
+      "img": "systems/sfrpg/icons/equipment/weapons/battery-ultra-capacity.webp"
     }
   ],
   "token": {
