--- conflicted
+++ resolved
@@ -796,10 +796,6 @@
       "_id": "4QXZsLvxK3mabCGV",
       "name": "Fabricate Scrap",
       "type": "spell",
-<<<<<<< HEAD
-=======
-      "img": "systems/sfrpg/icons/spells/fabricate_scrap.webp",
->>>>>>> 2b095a38
       "data": {
         "type": "",
         "ability": "",
@@ -882,16 +878,12 @@
         }
       },
       "flags": {},
-      "img": "systems/sfrpg/icons/spells/fabricate_scrap.PNG"
+      "img": "systems/sfrpg/icons/spells/fabricate_scrap.webp"
     },
     {
       "_id": "PPgL3WTCM9RwbVUm",
       "name": "Jolting Surge",
       "type": "spell",
-<<<<<<< HEAD
-=======
-      "img": "systems/sfrpg/icons/spells/jolting_surge.webp",
->>>>>>> 2b095a38
       "data": {
         "type": "",
         "ability": "",
@@ -982,16 +974,12 @@
         }
       },
       "flags": {},
-      "img": "systems/sfrpg/icons/spells/jolting_surge.PNG"
+      "img": "systems/sfrpg/icons/spells/jolting_surge.webp"
     },
     {
       "_id": "6k5lYsF3NhonX8nt",
       "name": "Wisp Ally",
       "type": "spell",
-<<<<<<< HEAD
-=======
-      "img": "systems/sfrpg/icons/spells/wisp_ally.webp",
->>>>>>> 2b095a38
       "data": {
         "type": "",
         "ability": "",
@@ -1074,16 +1062,12 @@
         }
       },
       "flags": {},
-      "img": "systems/sfrpg/icons/spells/wisp_ally.png"
+      "img": "systems/sfrpg/icons/spells/wisp_ally.webp"
     },
     {
       "_id": "caeTLYzU8oe2Ju27",
       "name": "Disguise Self",
       "type": "spell",
-<<<<<<< HEAD
-=======
-      "img": "systems/sfrpg/icons/spells/disguise_self.webp",
->>>>>>> 2b095a38
       "data": {
         "type": "",
         "ability": "",
@@ -1166,16 +1150,12 @@
         }
       },
       "flags": {},
-      "img": "systems/sfrpg/icons/spells/disguise_self.png"
+      "img": "systems/sfrpg/icons/spells/disguise_self.webp"
     },
     {
       "_id": "U04reX2gRESeYloI",
       "name": "Psychokinetic Hand",
       "type": "spell",
-<<<<<<< HEAD
-=======
-      "img": "systems/sfrpg/icons/spells/psychokenetic_hand.webp",
->>>>>>> 2b095a38
       "data": {
         "type": "",
         "ability": null,
@@ -1261,16 +1241,12 @@
         }
       },
       "flags": {},
-      "img": "systems/sfrpg/icons/spells/psychokenetic_hand.png"
+      "img": "systems/sfrpg/icons/spells/psychokenetic_hand.webp"
     },
     {
       "_id": "NzEfabph0jSJHpgd",
       "name": "Token Spell",
       "type": "spell",
-<<<<<<< HEAD
-=======
-      "img": "systems/sfrpg/icons/spells/token_spell.webp",
->>>>>>> 2b095a38
       "data": {
         "type": "",
         "ability": null,
@@ -1353,16 +1329,12 @@
         }
       },
       "flags": {},
-      "img": "systems/sfrpg/icons/spells/token_spell.png"
+      "img": "systems/sfrpg/icons/spells/token_spell.webp"
     },
     {
       "_id": "C7A8FECGXdHl1t3P",
       "name": "Holographic Image",
       "type": "spell",
-<<<<<<< HEAD
-=======
-      "img": "systems/sfrpg/icons/spells/holographic_image.webp",
->>>>>>> 2b095a38
       "data": {
         "type": "",
         "ability": "",
@@ -1449,16 +1421,12 @@
         }
       },
       "flags": {},
-      "img": "systems/sfrpg/icons/spells/holographic_image.png"
+      "img": "systems/sfrpg/icons/spells/holographic_image.webp"
     },
     {
       "_id": "B4tA6bwYHsZ5gsH9",
       "name": "Junksword",
       "type": "spell",
-<<<<<<< HEAD
-=======
-      "img": "systems/sfrpg/icons/spells/junk_sword.webp",
->>>>>>> 2b095a38
       "data": {
         "type": "",
         "ability": "",
@@ -1549,16 +1517,12 @@
         }
       },
       "flags": {},
-      "img": "systems/sfrpg/icons/spells/junk_sword.png"
+      "img": "systems/sfrpg/icons/spells/junk_sword.webp"
     },
     {
       "_id": "V73MSAKAMZc908sz",
       "name": "Magic Missile",
       "type": "spell",
-<<<<<<< HEAD
-=======
-      "img": "systems/sfrpg/icons/spells/magic_missile.webp",
->>>>>>> 2b095a38
       "data": {
         "type": "",
         "ability": "",
@@ -1649,7 +1613,7 @@
         }
       },
       "flags": {},
-      "img": "systems/sfrpg/icons/spells/magic_missile.png"
+      "img": "systems/sfrpg/icons/spells/magic_missile.webp"
     }
   ],
   "token": {
