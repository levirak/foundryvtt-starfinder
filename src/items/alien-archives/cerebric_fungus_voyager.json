{
  "_id": "Nm8JmCui9EVjvEkv",
  "name": "Cerebric Fungus Voyager",
  "type": "npc2",
  "data": {
    "abilities": {
      "cha": {
        "base": 3,
        "min": 3,
        "misc": 0,
        "mod": 3,
        "value": 16
      },
      "con": {
        "base": 4,
        "min": 3,
        "misc": 0,
        "mod": 4,
        "value": 18
      },
      "dex": {
        "base": 0,
        "min": 3,
        "misc": 0,
        "mod": 0,
        "value": 10
      },
      "int": {
        "base": 2,
        "min": 3,
        "misc": 0,
        "mod": 2,
        "value": 14
      },
      "str": {
        "base": 2,
        "min": 3,
        "misc": 0,
        "mod": 2,
        "value": 14
      },
      "wis": {
        "base": 6,
        "min": 3,
        "misc": 0,
        "mod": 6,
        "value": 22
      }
    },
    "attributes": {
      "arms": "2",
      "bab": 0,
      "cmd": {
        "min": 0,
        "tooltip": [],
        "value": 10
      },
      "eac": {
        "base": 21,
        "min": 0,
        "tooltip": [],
        "value": 21
      },
      "fort": {
        "base": 10,
        "bonus": 10,
        "misc": 0,
        "tooltip": [],
        "value": 0
      },
      "hp": {
        "max": 115,
        "min": 0,
        "temp": null,
        "tempmax": null,
        "tooltip": [],
        "value": 115
      },
      "init": {
        "bonus": 0,
        "tooltip": [],
        "total": 0,
        "value": 0
      },
      "kac": {
        "base": 22,
        "min": 0,
        "tooltip": [],
        "value": 22
      },
      "keyability": "",
      "reach": "5 ft. (15 ft. with tendrils)",
      "reflex": {
        "base": 8,
        "bonus": 8,
        "misc": 0,
        "tooltip": [],
        "value": 0
      },
      "rp": {
        "max": 0,
        "min": 0,
        "tooltip": [],
        "value": 0
      },
      "sp": {
        "max": 0,
        "min": 0,
        "tooltip": [],
        "value": 0
      },
      "space": "5 ft.",
      "speed": {
        "burrowing": {
          "base": 0
        },
        "climbing": {
          "base": 0
        },
        "flying": {
          "base": 3020
        },
        "land": {
          "base": 0
        },
        "mainMovement": "flying",
        "special": "original base: 30 ft. (fly 20 ft. [Su; original special: average] in space)",
        "swimming": {
          "base": 0
        }
      },
      "spellcasting": "",
      "will": {
        "base": 12,
        "bonus": 12,
        "misc": 0,
        "tooltip": [],
        "value": 0
      }
    },
    "conditions": {},
    "counterClasses": {
      "values": {}
    },
    "currency": {
      "credit": 0,
      "upb": 0
    },
    "details": {
      "type": "Plant",
      "alignment": "N",
      "aura": "Unsettling Appearance - 60 Ft., DC 18",
      "biography": {
        "public": "",
        "value": "<h2>Description</h2>\n<h3>Description</h3>\n<p>Cerebric fungi are carnivorous plants, but they are also intelligent interstellar explorers with colonies in many star systems, including the Pact Worlds, where they have carved out homes in corners of @Compendium[sfrpg.setting.mkJGLfpJkvAKLZz3]{Castrovel} and the Liavaran moon Nchak. Within the colonies of their isolated home system in the Vast, cerebric fungi debate philosophy and mysticism to perfect their shared understanding of the universe and to outshine the intellectual insights of the other colonies.<br/><br/>In an effort to prove esoteric points on behalf of their home colonies-or to spite other colonies-cerebric fungi enjoy studying creatures less intelligent than themselves. The fungi have been pleased to find suitable subjects on other planets.<br/><br/>Cerebric fungi greet strangers they meet with telepathic questions that might seem inane or even senseless. The fungi have difficulty comprehending the needs and concerns of non-fungoid creatures and easily distress others with experiments meant not to harm but rather to test pet theories.<br/><br/>With millennia of starflight and space exploration informing their culture, cerebric fungi can offer information that other civilizations would otherwise have little chance of learning. However, it often takes much time, patience, and psychic fortitude for other creatures to interpret a cerebric fungus’s insights, as elements other creatures might consider necessary context, the fungus considers obvious or irrelevant. The typical cerebric fungus is approximately 4 feet in diameter and weighs 150 pounds.<br/><br/>Fungal Computers<br/><br/>Cerebric fungi reproduce by budding. They can also grow specialized buds, removing them before they reach maturity, to produce living computers. By adjusting the timing and chemical mixture of this process, cerebric fungi can create computer modules and countermeasures that can be incorporated into any computer. Cerebric fungi sell their creations to fund further explorations. A fungal computer’s base cost is 10% higher than a normal computer and has the following traits.<br/><br/>Chemosynthesis: A fungal computer can synthesize its own energy from most atmospheres. This functions as a free self-charging upgrade.<br/><br/>Reticulated Spine: A fungal computer has a complex network and a fibrous core that can’t be reduced in size. No miniaturization upgrade can be applied to a fungal computer.<br/><br/>Telepathic Interface: A fungal computer has only a telepathic user interface (see the upgrade below). A hacking kit can access a fungal computer, but otherwise a typical computer with a complex control module must be purchased separately and installed to provide a digital interface for a fungal computer.</p>\n<p>&nbsp;</p>\n<section class=\"secret\">\n<h2>Ecology</h2>\n<h3>Environment</h3>\n<p>any</p>\n<p>&nbsp;</p>\n<h3>Organization</h3>\n<p>solitary, pair, or excursion (1-2 plus 4-10 cerebric fungi)</p>\n<p>&nbsp;</p>\n<h2>Offense</h2>\n<h3>Connection</h3>\n<p>star shaman</p>\n<p>&nbsp;</p>\n"
      },
      "class": "",
      "cr": 9,
      "environment": "",
      "race": "",
      "raceAndGrafts": "",
      "source": "AA2 pg. 26",
      "xp": {
        "value": 6400
      }
    },
    "modifiers": [],
    "skills": {
      "acr": {
        "ability": "dex",
        "enabled": true,
        "hasArmorCheckPenalty": true,
        "isTrainedOnly": false,
        "misc": 0,
        "mod": 17,
        "ranks": 17,
        "value": 0
      },
      "ath": {
        "ability": "str",
        "enabled": false,
        "hasArmorCheckPenalty": true,
        "isTrainedOnly": false,
        "misc": 0,
        "mod": 0,
        "ranks": 0,
        "value": 0
      },
      "blu": {
        "ability": "cha",
        "enabled": true,
        "hasArmorCheckPenalty": false,
        "isTrainedOnly": false,
        "misc": 0,
        "mod": 17,
        "ranks": 17,
        "value": 0
      },
      "com": {
        "ability": "int",
        "enabled": false,
        "hasArmorCheckPenalty": false,
        "isTrainedOnly": true,
        "misc": 0,
        "mod": 0,
        "ranks": 0,
        "value": 0
      },
      "cul": {
        "ability": "int",
        "enabled": false,
        "hasArmorCheckPenalty": false,
        "isTrainedOnly": true,
        "misc": 0,
        "mod": 0,
        "ranks": 0,
        "value": 0
      },
      "dip": {
        "ability": "cha",
        "enabled": true,
        "hasArmorCheckPenalty": false,
        "isTrainedOnly": false,
        "misc": 0,
        "mod": 22,
        "ranks": 22,
        "value": 0
      },
      "dis": {
        "ability": "cha",
        "enabled": false,
        "hasArmorCheckPenalty": false,
        "isTrainedOnly": false,
        "misc": 0,
        "mod": 0,
        "ranks": 0,
        "value": 0
      },
      "eng": {
        "ability": "int",
        "enabled": false,
        "hasArmorCheckPenalty": false,
        "isTrainedOnly": true,
        "misc": 0,
        "mod": 0,
        "ranks": 0,
        "value": 0
      },
      "int": {
        "ability": "cha",
        "enabled": false,
        "hasArmorCheckPenalty": false,
        "isTrainedOnly": false,
        "misc": 0,
        "mod": 0,
        "ranks": 0,
        "value": 0
      },
      "lsc": {
        "ability": "int",
        "enabled": false,
        "hasArmorCheckPenalty": false,
        "isTrainedOnly": true,
        "misc": 0,
        "mod": 0,
        "ranks": 0,
        "value": 0
      },
      "med": {
        "ability": "int",
        "enabled": false,
        "hasArmorCheckPenalty": false,
        "isTrainedOnly": true,
        "misc": 0,
        "mod": 0,
        "ranks": 0,
        "value": 0
      },
      "mys": {
        "ability": "wis",
        "enabled": true,
        "hasArmorCheckPenalty": false,
        "isTrainedOnly": true,
        "misc": 0,
        "mod": 22,
        "ranks": 22,
        "value": 0
      },
      "per": {
        "ability": "wis",
        "enabled": true,
        "hasArmorCheckPenalty": false,
        "isTrainedOnly": false,
        "misc": 0,
        "mod": 22,
        "ranks": 22,
        "value": 0
      },
      "phs": {
        "ability": "int",
        "enabled": false,
        "hasArmorCheckPenalty": false,
        "isTrainedOnly": true,
        "misc": 0,
        "mod": 0,
        "ranks": 0,
        "value": 0
      },
      "pil": {
        "ability": "dex",
        "enabled": true,
        "hasArmorCheckPenalty": false,
        "isTrainedOnly": false,
        "misc": 0,
        "mod": 17,
        "ranks": 17,
        "value": 0
      },
      "pro": {
        "ability": "int",
        "enabled": false,
        "hasArmorCheckPenalty": false,
        "isTrainedOnly": true,
        "misc": 0,
        "mod": 0,
        "ranks": 0,
        "subname": "",
        "value": 3
      },
      "sen": {
        "ability": "wis",
        "enabled": false,
        "hasArmorCheckPenalty": false,
        "isTrainedOnly": false,
        "misc": 0,
        "mod": 0,
        "ranks": 0,
        "value": 0
      },
      "sle": {
        "ability": "dex",
        "enabled": false,
        "hasArmorCheckPenalty": true,
        "isTrainedOnly": true,
        "misc": 0,
        "mod": 0,
        "ranks": 0,
        "value": 0
      },
      "ste": {
        "ability": "dex",
        "enabled": false,
        "hasArmorCheckPenalty": true,
        "isTrainedOnly": false,
        "misc": 0,
        "mod": 0,
        "ranks": 0,
        "value": 0
      },
      "sur": {
        "ability": "wis",
        "enabled": false,
        "hasArmorCheckPenalty": false,
        "isTrainedOnly": false,
        "misc": 0,
        "mod": 0,
        "ranks": 0,
        "value": 0
      }
    },
    "spells": {
      "spell0": {
        "max": 0,
        "value": 0
      },
      "spell1": {
        "max": "0",
        "value": "0"
      },
      "spell2": {
        "max": "6",
        "value": "6"
      },
      "spell3": {
        "max": "3",
        "value": "3"
      },
      "spell4": {
        "max": 0,
        "value": 0
      },
      "spell5": {
        "max": 0,
        "value": 0
      },
      "spell6": {
        "max": 0,
        "value": 0
      }
    },
    "traits": {
      "ci": {
        "custom": "Plant Immunities, Walk The Void",
        "value": []
      },
      "damageReduction": {
        "negatedBy": "",
        "value": 0
      },
      "di": {
        "custom": "Plant Immunities, Walk The Void",
        "value": []
      },
      "dr": {
        "custom": "",
        "value": [
          {
            "cold": "5"
          }
        ]
      },
      "dv": {
        "custom": "",
        "value": [
          "sonic"
        ]
      },
      "languages": {
        "custom": "Telepathy",
        "value": []
      },
      "senses": "darkvision 60 ft., low-light vision",
      "size": "medium",
      "sr": 0
    }
  },
  "flags": {},
  "img": "icons/svg/mystery-man.svg",
  "items": [
    {
      "name": "Unsettling Appearance (Su)",
      "type": "feat",
      "data": {
        "type": "",
        "ability": "",
        "abilityMods": {
          "parts": []
        },
        "actionType": "other",
        "activation": {
          "type": "none",
          "condition": "",
          "cost": 0
        },
        "area": {
          "effect": "",
          "shape": "",
          "units": null,
          "value": null
        },
        "attackBonus": 0,
        "chatFlavor": "",
        "critical": {
          "effect": "",
          "parts": []
        },
        "damage": {
          "parts": []
        },
        "description": {
          "chat": "",
          "unidentified": "",
          "value": "A cerebric fungus constantly scans the minds of those around it, projecting around itself a confusing collage of images gleaned from their thoughts. Each creature within 60 feet that can see the fungus must succeed at the listed Will save or be off-target while within the aura’s radius. A creature that succeeds at a save against a cerebric fungus’s unsettling appearance is immune to this effect for 24 hours. This is a mind-affecting effect."
        },
        "descriptors": [],
        "duration": {
          "units": "",
          "value": ""
        },
        "formula": "",
        "modifiers": [],
        "range": {
          "additional": "",
          "per": "",
          "units": "ft",
          "value": 60
        },
        "recharge": {
          "charged": false,
          "value": null
        },
        "requirements": "",
        "save": {
          "type": "will",
          "dc": 18,
          "descriptor": "negate"
        },
        "source": "",
        "target": {
          "type": "",
          "value": ""
        },
        "uses": {
          "max": 0,
          "per": "",
          "value": 0
        }
      },
      "flags": {},
      "img": "icons/svg/mystery-man.svg"
    },
    {
      "name": "Fast Healing 5",
      "type": "feat",
      "data": {
        "type": "",
        "ability": null,
        "actionType": null,
        "activation": {
          "type": "",
          "condition": "",
          "cost": 0
        },
        "area": {
          "effect": "",
          "shape": "",
          "units": "",
          "value": null
        },
        "attackBonus": 0,
        "chatFlavor": "",
        "critical": {
          "effect": "",
          "parts": []
        },
        "damage": {
          "parts": []
        },
        "description": {
          "chat": "",
          "unidentified": "",
          "value": ""
        },
        "descriptors": [],
        "duration": {
          "units": "",
          "value": null
        },
        "formula": "",
        "modifiers": [],
        "range": {
          "additional": "",
          "per": "",
          "units": "",
          "value": null
        },
        "recharge": {
          "charged": false,
          "value": null
        },
        "requirements": "",
        "save": {
          "type": "",
          "dc": null,
          "descriptor": ""
        },
        "source": "",
        "target": {
          "type": "",
          "value": null
        },
        "uses": {
          "max": 0,
          "per": null,
          "value": 0
        }
      },
      "flags": {},
      "img": "icons/svg/mystery-man.svg"
    },
    {
      "name": "Otherworldly Mind (Ex)",
      "type": "feat",
      "data": {
        "type": "",
        "ability": "",
        "abilityMods": {
          "parts": []
        },
        "actionType": "other",
        "activation": {
          "type": "special",
          "condition": "",
          "cost": 0
        },
        "area": {
          "effect": "",
          "shape": "",
          "units": null,
          "value": null
        },
        "attackBonus": 0,
        "chatFlavor": "",
        "critical": {
          "effect": "",
          "parts": []
        },
        "damage": {
          "parts": [
            {
              "formula": "1d6",
              "operator": "",
              "types": {}
            }
          ]
        },
        "description": {
          "chat": "",
          "unidentified": "",
          "value": "Any non-plant creature attempting to read a cerebric fungus’s mind with a divination spell or similar effect must succeed at the listed Will save or be overwhelmed by its alien thoughts. A creature that fails takes 1d6 damage and is confused for 1d3 rounds, and the divination effect immediately ends."
        },
        "descriptors": [],
        "duration": {
          "units": "",
          "value": ""
        },
        "formula": "",
        "modifiers": [],
        "range": {
          "additional": "",
          "per": "",
          "units": null,
          "value": null
        },
        "recharge": {
          "charged": false,
          "value": null
        },
        "requirements": "",
        "save": {
          "type": "will",
          "dc": 18,
          "descriptor": "negate"
        },
        "source": "",
        "target": {
          "type": "",
          "value": ""
        },
        "uses": {
          "max": 0,
          "per": "",
          "value": 0
        }
      },
      "flags": {},
      "img": "icons/svg/mystery-man.svg"
    },
    {
      "name": "Incapacitator",
      "type": "weapon",
<<<<<<< HEAD
=======
      "img": "systems/sfrpg/icons/equipment/weapons/incapacitator.webp",
>>>>>>> 2b095a38
      "data": {
        "type": "",
        "ability": "",
        "actionType": "mwak",
        "activation": {
          "type": "none",
          "condition": "",
          "cost": 0
        },
        "area": {
          "effect": "",
          "shape": "",
          "units": null,
          "value": null
        },
        "attackBonus": 17,
        "attuned": false,
        "bulk": "L",
        "capacity": {
          "max": 20,
          "value": 20
        },
        "chatFlavor": "",
        "critical": {
          "effect": "Staggered [DC",
          "parts": [
            {
              "formula": "18]",
              "operator": "",
              "types": {
                "slashing": true
              }
            }
          ]
        },
        "damage": {
          "parts": [
            {
              "formula": "3d4+11",
              "operator": "",
              "types": {
                "slashing": true
              }
            }
          ]
        },
        "description": {
          "chat": "",
          "unidentified": "",
          "value": "<p>When this nonreflective, dark-gray baton connects with a target, it discharges an electrical pulse that can stagger its victim.</p>"
        },
        "descriptors": [],
        "duration": {
          "units": "",
          "value": ""
        },
        "equipped": false,
        "formula": "",
        "fusions": [],
        "identified": true,
        "level": 9,
        "modifiers": [],
        "price": 14200,
        "proficient": true,
        "properties": {
          "amm": false,
          "analog": false,
          "archaic": false,
          "automatic": false,
          "blast": false,
          "block": false,
          "boost": false,
          "bright": false,
          "disarm": false,
          "entangle": false,
          "explode": false,
          "injection": false,
          "line": false,
          "nonlethal": true,
          "one": true,
          "operative": true,
          "penetrating": false,
          "powered": true,
          "qreload": false,
          "reach": false,
          "sniper": false,
          "stun": false,
          "thrown": false,
          "trip": false,
          "two": false,
          "unwieldy": false
        },
        "quantity": null,
        "range": {
          "additional": "",
          "per": "",
          "units": null,
          "value": null
        },
        "save": {
          "type": "",
          "dc": null,
          "descriptor": "negate"
        },
        "source": "Core Rulebook, P. 171",
        "special": "",
        "target": {
          "type": "",
          "value": ""
        },
        "usage": {
          "per": "minute",
          "value": 2
        },
        "uses": {
          "max": 0,
          "per": "",
          "value": 0
        },
        "weaponType": "basicM"
      },
      "flags": {},
      "img": "systems/sfrpg/icons/equipment/weapons/incapacitator.jpg"
    },
    {
      "name": "Tendril (plus Grab)",
      "type": "weapon",
      "data": {
        "type": "",
        "ability": "",
        "abilityMods": {
          "parts": []
        },
        "actionType": "mwak",
        "activation": {
          "type": "",
          "condition": "",
          "cost": 0
        },
        "area": {
          "effect": "",
          "shape": "",
          "units": "",
          "value": null
        },
        "attackBonus": 17,
        "attuned": false,
        "bulk": "L",
        "capacity": {
          "max": null,
          "value": null
        },
        "chatFlavor": "",
        "critical": {
          "effect": "",
          "parts": [
            {
              "formula": "",
              "operator": "",
              "types": {
                "slashing": true
              }
            }
          ]
        },
        "damage": {
          "parts": [
            {
              "formula": "3d4+11",
              "operator": "",
              "types": {
                "slashing": true
              }
            }
          ]
        },
        "description": {
          "chat": "",
          "unidentified": "",
          "value": ""
        },
        "descriptors": [],
        "duration": {
          "units": "",
          "value": null
        },
        "equipped": false,
        "formula": "",
        "fusions": [],
        "identified": true,
        "level": 1,
        "modifiers": [],
        "price": 0,
        "proficient": true,
        "properties": {
          "aeon": false,
          "amm": false,
          "analog": false,
          "antibiological": false,
          "archaic": false,
          "aurora": false,
          "automatic": false,
          "blast": false,
          "block": false,
          "boost": false,
          "breach": false,
          "breakdown": false,
          "bright": false,
          "cluster": false,
          "conceal": false,
          "deconstruct": false,
          "deflect": false,
          "disarm": false,
          "double": false,
          "drainCharge": false,
          "echo": false,
          "entangle": false,
          "explode": false,
          "extinguish": false,
          "feint": false,
          "fiery": false,
          "firstArc": false,
          "flexibleLine": false,
          "force": false,
          "freeHands": false,
          "fueled": false,
          "grapple": false,
          "gravitation": false,
          "guided": false,
          "harrying": false,
          "holyWater": false,
          "ignite": false,
          "indirect": false,
          "injection": false,
          "integrated": false,
          "line": false,
          "living": false,
          "lockdown": false,
          "mind-affecting": false,
          "mine": false,
          "mire": false,
          "modal": false,
          "necrotic": false,
          "nonlethal": false,
          "one": false,
          "operative": false,
          "penetrating": false,
          "polarize": false,
          "polymorphic": false,
          "powered": false,
          "professional": false,
          "punchGun": false,
          "qreload": false,
          "radioactive": false,
          "reach": false,
          "recall": false,
          "relic": false,
          "reposition": false,
          "shape": false,
          "shells": false,
          "shield": false,
          "sniper": false,
          "stun": false,
          "subtle": false,
          "sunder": false,
          "swarm": false,
          "tail": false,
          "teleportive": false,
          "thought": false,
          "throttle": false,
          "thrown": false,
          "trip": false,
          "two": false,
          "underwater": false,
          "unwieldy": false,
          "variantBoost": false,
          "wideLine": false
        },
        "quantity": 1,
        "range": {
          "additional": "",
          "per": "",
          "units": "",
          "value": null
        },
        "save": {
          "type": "",
          "dc": null,
          "descriptor": "negate"
        },
        "source": "",
        "special": "",
        "target": {
          "type": "",
          "value": null
        },
        "usage": {
          "per": "",
          "value": null
        },
        "uses": {
          "max": 0,
          "per": null,
          "value": 0
        },
        "weaponType": "basicM"
      },
      "flags": {},
      "img": "icons/svg/mystery-man.svg"
    },
    {
      "name": "[MultiATK] 2 Tendrils (plus Grab)",
      "type": "weapon",
      "data": {
        "type": "",
        "ability": "",
        "abilityMods": {
          "parts": []
        },
        "actionType": "mwak",
        "activation": {
          "type": "",
          "condition": "",
          "cost": 0
        },
        "area": {
          "effect": "",
          "shape": "",
          "units": "",
          "value": null
        },
        "attackBonus": 11,
        "attuned": false,
        "bulk": "L",
        "capacity": {
          "max": null,
          "value": null
        },
        "chatFlavor": "",
        "critical": {
          "effect": "",
          "parts": [
            {
              "formula": "",
              "operator": "",
              "types": {
                "slashing": true
              }
            }
          ]
        },
        "damage": {
          "parts": [
            {
              "formula": "1d10+11",
              "operator": "",
              "types": {
                "slashing": true
              }
            }
          ]
        },
        "description": {
          "chat": "",
          "unidentified": "",
          "value": ""
        },
        "descriptors": [],
        "duration": {
          "units": "",
          "value": null
        },
        "equipped": false,
        "formula": "",
        "fusions": [],
        "identified": true,
        "level": 1,
        "modifiers": [],
        "price": 0,
        "proficient": true,
        "properties": {
          "aeon": false,
          "amm": false,
          "analog": false,
          "antibiological": false,
          "archaic": false,
          "aurora": false,
          "automatic": false,
          "blast": false,
          "block": false,
          "boost": false,
          "breach": false,
          "breakdown": false,
          "bright": false,
          "cluster": false,
          "conceal": false,
          "deconstruct": false,
          "deflect": false,
          "disarm": false,
          "double": false,
          "drainCharge": false,
          "echo": false,
          "entangle": false,
          "explode": false,
          "extinguish": false,
          "feint": false,
          "fiery": false,
          "firstArc": false,
          "flexibleLine": false,
          "force": false,
          "freeHands": false,
          "fueled": false,
          "grapple": false,
          "gravitation": false,
          "guided": false,
          "harrying": false,
          "holyWater": false,
          "ignite": false,
          "indirect": false,
          "injection": false,
          "integrated": false,
          "line": false,
          "living": false,
          "lockdown": false,
          "mind-affecting": false,
          "mine": false,
          "mire": false,
          "modal": false,
          "necrotic": false,
          "nonlethal": false,
          "one": false,
          "operative": false,
          "penetrating": false,
          "polarize": false,
          "polymorphic": false,
          "powered": false,
          "professional": false,
          "punchGun": false,
          "qreload": false,
          "radioactive": false,
          "reach": false,
          "recall": false,
          "relic": false,
          "reposition": false,
          "shape": false,
          "shells": false,
          "shield": false,
          "sniper": false,
          "stun": false,
          "subtle": false,
          "sunder": false,
          "swarm": false,
          "tail": false,
          "teleportive": false,
          "thought": false,
          "throttle": false,
          "thrown": false,
          "trip": false,
          "two": false,
          "underwater": false,
          "unwieldy": false,
          "variantBoost": false,
          "wideLine": false
        },
        "quantity": 1,
        "range": {
          "additional": "",
          "per": "",
          "units": "",
          "value": null
        },
        "save": {
          "type": "",
          "dc": null,
          "descriptor": "negate"
        },
        "source": "",
        "special": "",
        "target": {
          "type": "",
          "value": null
        },
        "usage": {
          "per": "",
          "value": null
        },
        "uses": {
          "max": 0,
          "per": null,
          "value": 0
        },
        "weaponType": "basicM"
      },
      "flags": {},
      "img": "icons/svg/mystery-man.svg"
    },
    {
      "name": "Laser pistol, aphelion",
      "type": "weapon",
<<<<<<< HEAD
=======
      "img": "systems/sfrpg/icons/equipment/weapons/laser-pistol-aphelion.webp",
>>>>>>> 2b095a38
      "data": {
        "type": "",
        "ability": "",
        "actionType": "rwak",
        "activation": {
          "type": "none",
          "condition": "",
          "cost": 0
        },
        "area": {
          "effect": "",
          "shape": "",
          "units": null,
          "value": null
        },
        "attackBonus": 15,
        "attuned": false,
        "bulk": "L",
        "capacity": {
          "max": 40,
          "value": 40
        },
        "chatFlavor": "",
        "critical": {
          "effect": "Burn",
          "parts": [
            {
              "formula": "1d4",
              "operator": "",
              "types": {
                "fire": true
              }
            }
          ]
        },
        "damage": {
          "parts": [
            {
              "formula": "3d4+9",
              "operator": "",
              "types": {
                "fire": true
              }
            }
          ]
        },
        "description": {
          "chat": "",
          "unidentified": "",
          "value": "<p>The laser pistol is possibly the most common small arm used by explorers, guards, mercenaries, and traders. Laser pistols are light and reliable, yet they still deal a respectable amount of damage.</p>"
        },
        "descriptors": [],
        "duration": {
          "units": "",
          "value": ""
        },
        "equipped": false,
        "formula": "+ 1d4",
        "fusions": [],
        "identified": true,
        "level": 9,
        "modifiers": [],
        "price": 14820,
        "proficient": true,
        "properties": {
          "amm": false,
          "analog": false,
          "archaic": false,
          "automatic": false,
          "blast": false,
          "block": false,
          "boost": true,
          "bright": false,
          "disarm": false,
          "entangle": false,
          "explode": false,
          "injection": false,
          "line": false,
          "nonlethal": false,
          "one": true,
          "operative": false,
          "penetrating": false,
          "powered": false,
          "qreload": false,
          "reach": false,
          "sniper": false,
          "stun": false,
          "thrown": false,
          "trip": false,
          "two": false,
          "unwieldy": false
        },
        "quantity": null,
        "range": {
          "additional": "",
          "per": "",
          "units": "ft",
          "value": 90
        },
        "save": {
          "type": "",
          "dc": null,
          "descriptor": "negate"
        },
        "source": "Core Rulebook, P. 173",
        "special": "",
        "target": {
          "type": "",
          "value": ""
        },
        "usage": {
          "per": "shot",
          "value": 2
        },
        "uses": {
          "max": 0,
          "per": "",
          "value": 0
        },
        "weaponType": "smallA"
      },
      "flags": {},
      "img": "systems/sfrpg/icons/equipment/weapons/laser-pistol-aphelion.jpg"
    },
    {
      "name": "Star Shriek (Ex)",
      "type": "feat",
      "data": {
        "type": "",
        "ability": "",
        "abilityMods": {
          "parts": []
        },
        "actionType": "other",
        "activation": {
          "type": "action",
          "condition": "",
          "cost": 1
        },
        "area": {
          "effect": "",
          "shape": "",
          "units": null,
          "value": null
        },
        "attackBonus": 0,
        "chatFlavor": "",
        "critical": {
          "effect": "",
          "parts": []
        },
        "damage": {
          "parts": []
        },
        "description": {
          "chat": "",
          "unidentified": "",
          "value": "Once per day as a full action, a cerebric fungus can unleash a shrill scream in tones that are difficult for minds to process. Each non-plant creature within 30 feet must succeed at the listed Will save or be @Compendium[sfrpg.conditions.LoRydw1D4bqlbkA2]{Nauseated} for 1 round. This is a sonic, mind-affecting effect."
        },
        "descriptors": [],
        "duration": {
          "units": "",
          "value": ""
        },
        "formula": "",
        "modifiers": [],
        "range": {
          "additional": "",
          "per": "",
          "units": "ft",
          "value": 30
        },
        "recharge": {
          "charged": false,
          "value": null
        },
        "requirements": "",
        "save": {
          "type": "will",
          "dc": 18,
          "descriptor": "negate"
        },
        "source": "",
        "target": {
          "type": "",
          "value": ""
        },
        "uses": {
          "max": 0,
          "per": "",
          "value": 0
        }
      },
      "flags": {},
      "img": "icons/svg/mystery-man.svg"
    },
    {
      "name": "Stargazer (Su)",
      "type": "feat",
<<<<<<< HEAD
=======
      "img": "systems/sfrpg/icons/classes/stargazer.webp",
>>>>>>> 2b095a38
      "data": {
        "type": "",
        "ability": null,
        "abilityMods": {
          "parts": []
        },
        "actionType": "",
        "activation": {
          "type": "",
          "condition": "",
          "cost": null
        },
        "area": {
          "effect": "",
          "shape": "",
          "units": null,
          "value": null
        },
        "attackBonus": 0,
        "chatFlavor": "",
        "critical": {
          "effect": "",
          "parts": []
        },
        "damage": {
          "parts": []
        },
        "description": {
          "chat": "",
          "unidentified": "",
          "value": "<p>&gt;<a class=\"entity-link\" data-pack=\"sfrpg.class-features\" data-id=\"ewIp0apLL1OKr1MF\" draggable=\"true\"><i class=\"fas fa-suitcase\"></i> Star Shaman</a></p>\n        <p>You can study the stars to gain a bit of good luck. Twice per day, if you are outdoors and can see the stars, you can reroll a failed ability check, attack roll, saving throw, or skill check (see page 243).</p>"
        },
        "descriptors": [],
        "duration": {
          "units": "",
          "value": ""
        },
        "formula": "",
        "modifiers": [],
        "range": {
          "additional": "",
          "per": "",
          "units": null,
          "value": null
        },
        "recharge": {
          "charged": false,
          "value": null
        },
        "requirements": "6th Level",
        "save": {
          "type": "",
          "dc": null,
          "descriptor": ""
        },
        "source": "Star Shaman Connection",
        "target": {
          "type": "",
          "value": ""
        },
        "uses": {
          "max": 0,
          "per": "",
          "value": 0
        }
      },
      "flags": {},
      "img": "systems/sfrpg/icons/classes/stargazer.png"
    },
    {
      "name": "Starlight Form (Su)",
      "type": "feat",
<<<<<<< HEAD
=======
      "img": "systems/sfrpg/icons/classes/starlight_form.webp",
>>>>>>> 2b095a38
      "data": {
        "type": "",
        "ability": null,
        "abilityMods": {
          "parts": []
        },
        "actionType": "",
        "activation": {
          "type": "action",
          "condition": "",
          "cost": 1
        },
        "area": {
          "effect": "",
          "shape": "",
          "units": null,
          "value": null
        },
        "attackBonus": 0,
        "chatFlavor": "",
        "critical": {
          "effect": "",
          "parts": []
        },
        "damage": {
          "parts": []
        },
        "description": {
          "chat": "",
          "unidentified": "",
          "value": "<p>&gt;<a class=\"entity-link\" data-pack=\"sfrpg.class-features\" data-id=\"ewIp0apLL1OKr1MF\" draggable=\"true\"><i class=\"fas fa-suitcase\"></i> Star Shaman</a></p>\n        <p>You can transform yourself into blazing starlight as a standard action. Your body sheds normal light in a 30-foot radius, and you gain the benefits of concealment (20% miss chance). At 7th level, a creature that ends its turn adjacent to your starlight form must succeed at a Fortitude save or be @Compendium[sfrpg.conditions.tOpF6qjnlnKc10t7]{Blinded} for 1 round. You can maintain your starlight form for a number of minutes per day equal to your mystic level; this duration does not need to be continuous, but it must be used in 1-minute increments. You can forgo the ability's concealment and blinding aspects to instead simply shed light, though this still counts against the ability’s duration for the day.</p>"
        },
        "descriptors": [],
        "duration": {
          "units": "",
          "value": ""
        },
        "formula": "",
        "modifiers": [],
        "range": {
          "additional": "",
          "per": "",
          "units": null,
          "value": null
        },
        "recharge": {
          "charged": false,
          "value": null
        },
        "requirements": "3rd Level",
        "save": {
          "type": "",
          "dc": null,
          "descriptor": ""
        },
        "source": "Star Shaman Connection",
        "target": {
          "type": "",
          "value": ""
        },
        "uses": {
          "max": 0,
          "per": "",
          "value": 0
        }
      },
      "flags": {},
      "img": "systems/sfrpg/icons/classes/starlight_form.png"
    },
    {
      "name": "Walk the Void (Su)",
      "type": "feat",
<<<<<<< HEAD
=======
      "img": "systems/sfrpg/icons/classes/walk_the_void.webp",
>>>>>>> 2b095a38
      "data": {
        "type": "",
        "ability": null,
        "abilityMods": {
          "parts": []
        },
        "actionType": "",
        "activation": {
          "type": "",
          "condition": "",
          "cost": null
        },
        "area": {
          "effect": "",
          "shape": "",
          "units": null,
          "value": null
        },
        "attackBonus": 0,
        "chatFlavor": "",
        "critical": {
          "effect": "",
          "parts": []
        },
        "damage": {
          "parts": []
        },
        "description": {
          "chat": "",
          "unidentified": "",
          "value": "<p><span id=\"ctl00_MainContent_DataListTalentsAll_ctl00_LabelName\">&gt;<a class=\"entity-link\" data-pack=\"sfrpg.class-features\" data-id=\"ewIp0apLL1OKr1MF\" draggable=\"true\"><i class=\"fas fa-suitcase\"></i> Star Shaman</a></span></p>\n        <p>You are immune to the harmful environmental effects of outer space and vacuum. You also gain a fly speed of 20 feet while in space. In addition, whenever you can see the stars, you can determine your precise location. Finally, add Piloting to your list of class skills.</p>"
        },
        "descriptors": [],
        "duration": {
          "units": "",
          "value": ""
        },
        "formula": "",
        "modifiers": [],
        "range": {
          "additional": "",
          "per": "",
          "units": null,
          "value": null
        },
        "recharge": {
          "charged": false,
          "value": null
        },
        "requirements": "1st Level",
        "save": {
          "type": "",
          "dc": null,
          "descriptor": ""
        },
        "source": "Star Shaman Connection",
        "target": {
          "type": "",
          "value": ""
        },
        "uses": {
          "max": 0,
          "per": "",
          "value": 0
        }
      },
      "flags": {},
      "img": "systems/sfrpg/icons/classes/walk_the_void.png"
    },
    {
      "name": "D-suit II",
      "type": "equipment",
<<<<<<< HEAD
=======
      "img": "systems/sfrpg/icons/equipment/armor/d-suit-II.webp",
>>>>>>> 2b095a38
      "data": {
        "type": "",
        "ability": null,
        "abilityMods": {
          "parts": []
        },
        "actionType": "",
        "activation": {
          "type": "",
          "condition": "",
          "cost": 0
        },
        "area": {
          "effect": "",
          "shape": "",
          "units": "",
          "value": null
        },
        "armor": {
          "type": "light",
          "acp": 0,
          "dex": 5,
          "eac": 8,
          "kac": 9,
          "speedAdjust": 0,
          "upgradeSlots": 2,
          "upgrades": []
        },
        "attackBonus": 0,
        "attuned": false,
        "bulk": "L",
        "chatFlavor": "",
        "critical": {
          "effect": "",
          "parts": []
        },
        "damage": {
          "parts": []
        },
        "description": {
          "chat": "",
          "unidentified": "",
          "value": "<p>Disembarkment suits, or d-suits, are designed for spacefarers who expect to leave their ship and visit a planet&rsquo;s surface. Most d-suits are jumpsuits or flight suits worn under reinforced breeches, heavy boots, and a thick jacket. A helmet or rebreather and a utility belt with an attached holster complete the outfit.</p>"
        },
        "descriptors": [],
        "duration": {
          "units": "",
          "value": null
        },
        "equipped": false,
        "formula": "",
        "identified": true,
        "level": 7,
        "modifiers": [],
        "price": 6900,
        "proficient": true,
        "quantity": 1,
        "range": {
          "additional": "",
          "per": "",
          "units": "",
          "value": null
        },
        "reach": "",
        "save": {
          "type": "",
          "dc": null,
          "descriptor": ""
        },
        "size": "",
        "source": "SCR",
        "speed": "",
        "strength": 0,
        "target": {
          "type": "",
          "value": null
        },
        "uses": {
          "max": 0,
          "per": null,
          "value": 0
        },
        "weaponSlots": 0
      },
      "flags": {},
      "img": "systems/sfrpg/icons/equipment/armor/d-suit-II.jpg"
    },
    {
      "name": "Battery, High-Capacity",
      "type": "goods",
<<<<<<< HEAD
=======
      "img": "systems/sfrpg/icons/equipment/weapons/battery-high-capacity.webp",
>>>>>>> 2b095a38
      "data": {
        "type": "",
        "attuned": false,
        "bulk": "-",
        "damage": {
          "parts": []
        },
        "description": {
          "chat": "",
          "unidentified": "",
          "value": "<p><span id=\"ctl00_MainContent_DataListTalentsAll_ctl00_LabelName\">Batteries charge powered weapons, but they can also be used to power an array of items, including powered armor and technological items. Batteries have a standardized size and weight, and items that take batteries all have a slot into which they fit, regardless of the item&rsquo;s actual size. Weapons that use batteries list the highest-capacity battery they are capable of using as well as how many charges from the battery that each shot consumes.&nbsp;</span></p>\n<p><strong>Capacity:</strong> 40</p>"
        },
        "equipped": false,
        "identified": true,
        "level": 4,
        "modifiers": [],
        "price": 330,
        "quantity": "2",
        "source": "Core Rulebook"
      },
      "flags": {},
      "img": "systems/sfrpg/icons/equipment/weapons/battery-high-capacity.jpg"
    },
    {
      "name": "Battery, Standard",
      "type": "goods",
<<<<<<< HEAD
=======
      "img": "systems/sfrpg/icons/equipment/weapons/battery-standard.webp",
>>>>>>> 2b095a38
      "data": {
        "type": "",
        "attuned": false,
        "bulk": "-",
        "damage": {
          "parts": []
        },
        "description": {
          "chat": "",
          "unidentified": "",
          "value": "<p><span id=\"ctl00_MainContent_DataListTalentsAll_ctl00_LabelName\">Batteries charge powered weapons, but they can also be used to power an array of items, including powered armor and technological items. Batteries have a standardized size and weight, and items that take batteries all have a slot into which they fit, regardless of the item’s actual size. Weapons that use batteries list the highest-capacity battery they are capable of using as well as how many charges from the battery that each shot consumes.&nbsp;</span></p>\n<p><strong>Capacity:</strong> 20</p>"
        },
        "equipped": false,
        "identified": true,
        "level": 1,
        "modifiers": [],
        "price": 60,
        "quantity": "2",
        "source": "Core Rulebook"
      },
      "flags": {},
      "img": "systems/sfrpg/icons/equipment/weapons/battery-standard.jpg"
    },
    {
      "name": "Fear (1st Level, DC 18) [3 / day]",
      "type": "spell",
<<<<<<< HEAD
=======
      "img": "systems/sfrpg/icons/spells/fear.webp",
>>>>>>> 2b095a38
      "data": {
        "type": "",
        "ability": "",
        "abilityMods": {
          "parts": []
        },
        "actionType": "save",
        "activation": {
          "type": "action",
          "condition": "",
          "cost": 1
        },
        "allowedClasses": {
          "myst": true,
          "tech": false,
          "wysh": true
        },
        "area": {
          "effect": "",
          "shape": "",
          "units": null,
          "value": null
        },
        "attackBonus": 0,
        "chatFlavor": "",
        "concentration": false,
        "critical": {
          "effect": "",
          "parts": []
        },
        "damage": {
          "parts": []
        },
        "description": {
          "chat": "",
          "unidentified": "",
          "value": "<p>With a single mental nudge, you can unlock one or more targets&rsquo; deepest nightmares. A target that succeeds at its Will saving throw against this spell is shaken for 1 round.</p>\n<ul>\n<li><strong>1st:</strong> When you cast @Compendium[sfrpg.spells.zZGvuXQErBrHqyS6]{Fear} as a 1st-level spell, it affects one living creature of CR 4 or lower at close range (25 feet + 5 feet/2 levels). The target must succeed at a Will saving throw or be frightened for 1d4 rounds.</li>\n<li><strong>2nd:</strong> When you cast @Compendium[sfrpg.spells.zZGvuXQErBrHqyS6]{Fear} as a 2nd-level spell, it affects one living creature of CR 4 or lower per 3 caster levels at medium range (100 feet + 10 feet/level), no two of which can be more than 30 feet apart. Each target must succeed at a Will saving throw or be frightened for 1 minute.</li>\n<li><strong>3rd:</strong> When you cast @Compendium[sfrpg.spells.zZGvuXQErBrHqyS6]{Fear} as 3rd-level spell, it affects all living creatures of CR 8 or lower in 30-foot cone-shaped burst. Each target must succeed at a Will save or become panicked for 1 minute. If cornered, a panicked creature begins cowering.</li>\n<li><strong>4th:</strong> When you cast&nbsp;@Compendium[sfrpg.spells.zZGvuXQErBrHqyS6]{Fear}&nbsp;as 4th-level spell, it affects all living creatures in 30-foot cone-shaped burst regardless of CR. Each target must succeed at a Will save or become panicked for 1 minute. If cornered, a panicked creature begins cowering.</li>\n</ul>"
        },
        "descriptors": [],
        "dismissible": false,
        "duration": {
          "units": "",
          "value": ""
        },
        "formula": "",
        "level": 1,
        "materials": {
          "consumed": false,
          "cost": 0,
          "supply": 0,
          "value": ""
        },
        "modifiers": [],
        "preparation": {
          "mode": "innate",
          "prepared": true
        },
        "range": {
          "additional": "",
          "per": "",
          "units": null,
          "value": null
        },
        "save": {
          "type": "will",
          "dc": null,
          "descriptor": "partial"
        },
        "school": "enc",
        "source": "Starfinder Core Rulebook pg. 354",
        "sr": true,
        "target": {
          "type": "",
          "value": ""
        },
        "uses": {
          "max": 0,
          "per": "",
          "value": 0
        }
      },
      "flags": {},
      "img": "systems/sfrpg/icons/spells/fear.png"
    },
    {
      "name": "Lesser Confusion (DC 18) [3 / day]",
      "type": "spell",
<<<<<<< HEAD
=======
      "img": "systems/sfrpg/icons/spells/confusion_lesser.webp",
>>>>>>> 2b095a38
      "data": {
        "type": "",
        "ability": "",
        "abilityMods": {
          "parts": []
        },
        "actionType": "save",
        "activation": {
          "type": "action",
          "condition": "",
          "cost": 1
        },
        "allowedClasses": {
          "myst": true,
          "tech": false,
          "wysh": true
        },
        "area": {
          "effect": "",
          "shape": "",
          "units": "ft",
          "value": 15
        },
        "attackBonus": 0,
        "chatFlavor": "",
        "concentration": false,
        "critical": {
          "effect": "",
          "parts": []
        },
        "damage": {
          "parts": []
        },
        "description": {
          "chat": "",
          "unidentified": "",
          "value": "<p><span id=\"ctl00_MainContent_DataListTalentsAll_ctl01_LabelName\">This spell causes a single creature to become confused (as per the <em>confusion</em> spell) for 1 round.</span></p>\n<table style=\"width: 403px; height: 85px;\" border=\"1\">\n<tbody>\n<tr style=\"height: 17px;\">\n<td style=\"height: 17px; background-color: #34495e; text-align: center; width: 44px;\">\n<p style=\"color: white;\">D%</p>\n</td>\n<td style=\"height: 17px; width: 352px; text-align: center; background-color: #34495e;\">\n<p style=\"color: white;\"><span id=\"ctl00_MainContent_DataListTalentsAll_ctl00_LabelName\"><strong>Behavior</strong></span></p>\n</td>\n</tr>\n<tr style=\"height: 17px;\">\n<td style=\"height: 17px; width: 44px; text-align: center; background-color: #7e8c8d;\">\n<p style=\"color: white;\">1-25</p>\n</td>\n<td style=\"height: 17px; width: 352px; text-align: center; background-color: #7e8c8d;\">\n<p style=\"color: white;\"><span id=\"ctl00_MainContent_DataListTalentsAll_ctl00_LabelName\">Act normally</span></p>\n</td>\n</tr>\n<tr style=\"height: 17px;\">\n<td style=\"height: 17px; width: 44px; text-align: center; background-color: #34495e;\">\n<p style=\"color: white;\">26-50</p>\n</td>\n<td style=\"height: 17px; width: 352px; text-align: center; background-color: #34495e;\">\n<p style=\"color: white;\"><span id=\"ctl00_MainContent_DataListTalentsAll_ctl00_LabelName\">Do nothing but babble incoherently</span></p>\n</td>\n</tr>\n<tr style=\"height: 17px;\">\n<td style=\"height: 17px; width: 44px; text-align: center; background-color: #7e8c8d;\">\n<p style=\"color: white;\">51-75</p>\n</td>\n<td style=\"height: 17px; width: 352px; text-align: center; background-color: #7e8c8d;\">\n<p style=\"color: white;\"><span id=\"ctl00_MainContent_DataListTalentsAll_ctl00_LabelName\">Deal 1d8 + Str modifier damage to self with item in hand</span></p>\n</td>\n</tr>\n<tr style=\"height: 17px;\">\n<td style=\"height: 17px; width: 44px; text-align: center; background-color: #34495e;\">\n<p style=\"color: white;\">76-100</p>\n</td>\n<td style=\"height: 17px; width: 352px; text-align: center; background-color: #34495e;\">\n<p style=\"color: white;\"><span id=\"ctl00_MainContent_DataListTalentsAll_ctl00_LabelName\">Attack nearest creature</span></p>\n</td>\n</tr>\n</tbody>\n</table>\n<p>&nbsp;</p>\n<p>&nbsp;</p>\n<p>&nbsp;</p>"
        },
        "descriptors": [],
        "dismissible": false,
        "duration": {
          "units": "",
          "value": "1 round"
        },
        "formula": "",
        "level": 1,
        "materials": {
          "consumed": false,
          "cost": 0,
          "supply": 0,
          "value": ""
        },
        "modifiers": [],
        "preparation": {
          "mode": "innate",
          "prepared": true
        },
        "range": {
          "additional": "5 ft",
          "per": "level",
          "units": "close",
          "value": 25
        },
        "save": {
          "type": "will",
          "dc": null,
          "descriptor": "negate"
        },
        "school": "enc",
        "source": "Core Rulebook",
        "sr": true,
        "target": {
          "type": "",
          "value": "one living creature"
        },
        "uses": {
          "max": 0,
          "per": "",
          "value": 0
        }
      },
      "flags": {},
      "img": "systems/sfrpg/icons/spells/confusion_lesser.png"
    },
    {
      "name": "Daze (DC 17) (At Will)",
      "type": "spell",
<<<<<<< HEAD
=======
      "img": "systems/sfrpg/icons/spells/daze.webp",
>>>>>>> 2b095a38
      "data": {
        "type": "",
        "ability": "",
        "abilityMods": {
          "parts": []
        },
        "actionType": "save",
        "activation": {
          "type": "action",
          "condition": "",
          "cost": 1
        },
        "allowedClasses": {
          "myst": true,
          "tech": true,
          "wysh": true
        },
        "area": {
          "effect": "",
          "shape": "",
          "units": null,
          "value": null
        },
        "attackBonus": 0,
        "chatFlavor": "",
        "concentration": false,
        "critical": {
          "effect": "",
          "parts": []
        },
        "damage": {
          "parts": []
        },
        "description": {
          "chat": "",
          "unidentified": "",
          "value": "<p><span id=\"ctl00_MainContent_DataListTalentsAll_ctl00_LabelName\">This spell short-circuits the mind of a humanoid creature with a CR of 3 or lower so that it is @Compendium[sfrpg.conditions.2XWEujYSyryB4oHm]{Dazed} (unable to take actions, but taking no penalty to AC). Humanoids of CR 4 or higher are not affected. After a creature has been @Compendium[sfrpg.conditions.2XWEujYSyryB4oHm]{Dazed} by this spell, it is immune to it for 1 minute.&nbsp;</span></p>"
        },
        "descriptors": [],
        "dismissible": false,
        "duration": {
          "units": "",
          "value": "1 round"
        },
        "formula": "10",
        "level": 0,
        "materials": {
          "consumed": false,
          "cost": 0,
          "supply": 0,
          "value": ""
        },
        "modifiers": [],
        "preparation": {
          "mode": "always",
          "prepared": true
        },
        "range": {
          "additional": "5",
          "per": "2 levels",
          "units": "ft",
          "value": 25
        },
        "save": {
          "type": "will",
          "dc": null,
          "descriptor": "negate"
        },
        "school": "enc",
        "source": "Starfinder Core Rulebook pg. 347",
        "sr": true,
        "target": {
          "type": "",
          "value": "one humanoid creature of CR 3 or lower"
        },
        "uses": {
          "max": 0,
          "per": "",
          "value": 0
        }
      },
      "flags": {},
      "img": "systems/sfrpg/icons/spells/daze.png"
    },
    {
      "name": "Detect Thoughts (DC 18) (At Will)",
      "type": "spell",
<<<<<<< HEAD
=======
      "img": "systems/sfrpg/icons/spells/detect_thoughts.webp",
>>>>>>> 2b095a38
      "data": {
        "type": "",
        "ability": "",
        "abilityMods": {
          "parts": []
        },
        "actionType": "save",
        "activation": {
          "type": "action",
          "condition": "",
          "cost": 1
        },
        "allowedClasses": {
          "myst": true,
          "tech": false,
          "wysh": true
        },
        "area": {
          "effect": "burst",
          "shape": "cone",
          "units": null,
          "value": null
        },
        "attackBonus": 0,
        "chatFlavor": "",
        "concentration": true,
        "critical": {
          "effect": "",
          "parts": []
        },
        "damage": {
          "parts": []
        },
        "description": {
          "chat": "",
          "unidentified": "",
          "value": "<p>You detect the surface thoughts of intelligent creatures around you. The amount of information revealed depends on how long you study a particular area or target.</p>\n<ul>\n<li><strong>1st Round:</strong> You detect the presence or absence of thoughts from conscious creatures that have Intelligence scores of at least 1 (or an Intelligence modifier of &ndash;5) or higher.</li>\n<li><strong>2nd Round</strong>: You detect the number of thinking minds and the Intelligence score (or modifier) of each. If the highest Intelligence score is 26 (or a modifier of +8) or higher and at least 10 points higher than your own Intelligence score (or 5 points higher than your own Intelligence modifier), you are @Compendium[sfrpg.conditions.CvsDp0GvojxiF2jz]{Stunned} for 1 round and the spell ends. This spell doesn&rsquo;t let you determine the location of the thinking minds if you can&rsquo;t see the creatures whose thoughts you are detecting.</li>\n<li><strong>3rd Round</strong>: You can read the surface thoughts of any mind in the area. A target who succeeds at its Will save prevents you from reading its thoughts, and you must cast <em>detect thoughts</em> again to have another chance. Creatures of animal intelligence (an Intelligence score of 1 or 2 or an Intelligence modifier of &ndash;4 or lower) have simple, instinctual thoughts.</li>\n</ul>\n<p>Each round, you can turn to detect thoughts in a new area. The spell can penetrate barriers, but 3 feet of dirt or wood, 1 foot of stone, 1 inch of common metal, a thin sheet of lead, or any force field blocks it.</p>"
        },
        "descriptors": [],
        "dismissible": false,
        "duration": {
          "units": "",
          "value": "concentration, up to 1 minute/level"
        },
        "formula": "",
        "level": 1,
        "materials": {
          "consumed": false,
          "cost": 0,
          "supply": 0,
          "value": ""
        },
        "modifiers": [],
        "preparation": {
          "mode": "always",
          "prepared": true
        },
        "range": {
          "additional": "",
          "per": "",
          "units": "ft",
          "value": 60
        },
        "save": {
          "type": "will",
          "dc": null,
          "descriptor": "negate"
        },
        "school": "div",
        "source": "Starfinder Core Rulebook pg. 349",
        "sr": false,
        "target": {
          "type": "",
          "value": ""
        },
        "uses": {
          "max": 0,
          "per": "",
          "value": 0
        }
      },
      "flags": {},
      "img": "systems/sfrpg/icons/spells/detect_thoughts.png"
    },
    {
      "name": "Mindlink (At Will)",
      "type": "spell",
      "data": {
        "type": "",
        "ability": null,
        "actionType": null,
        "activation": {
          "type": "",
          "condition": "",
          "cost": 0
        },
        "allowedClasses": {
          "myst": false,
          "tech": false,
          "wysh": false
        },
        "area": {
          "effect": "",
          "shape": "",
          "units": "",
          "value": null
        },
        "attackBonus": 0,
        "chatFlavor": "",
        "concentration": false,
        "critical": {
          "effect": "",
          "parts": []
        },
        "damage": {
          "parts": []
        },
        "description": {
          "chat": "",
          "unidentified": "",
          "value": ""
        },
        "descriptors": [],
        "dismissible": false,
        "duration": {
          "units": "",
          "value": null
        },
        "formula": "",
        "level": 0,
        "materials": {
          "consumed": false,
          "cost": 0,
          "supply": 0,
          "value": ""
        },
        "modifiers": [],
        "preparation": {
          "mode": "always",
          "prepared": true
        },
        "range": {
          "additional": "",
          "per": "",
          "units": "",
          "value": null
        },
        "save": {
          "type": "",
          "dc": null,
          "descriptor": ""
        },
        "school": "",
        "source": "",
        "sr": false,
        "target": {
          "type": "",
          "value": null
        },
        "uses": {
          "max": 0,
          "per": null,
          "value": 0
        }
      },
      "flags": {},
      "img": "icons/svg/mystery-man.svg"
    },
    {
      "name": "Irradiate (DC 20)",
      "type": "spell",
<<<<<<< HEAD
=======
      "img": "systems/sfrpg/icons/spells/irradiate.webp",
>>>>>>> 2b095a38
      "data": {
        "type": "",
        "ability": null,
        "abilityMods": {
          "parts": []
        },
        "actionType": "",
        "activation": {
          "type": "",
          "condition": "",
          "cost": 0
        },
        "allowedClasses": {
          "myst": true,
          "tech": true,
          "wysh": true
        },
        "area": {
          "effect": "",
          "shape": "",
          "units": "",
          "value": null
        },
        "attackBonus": 0,
        "chatFlavor": "",
        "concentration": false,
        "critical": {
          "effect": "",
          "parts": []
        },
        "damage": {
          "parts": []
        },
        "description": {
          "chat": "",
          "unidentified": "",
          "value": "<p style=\"text-align: justify;\">This spell floods the area of effect with dangerous radiation. The strength of the radiation you create depends on your caster level, as detailed below. The central irradiated area is always a 10-foot-radius spread that expands normally per the rules for radiation areas of effect (see page 403). Creatures within the area are exposed to the radiation only once; the radiation does not linger in the area. The saving throw to resist the radiation effects is set by the spell rather than the standard save DC for radiation.<br><br></p>\n<table style=\"height: 85px;\">\n<tbody>\n<tr style=\"height: 17px;\">\n<td style=\"height: 17px; width: 193.317px; text-align: center;\"><strong>Caster Level</strong></td>\n<td style=\"height: 17px; width: 208.683px; text-align: center;\"><strong>Radiation Level</strong></td>\n</tr>\n<tr style=\"height: 17px;\">\n<td style=\"height: 17px; width: 193.317px; text-align: center;\">6th or lower</td>\n<td style=\"height: 17px; width: 208.683px; text-align: center;\">Low</td>\n</tr>\n<tr style=\"height: 17px;\">\n<td style=\"height: 17px; width: 193.317px; text-align: center;\">7th–9th</td>\n<td style=\"height: 17px; width: 208.683px; text-align: center;\">Medium</td>\n</tr>\n<tr style=\"height: 17px;\">\n<td style=\"height: 17px; width: 193.317px; text-align: center;\">10th–16th</td>\n<td style=\"height: 17px; width: 208.683px; text-align: center;\">High</td>\n</tr>\n<tr style=\"height: 17px;\">\n<td style=\"height: 17px; width: 193.317px; text-align: center;\">17th or higher</td>\n<td style=\"height: 17px; width: 208.683px; text-align: center;\">Severe</td>\n</tr>\n</tbody>\n</table>"
        },
        "descriptors": [],
        "dismissible": false,
        "duration": {
          "units": "",
          "value": null
        },
        "formula": "",
        "level": 3,
        "materials": {
          "consumed": false,
          "cost": 0,
          "supply": 0,
          "value": ""
        },
        "modifiers": [],
        "preparation": {
          "mode": null,
          "prepared": true
        },
        "range": {
          "additional": "10",
          "per": "level",
          "units": "ft",
          "value": 100
        },
        "save": {
          "type": "",
          "dc": null,
          "descriptor": ""
        },
        "school": "con",
        "source": "Starfinder Core Rulebook pg. 362",
        "sr": false,
        "target": {
          "type": "",
          "value": null
        },
        "uses": {
          "max": 0,
          "per": null,
          "value": 0
        }
      },
      "flags": {},
      "img": "systems/sfrpg/icons/spells/irradiate.png"
    },
    {
      "name": "Suggestion (DC 20)",
      "type": "spell",
<<<<<<< HEAD
=======
      "img": "systems/sfrpg/icons/spells/suggestion.webp",
>>>>>>> 2b095a38
      "data": {
        "type": "",
        "ability": null,
        "abilityMods": {
          "parts": []
        },
        "actionType": "",
        "activation": {
          "type": "",
          "condition": "",
          "cost": 0
        },
        "allowedClasses": {
          "myst": true,
          "tech": false,
          "wysh": true
        },
        "area": {
          "effect": "",
          "shape": "",
          "units": "",
          "value": null
        },
        "attackBonus": 0,
        "chatFlavor": "",
        "concentration": false,
        "critical": {
          "effect": "",
          "parts": []
        },
        "damage": {
          "parts": []
        },
        "description": {
          "chat": "",
          "unidentified": "",
          "value": "<p style=\"text-align: justify;\">You influence the actions of the target creature by suggesting a course of activity (limited to a sentence or two). The suggestion must be worded in such a manner as to make the activity sound reasonable. Asking the creature to do some obviously harmful act automatically negates the effect of the spell.<br><br>The suggested course of activity can continue for the entire duration of the spell. If the suggested activity can be completed in a shorter time, the spell ends when the target finishes what it was asked to do. You can instead specify conditions that will trigger a special activity during the duration. If the condition is not met before the spell’s duration expires, the activity is not performed.<br><br>A very reasonable suggestion imparts a penalty (such as –1 or –2) to the target’s saving throw.</p>"
        },
        "descriptors": [],
        "dismissible": false,
        "duration": {
          "units": "",
          "value": null
        },
        "formula": "",
        "level": 3,
        "materials": {
          "consumed": false,
          "cost": 0,
          "supply": 0,
          "value": ""
        },
        "modifiers": [],
        "preparation": {
          "mode": null,
          "prepared": true
        },
        "range": {
          "additional": "5",
          "per": "2 levels",
          "units": "ft",
          "value": 25
        },
        "save": {
          "type": "",
          "dc": null,
          "descriptor": ""
        },
        "school": "abj",
        "source": "",
        "sr": false,
        "target": {
          "type": "",
          "value": null
        },
        "uses": {
          "max": 0,
          "per": null,
          "value": 0
        }
      },
      "flags": {},
      "img": "systems/sfrpg/icons/spells/suggestion.png"
    },
    {
      "name": "Darkvision",
      "type": "spell",
<<<<<<< HEAD
=======
      "img": "systems/sfrpg/icons/spells/darkvision.webp",
>>>>>>> 2b095a38
      "data": {
        "type": "",
        "ability": "",
        "abilityMods": {
          "parts": []
        },
        "actionType": "save",
        "activation": {
          "type": "action",
          "condition": "",
          "cost": 1
        },
        "allowedClasses": {
          "myst": true,
          "tech": true,
          "wysh": false
        },
        "area": {
          "effect": "",
          "shape": "",
          "units": null,
          "value": null
        },
        "attackBonus": 0,
        "chatFlavor": "",
        "concentration": false,
        "critical": {
          "effect": "",
          "parts": []
        },
        "damage": {
          "parts": []
        },
        "description": {
          "chat": "",
          "unidentified": "",
          "value": "<p><span id=\"ctl00_MainContent_DataListTalentsAll_ctl00_LabelName\">The target gains the ability to see 60 feet even in total darkness. Darkvision is black and white only but otherwise like normal sight.&nbsp;</span></p>"
        },
        "descriptors": [],
        "dismissible": false,
        "duration": {
          "units": "",
          "value": "1 hour/level"
        },
        "formula": "",
        "level": 2,
        "materials": {
          "consumed": false,
          "cost": 0,
          "supply": 0,
          "value": ""
        },
        "modifiers": [],
        "preparation": {
          "mode": null,
          "prepared": true
        },
        "range": {
          "additional": "",
          "per": "",
          "units": "touch",
          "value": null
        },
        "save": {
          "type": "will",
          "dc": null,
          "descriptor": "negate"
        },
        "school": "trs",
        "source": "Starfinder Core Rulebook pg. 347",
        "sr": true,
        "target": {
          "type": "",
          "value": "one creature or camera"
        },
        "uses": {
          "max": 0,
          "per": "",
          "value": 0
        }
      },
      "flags": {},
      "img": "systems/sfrpg/icons/spells/darkvision.png"
    },
    {
      "name": "Force Blast (DC 19)",
      "type": "spell",
<<<<<<< HEAD
=======
      "img": "systems/sfrpg/icons/spells/force_blast.webp",
>>>>>>> 2b095a38
      "data": {
        "type": "",
        "ability": null,
        "abilityMods": {
          "parts": []
        },
        "actionType": "",
        "activation": {
          "type": "",
          "condition": "",
          "cost": 0
        },
        "allowedClasses": {
          "myst": true,
          "tech": false,
          "wysh": true
        },
        "area": {
          "effect": "",
          "shape": "",
          "units": "",
          "value": null
        },
        "attackBonus": 0,
        "chatFlavor": "",
        "concentration": false,
        "critical": {
          "effect": "",
          "parts": []
        },
        "damage": {
          "parts": []
        },
        "description": {
          "chat": "",
          "unidentified": "",
          "value": "<p style=\"text-align: justify;\">You gather mystical energy and blast it outward in a mighty wave originating from your fingertips, damaging and potentially knocking back your enemies. This spell deals 2d6 force damage to each creature in the area unless it succeeds at a Reflex saving throw for half damage.<br><br>Additionally, the force from this spell effectively attempts to bull rush all creatures in the area. Attempt a single bull rush combat maneuver, using your caster level + your key ability score modifier as your attack bonus. Compare the result to each target’s KAC + 8. If you’re successful, that creature is knocked back 5 feet, plus 5 additional feet for every 5 by which your attack exceeds the creature’s KAC + 8. If there is an obstacle in the way, the creature stops at the obstacle instead.</p>"
        },
        "descriptors": [],
        "dismissible": false,
        "duration": {
          "units": "",
          "value": null
        },
        "formula": "",
        "level": 2,
        "materials": {
          "consumed": false,
          "cost": 0,
          "supply": 0,
          "value": ""
        },
        "modifiers": [],
        "preparation": {
          "mode": null,
          "prepared": true
        },
        "range": {
          "additional": "",
          "per": "",
          "units": "ft",
          "value": 30
        },
        "save": {
          "type": "",
          "dc": null,
          "descriptor": ""
        },
        "school": "evo",
        "source": "Starfinder Core Rulebook pg. 356",
        "sr": false,
        "target": {
          "type": "",
          "value": null
        },
        "uses": {
          "max": 0,
          "per": null,
          "value": 0
        }
      },
      "flags": {},
      "img": "systems/sfrpg/icons/spells/force_blast.png"
    },
    {
      "name": "Mind Thrust (DC 19)",
      "type": "spell",
<<<<<<< HEAD
=======
      "img": "systems/sfrpg/icons/spells/mind_thrust.webp",
>>>>>>> 2b095a38
      "data": {
        "type": "",
        "ability": "",
        "abilityMods": {
          "parts": []
        },
        "actionType": "save",
        "activation": {
          "type": "action",
          "condition": "",
          "cost": 1
        },
        "allowedClasses": {
          "myst": true,
          "tech": false,
          "wysh": false
        },
        "area": {
          "effect": "",
          "shape": "",
          "units": null,
          "value": null
        },
        "attackBonus": 0,
        "chatFlavor": "",
        "concentration": false,
        "critical": {
          "effect": "",
          "parts": []
        },
        "damage": {
          "parts": [
            {
              "formula": "2d10",
              "operator": "",
              "types": {}
            }
          ]
        },
        "description": {
          "chat": "",
          "unidentified": "",
          "value": "<p style=\"text-align: justify;\">You divine the most vulnerable portion of your opponent&rsquo;s mind and overload it with a glut of psychic information. The target can attempt a Will saving throw to halve the damage dealt by this spell. This spell has no effect on creatures without an Intelligence score.<br /><br /></p>\n<ul>\n<li style=\"text-align: justify;\"><strong>1st:</strong> When you cast mind thrust as a 1st-level spell, it deals 2d10 damage to the target.</li>\n<li style=\"text-align: justify;\"><strong>2nd:</strong> When you cast mind thrust as a 2nd-level spell, it deals 4d10 damage to the target.</li>\n<li style=\"text-align: justify;\"><strong>3rd:</strong> When you cast mind thrust as a 3rd-level spell, it deals 7d10 damage to the target.</li>\n<li style=\"text-align: justify;\"><strong>th: </strong>When you cast mind thrust as a 4th-level spell, it deals 10d10 damage to the target and the target is fatigued for 1 round if it fails its saving throw.</li>\n<li style=\"text-align: justify;\"><strong>5th:</strong> When you cast mind thrust as a 5th-level spell, it deals 15d10 damage to the target. The target is exhausted for 1 round if it fails its save and it is fatigued for 1 round if it succeeds at its saving throw.</li>\n<li style=\"text-align: justify;\"><strong>6th:</strong> When you cast&nbsp;mind thrust&nbsp;as a 6th-level spell, it deals 17d10 damage to the target. The target is exhausted and @Compendium[sfrpg.conditions.CvsDp0GvojxiF2jz]{Stunned} for 1 round if it fails its save, and it is fatigued for 1 round if it succeeds at its saving throw.</li>\n</ul>"
        },
        "descriptors": [],
        "dismissible": false,
        "duration": {
          "units": "",
          "value": "instantaneous"
        },
        "formula": "",
        "level": 1,
        "materials": {
          "consumed": false,
          "cost": 0,
          "supply": 0,
          "value": ""
        },
        "modifiers": [],
        "preparation": {
          "mode": null,
          "prepared": true
        },
        "range": {
          "additional": "5",
          "per": "2 levels",
          "units": "ft",
          "value": 25
        },
        "save": {
          "type": "will",
          "dc": null,
          "descriptor": "half"
        },
        "school": "div",
        "source": "Starfinder Core Rulebook pg. 365",
        "sr": true,
        "target": {
          "type": "",
          "value": "one creature"
        },
        "uses": {
          "max": 0,
          "per": "",
          "value": 0
        }
      },
      "flags": {},
      "img": "systems/sfrpg/icons/spells/mind_thrust.png"
    },
    {
      "name": "Mystic Cure",
      "type": "spell",
<<<<<<< HEAD
=======
      "img": "systems/sfrpg/icons/spells/mystic_cure.webp",
>>>>>>> 2b095a38
      "data": {
        "type": "",
        "ability": "",
        "abilityMods": {
          "parts": []
        },
        "actionType": "heal",
        "activation": {
          "type": "action",
          "condition": "",
          "cost": 1
        },
        "allowedClasses": {
          "myst": true,
          "tech": false,
          "wysh": false
        },
        "area": {
          "effect": "",
          "shape": "",
          "units": "touch",
          "value": null
        },
        "attackBonus": 0,
        "chatFlavor": "",
        "concentration": false,
        "critical": {
          "effect": "",
          "parts": []
        },
        "damage": {
          "parts": [
            {
              "formula": "1d8 + @abilities.cha.mod",
              "operator": "",
              "types": {}
            }
          ]
        },
        "description": {
          "chat": "",
          "unidentified": "",
          "value": "<p style=\"text-align: justify;\">With a touch, you heal and invigorate your target, restoring a number of Hit Points. If the target regains all of its Hit Points as a result of this healing, you can apply the remaining healing to yourself, as long as you are a living creature. On the other hand, if this isn’t enough to restore all the target’s Hit Points, you can transfer any number of your own Hit Points to the target, healing the target that amount. You can’t transfer more Hit Points than you have or more Hit Points than the target is missing.<br><br>Mystic cure&nbsp;restores a number of Hit Points to your target depending on the spell’s level.<br><br><strong>1st:</strong> 1d8 + your Wisdom modifier<br><strong>2nd:</strong> 3d8 + your Wisdom modifier<br><strong>3rd:</strong> 5d8 + your Wisdom modifier<br><strong>4th:</strong> 7d8 + your Wisdom modifier<br><strong>5th:</strong> 9d8 + your Wisdom modifier<br><strong>6th:</strong> 11d8 + your Wisdom modifier<br><br>In addition, unlike most healing, when you cast&nbsp;mystic cure&nbsp;as a spell of 4th-level or higher, you have two options to enhance its effects. The first option is to restore an extra 5d8 Hit Points with a 4th-level mystic cure spell, an extra 7d8 Hit Points with a 5th-level mystic cure spell, or an extra 9d8 Hit Points with a 6th-level mystic cure spell. The second option is to bring a target that died within 2 rounds back to life. In addition to healing such a creature, the spell returns the target to life, and the target takes a temporary negative level for 24 hours. This spell can’t resuscitate creatures slain by death effects, creatures turned into undead, or creatures whose bodies were destroyed, significantly mutilated, disintegrated, and so on.<br><br>Casting this spell doesn’t provoke attacks of opportunity.</p>"
        },
        "descriptors": [],
        "dismissible": false,
        "duration": {
          "units": "",
          "value": "instantaneous"
        },
        "formula": "",
        "level": 1,
        "materials": {
          "consumed": false,
          "cost": 0,
          "supply": 0,
          "value": ""
        },
        "modifiers": [],
        "preparation": {
          "mode": null,
          "prepared": true
        },
        "range": {
          "additional": "",
          "per": "",
          "units": "touch",
          "value": null
        },
        "save": {
          "type": "will",
          "dc": null,
          "descriptor": "harmless"
        },
        "school": "con",
        "source": "",
        "sr": true,
        "target": {
          "type": "",
          "value": "one living creature"
        },
        "uses": {
          "max": 0,
          "per": "",
          "value": 0
        }
      },
      "flags": {},
      "img": "systems/sfrpg/icons/spells/mystic_cure.PNG"
    },
    {
      "name": "Identify",
      "type": "spell",
<<<<<<< HEAD
=======
      "img": "systems/sfrpg/icons/spells/identify.webp",
>>>>>>> 2b095a38
      "data": {
        "type": "",
        "ability": null,
        "abilityMods": {
          "parts": []
        },
        "actionType": "",
        "activation": {
          "type": "action",
          "condition": "",
          "cost": 1
        },
        "allowedClasses": {
          "myst": true,
          "tech": true,
          "wysh": true
        },
        "area": {
          "effect": "",
          "shape": "",
          "units": null,
          "value": null
        },
        "attackBonus": 0,
        "chatFlavor": "",
        "concentration": false,
        "critical": {
          "effect": "",
          "parts": []
        },
        "damage": {
          "parts": []
        },
        "description": {
          "chat": "",
          "unidentified": "",
          "value": "<p style=\"text-align: justify;\">This spell allows you to attempt to identify the function of a magic item (with Mysticism) or technological device (with Engineering) each round. You gain a +10 insight bonus to skill checks to identify the properties and command words or passwords of items targeted when using this spell. This spell does not allow you to identify artifacts.</p>"
        },
        "descriptors": [],
        "dismissible": false,
        "duration": {
          "units": "",
          "value": "1 round/level (D)"
        },
        "formula": "",
        "level": 1,
        "materials": {
          "consumed": false,
          "cost": 0,
          "supply": 0,
          "value": ""
        },
        "modifiers": [],
        "preparation": {
          "mode": "always",
          "prepared": true
        },
        "range": {
          "additional": "",
          "per": "",
          "units": "ft",
          "value": 5
        },
        "save": {
          "type": "",
          "dc": null,
          "descriptor": ""
        },
        "school": "div",
        "source": "Starfinder Core Rulebook pg. 361",
        "sr": false,
        "target": {
          "type": "",
          "value": "one magic or technological object"
        },
        "uses": {
          "max": 0,
          "per": "",
          "value": 0
        }
      },
      "flags": {},
      "img": "systems/sfrpg/icons/spells/identify.PNG"
    },
    {
      "name": "Shooting Stars (As Magic Missile)",
      "type": "spell",
      "data": {
        "type": "",
        "ability": null,
        "actionType": null,
        "activation": {
          "type": "",
          "condition": "",
          "cost": 0
        },
        "allowedClasses": {
          "myst": false,
          "tech": false,
          "wysh": false
        },
        "area": {
          "effect": "",
          "shape": "",
          "units": "",
          "value": null
        },
        "attackBonus": 0,
        "chatFlavor": "",
        "concentration": false,
        "critical": {
          "effect": "",
          "parts": []
        },
        "damage": {
          "parts": []
        },
        "description": {
          "chat": "",
          "unidentified": "",
          "value": ""
        },
        "descriptors": [],
        "dismissible": false,
        "duration": {
          "units": "",
          "value": null
        },
        "formula": "",
        "level": 1,
        "materials": {
          "consumed": false,
          "cost": 0,
          "supply": 0,
          "value": ""
        },
        "modifiers": [],
        "preparation": {
          "mode": "always",
          "prepared": true
        },
        "range": {
          "additional": "",
          "per": "",
          "units": "",
          "value": null
        },
        "save": {
          "type": "",
          "dc": null,
          "descriptor": ""
        },
        "school": "",
        "source": "",
        "sr": false,
        "target": {
          "type": "",
          "value": null
        },
        "uses": {
          "max": 0,
          "per": null,
          "value": 0
        }
      },
      "flags": {},
      "img": "icons/svg/mystery-man.svg"
    }
  ],
  "token": {
    "name": "Cerebric Fungus Voyager",
    "actorData": {},
    "actorId": "lfvJFUzOdNiGwE6i",
    "actorLink": false,
    "bar1": {},
    "bar2": {},
    "brightLight": 0,
    "brightSight": 0,
    "dimLight": 0,
    "dimSight": 0,
    "displayBars": 0,
    "displayName": 0,
    "disposition": -1,
    "flags": {},
    "height": 1,
    "img": "icons/svg/mystery-man.svg",
    "lightAlpha": 1,
    "lightAngle": 360,
    "lockRotation": false,
    "randomImg": false,
    "rotation": 0,
    "scale": 1,
    "sightAngle": 360,
    "tint": null,
    "vision": false,
    "width": 1
  }
}<|MERGE_RESOLUTION|>--- conflicted
+++ resolved
@@ -659,10 +659,6 @@
     {
       "name": "Incapacitator",
       "type": "weapon",
-<<<<<<< HEAD
-=======
-      "img": "systems/sfrpg/icons/equipment/weapons/incapacitator.webp",
->>>>>>> 2b095a38
       "data": {
         "type": "",
         "ability": "",
@@ -785,7 +781,7 @@
         "weaponType": "basicM"
       },
       "flags": {},
-      "img": "systems/sfrpg/icons/equipment/weapons/incapacitator.jpg"
+      "img": "systems/sfrpg/icons/equipment/weapons/incapacitator.webp"
     },
     {
       "name": "Tendril (plus Grab)",
@@ -1162,10 +1158,6 @@
     {
       "name": "Laser pistol, aphelion",
       "type": "weapon",
-<<<<<<< HEAD
-=======
-      "img": "systems/sfrpg/icons/equipment/weapons/laser-pistol-aphelion.webp",
->>>>>>> 2b095a38
       "data": {
         "type": "",
         "ability": "",
@@ -1288,7 +1280,7 @@
         "weaponType": "smallA"
       },
       "flags": {},
-      "img": "systems/sfrpg/icons/equipment/weapons/laser-pistol-aphelion.jpg"
+      "img": "systems/sfrpg/icons/equipment/weapons/laser-pistol-aphelion.webp"
     },
     {
       "name": "Star Shriek (Ex)",
@@ -1365,10 +1357,6 @@
     {
       "name": "Stargazer (Su)",
       "type": "feat",
-<<<<<<< HEAD
-=======
-      "img": "systems/sfrpg/icons/classes/stargazer.webp",
->>>>>>> 2b095a38
       "data": {
         "type": "",
         "ability": null,
@@ -1436,15 +1424,11 @@
         }
       },
       "flags": {},
-      "img": "systems/sfrpg/icons/classes/stargazer.png"
+      "img": "systems/sfrpg/icons/classes/stargazer.webp"
     },
     {
       "name": "Starlight Form (Su)",
       "type": "feat",
-<<<<<<< HEAD
-=======
-      "img": "systems/sfrpg/icons/classes/starlight_form.webp",
->>>>>>> 2b095a38
       "data": {
         "type": "",
         "ability": null,
@@ -1512,15 +1496,11 @@
         }
       },
       "flags": {},
-      "img": "systems/sfrpg/icons/classes/starlight_form.png"
+      "img": "systems/sfrpg/icons/classes/starlight_form.webp"
     },
     {
       "name": "Walk the Void (Su)",
       "type": "feat",
-<<<<<<< HEAD
-=======
-      "img": "systems/sfrpg/icons/classes/walk_the_void.webp",
->>>>>>> 2b095a38
       "data": {
         "type": "",
         "ability": null,
@@ -1588,15 +1568,11 @@
         }
       },
       "flags": {},
-      "img": "systems/sfrpg/icons/classes/walk_the_void.png"
+      "img": "systems/sfrpg/icons/classes/walk_the_void.webp"
     },
     {
       "name": "D-suit II",
       "type": "equipment",
-<<<<<<< HEAD
-=======
-      "img": "systems/sfrpg/icons/equipment/armor/d-suit-II.webp",
->>>>>>> 2b095a38
       "data": {
         "type": "",
         "ability": null,
@@ -1682,15 +1658,11 @@
         "weaponSlots": 0
       },
       "flags": {},
-      "img": "systems/sfrpg/icons/equipment/armor/d-suit-II.jpg"
+      "img": "systems/sfrpg/icons/equipment/armor/d-suit-II.webp"
     },
     {
       "name": "Battery, High-Capacity",
       "type": "goods",
-<<<<<<< HEAD
-=======
-      "img": "systems/sfrpg/icons/equipment/weapons/battery-high-capacity.webp",
->>>>>>> 2b095a38
       "data": {
         "type": "",
         "attuned": false,
@@ -1712,15 +1684,11 @@
         "source": "Core Rulebook"
       },
       "flags": {},
-      "img": "systems/sfrpg/icons/equipment/weapons/battery-high-capacity.jpg"
+      "img": "systems/sfrpg/icons/equipment/weapons/battery-high-capacity.webp"
     },
     {
       "name": "Battery, Standard",
       "type": "goods",
-<<<<<<< HEAD
-=======
-      "img": "systems/sfrpg/icons/equipment/weapons/battery-standard.webp",
->>>>>>> 2b095a38
       "data": {
         "type": "",
         "attuned": false,
@@ -1742,15 +1710,11 @@
         "source": "Core Rulebook"
       },
       "flags": {},
-      "img": "systems/sfrpg/icons/equipment/weapons/battery-standard.jpg"
+      "img": "systems/sfrpg/icons/equipment/weapons/battery-standard.webp"
     },
     {
       "name": "Fear (1st Level, DC 18) [3 / day]",
       "type": "spell",
-<<<<<<< HEAD
-=======
-      "img": "systems/sfrpg/icons/spells/fear.webp",
->>>>>>> 2b095a38
       "data": {
         "type": "",
         "ability": "",
@@ -1833,15 +1797,11 @@
         }
       },
       "flags": {},
-      "img": "systems/sfrpg/icons/spells/fear.png"
+      "img": "systems/sfrpg/icons/spells/fear.webp"
     },
     {
       "name": "Lesser Confusion (DC 18) [3 / day]",
       "type": "spell",
-<<<<<<< HEAD
-=======
-      "img": "systems/sfrpg/icons/spells/confusion_lesser.webp",
->>>>>>> 2b095a38
       "data": {
         "type": "",
         "ability": "",
@@ -1924,15 +1884,11 @@
         }
       },
       "flags": {},
-      "img": "systems/sfrpg/icons/spells/confusion_lesser.png"
+      "img": "systems/sfrpg/icons/spells/confusion_lesser.webp"
     },
     {
       "name": "Daze (DC 17) (At Will)",
       "type": "spell",
-<<<<<<< HEAD
-=======
-      "img": "systems/sfrpg/icons/spells/daze.webp",
->>>>>>> 2b095a38
       "data": {
         "type": "",
         "ability": "",
@@ -2015,15 +1971,11 @@
         }
       },
       "flags": {},
-      "img": "systems/sfrpg/icons/spells/daze.png"
+      "img": "systems/sfrpg/icons/spells/daze.webp"
     },
     {
       "name": "Detect Thoughts (DC 18) (At Will)",
       "type": "spell",
-<<<<<<< HEAD
-=======
-      "img": "systems/sfrpg/icons/spells/detect_thoughts.webp",
->>>>>>> 2b095a38
       "data": {
         "type": "",
         "ability": "",
@@ -2106,7 +2058,7 @@
         }
       },
       "flags": {},
-      "img": "systems/sfrpg/icons/spells/detect_thoughts.png"
+      "img": "systems/sfrpg/icons/spells/detect_thoughts.webp"
     },
     {
       "name": "Mindlink (At Will)",
@@ -2195,10 +2147,6 @@
     {
       "name": "Irradiate (DC 20)",
       "type": "spell",
-<<<<<<< HEAD
-=======
-      "img": "systems/sfrpg/icons/spells/irradiate.webp",
->>>>>>> 2b095a38
       "data": {
         "type": "",
         "ability": null,
@@ -2281,15 +2229,11 @@
         }
       },
       "flags": {},
-      "img": "systems/sfrpg/icons/spells/irradiate.png"
+      "img": "systems/sfrpg/icons/spells/irradiate.webp"
     },
     {
       "name": "Suggestion (DC 20)",
       "type": "spell",
-<<<<<<< HEAD
-=======
-      "img": "systems/sfrpg/icons/spells/suggestion.webp",
->>>>>>> 2b095a38
       "data": {
         "type": "",
         "ability": null,
@@ -2372,15 +2316,11 @@
         }
       },
       "flags": {},
-      "img": "systems/sfrpg/icons/spells/suggestion.png"
+      "img": "systems/sfrpg/icons/spells/suggestion.webp"
     },
     {
       "name": "Darkvision",
       "type": "spell",
-<<<<<<< HEAD
-=======
-      "img": "systems/sfrpg/icons/spells/darkvision.webp",
->>>>>>> 2b095a38
       "data": {
         "type": "",
         "ability": "",
@@ -2463,15 +2403,11 @@
         }
       },
       "flags": {},
-      "img": "systems/sfrpg/icons/spells/darkvision.png"
+      "img": "systems/sfrpg/icons/spells/darkvision.webp"
     },
     {
       "name": "Force Blast (DC 19)",
       "type": "spell",
-<<<<<<< HEAD
-=======
-      "img": "systems/sfrpg/icons/spells/force_blast.webp",
->>>>>>> 2b095a38
       "data": {
         "type": "",
         "ability": null,
@@ -2554,15 +2490,11 @@
         }
       },
       "flags": {},
-      "img": "systems/sfrpg/icons/spells/force_blast.png"
+      "img": "systems/sfrpg/icons/spells/force_blast.webp"
     },
     {
       "name": "Mind Thrust (DC 19)",
       "type": "spell",
-<<<<<<< HEAD
-=======
-      "img": "systems/sfrpg/icons/spells/mind_thrust.webp",
->>>>>>> 2b095a38
       "data": {
         "type": "",
         "ability": "",
@@ -2651,15 +2583,11 @@
         }
       },
       "flags": {},
-      "img": "systems/sfrpg/icons/spells/mind_thrust.png"
+      "img": "systems/sfrpg/icons/spells/mind_thrust.webp"
     },
     {
       "name": "Mystic Cure",
       "type": "spell",
-<<<<<<< HEAD
-=======
-      "img": "systems/sfrpg/icons/spells/mystic_cure.webp",
->>>>>>> 2b095a38
       "data": {
         "type": "",
         "ability": "",
@@ -2748,15 +2676,11 @@
         }
       },
       "flags": {},
-      "img": "systems/sfrpg/icons/spells/mystic_cure.PNG"
+      "img": "systems/sfrpg/icons/spells/mystic_cure.webp"
     },
     {
       "name": "Identify",
       "type": "spell",
-<<<<<<< HEAD
-=======
-      "img": "systems/sfrpg/icons/spells/identify.webp",
->>>>>>> 2b095a38
       "data": {
         "type": "",
         "ability": null,
@@ -2839,7 +2763,7 @@
         }
       },
       "flags": {},
-      "img": "systems/sfrpg/icons/spells/identify.PNG"
+      "img": "systems/sfrpg/icons/spells/identify.webp"
     },
     {
       "name": "Shooting Stars (As Magic Missile)",
