{
  "_id": "giPCGnal0mRTzJfx",
  "name": "Lacunal Collector",
  "type": "npc2",
  "data": {
    "abilities": {
      "cha": {
        "base": 3,
        "min": 3,
        "misc": 0,
        "mod": 3,
        "value": 16
      },
      "con": {
        "base": 0,
        "min": 3,
        "misc": 0,
        "mod": 0,
        "value": 10
      },
      "dex": {
        "base": 3,
        "min": 3,
        "misc": 0,
        "mod": 3,
        "value": 16
      },
      "int": {
        "base": 5,
        "min": 3,
        "misc": 0,
        "mod": 5,
        "value": 20
      },
      "str": {
        "base": 3,
        "min": 3,
        "misc": 0,
        "mod": 3,
        "value": 16
      },
      "wis": {
        "base": 8,
        "min": 3,
        "misc": 0,
        "mod": 8,
        "value": 26
      }
    },
    "attributes": {
      "arms": "2",
      "bab": 0,
      "baseAttackBonus": {
        "rolledMods": [],
        "tooltip": [],
        "value": 0
      },
      "cmd": {
        "min": 0,
        "tooltip": [],
        "value": 10
      },
      "eac": {
        "base": 23,
        "min": 0,
        "tooltip": [],
        "value": 23
      },
      "fort": {
        "base": 10,
        "bonus": 10,
        "misc": 0,
        "tooltip": [],
        "value": 0
      },
      "hp": {
        "max": 155,
        "min": 0,
        "temp": null,
        "tempmax": null,
        "tooltip": [],
        "value": 155
      },
      "init": {
        "bonus": 0,
        "tooltip": [],
        "total": 3,
        "value": 3
      },
      "kac": {
        "base": 24,
        "min": 0,
        "tooltip": [],
        "value": 24
      },
      "keyability": "",
      "reach": "",
      "reflex": {
        "base": 10,
        "bonus": 10,
        "misc": 0,
        "tooltip": [],
        "value": 0
      },
      "rp": {
        "max": 0,
        "min": 0,
        "tooltip": [],
        "value": 0
      },
      "sp": {
        "max": 0,
        "min": 0,
        "tooltip": [],
        "value": 0
      },
      "space": "",
      "speed": {
        "burrowing": {
          "base": 0
        },
        "climbing": {
          "base": 0
        },
        "flying": {
          "base": 0
        },
        "land": {
          "base": 50
        },
        "mainMovement": "land",
        "special": "original base: 50 ft.",
        "swimming": {
          "base": 0
        }
      },
      "spellcasting": "",
      "will": {
        "base": 16,
        "bonus": 16,
        "misc": 0,
        "tooltip": [],
        "value": 0
      }
    },
    "classes": {},
    "conditions": {
      "asleep": false,
      "bleeding": false,
      "blinded": false,
      "broken": false,
      "burning": false,
      "confused": false,
      "cowering": false,
      "dazed": false,
      "dazzled": false,
      "dead": false,
      "deafened": false,
      "dying": false,
      "encumbered": false,
      "entangled": false,
      "exhausted": false,
      "fascinated": false,
      "fatigued": false,
      "flat-footed": false,
      "frightened": false,
      "grappled": false,
      "helpless": false,
      "nauseated": false,
      "off-kilter": false,
      "off-target": false,
      "overburdened": false,
      "panicked": false,
      "paralyzed": false,
      "pinned": false,
      "prone": false,
      "shaken": false,
      "sickened": false,
      "stable": false,
      "staggered": false,
      "stunned": false,
      "unconscious": false
    },
    "counterClasses": {
      "values": {}
    },
    "currency": {
      "credit": 0,
      "upb": 0
    },
    "details": {
      "type": "Undead (android)",
      "alignment": "LE",
      "aura": "",
      "biography": {
        "public": "",
        "value": "<h2>Description</h2>\n<p>Long before the Gap, a monastic sect on lost Golarion devoted to Casandalee known as the Created worked tirelessly to collect the living memories of other sentient beings in the service of their goddess. These monks vowed to continuously return to the mortal realm through reincarnation until they assembled a complete archive of all conscious experience. The lineage of this ancient order presumably vanished with Golarion, but after Casandalee merged with Brigh and Epoch to form @Compendium[sfrpg.setting.FYV6RgTjPdg72RF0]{Triune}, a new incarnation of the sect emerged with new horizons&mdash;the vastness of space&mdash;in its sights.</p>\n<p>A group of devout androids embarked from @Compendium[sfrpg.setting.hepqXl6gFvs5sDQu]{Absalom Station} on a voyage to the far corners of the Vast, determined to chronicle and preserve the experiences of all alien species. During their centurieslong sojourn, the monks&rsquo; beliefs became twisted. Now, these former followers of Casandalee circumvent the natural reincarnation cycle in favor of artificially perpetuating their own consciousnesses. A new living prophet, Novani of the Lacunal Visage, rose to prominence in the order. Under her guidance, the reformed Lacunal disciples seek longevity through undeath, and are obsessed with &ldquo;preserving&rdquo; other beings by collecting their parts and forcibly extracting their memories. Novani oversees the Lacunal disciples from her holy vessel, Eternal Remembrance, a colossal and heavily armed starship that carries hundreds of her followers as they scour systems for memories to add to their catalog.</p>\n<p>The Lacunal disciples&rsquo; macabre practices are shocking to outsiders, leading many who hear of the order to believe its original tenets may have been perverted by a malevolent deity such as @Compendium[sfrpg.setting.anZKSsgV81lZ49ew]{Urgathoa}. Members of the order, however, see themselves as caretakers of knowledge dedicated to an incorruptible cause. Despite Lacunal devotees&rsquo; apparent indifference towards the suffering of living beings, most creatures who encounter them survive. Travelers awaken from a stupor missing cybernetic augmentations, having only a vague memory of obsessively building a constructed body at a faceless being&rsquo;s request. Lacunal disciples don&rsquo;t actively proselytize, though the prophet Novani always welcomes android converts to join her order&rsquo;s ranks.</p>\n<p>Upon initiation, a Lacunal pledge willingly partakes in a ritual to become undead. Before the initiate abandons their mortality, they construct a new body from scavenged organic and technological parts. The crowning glory of this second form is a secondary head that serves as a receptacle for their consciousness. Once the ritual is complete, their old head shrivels and dies as their soul transfers to the new form. Lacunal disciples carry their old heads as sacred reminders of their previous incarnations, often wearing the heads as intricate garlands around their necks. A few Lacunal apostates prioritize their own personal existence above their order&rsquo;s cause and conceal one or more of their heads in remote locations to avoid true destruction.</p>\n<p>Lacunal disciples are undead androids who typically inhabit a humanoid body shape with visible circuits, and like their living counterparts, the creatures&rsquo; individual appearances vary drastically to reflect subtle differences in design, personality, and modification. The number of heads displayed by a Lacunal disciple typically reflects the number of times they&rsquo;ve thwarted destruction and continued their grim mission.</p>\n<section>\n<h2>Ecology</h2>\n<h3>Environment</h3>\n<p>any</p>\n<p>&nbsp;</p>\n<h3>Organization</h3>\n<p>solitary, pair, or enclave (1&ndash;2 plus 4&ndash;6 lacunal initiates)</p>\n</section>"
      },
      "class": "",
      "cr": 11,
      "environment": "",
      "race": "",
      "raceAndGrafts": "",
      "source": "AA4 pg. 66",
      "subtype": "Android",
      "xp": {
        "value": 12800
      }
    },
    "modifiers": [],
    "skillpoints": {
      "max": 0,
      "tooltip": [],
      "used": 0
    },
    "skills": {
      "acr": {
        "ability": "dex",
        "enabled": false,
        "hasArmorCheckPenalty": true,
        "isTrainedOnly": false,
        "min": 0,
        "misc": 0,
        "mod": 0,
        "ranks": 0,
        "value": 0
      },
      "ath": {
        "ability": "str",
        "enabled": false,
        "hasArmorCheckPenalty": true,
        "isTrainedOnly": false,
        "min": 0,
        "misc": 0,
        "mod": 0,
        "ranks": 0,
        "value": 0
      },
      "blu": {
        "ability": "cha",
        "enabled": false,
        "hasArmorCheckPenalty": false,
        "isTrainedOnly": false,
        "min": 0,
        "misc": 0,
        "mod": 0,
        "ranks": 0,
        "value": 0
      },
      "com": {
        "ability": "int",
        "enabled": false,
        "hasArmorCheckPenalty": false,
        "isTrainedOnly": true,
        "min": 0,
        "misc": 0,
        "mod": 0,
        "ranks": 0,
        "value": 0
      },
      "cul": {
        "ability": "int",
        "enabled": false,
        "hasArmorCheckPenalty": false,
        "isTrainedOnly": true,
        "min": 0,
        "misc": 0,
        "mod": 0,
        "ranks": 0,
        "value": 0
      },
      "dip": {
        "ability": "cha",
        "enabled": false,
        "hasArmorCheckPenalty": false,
        "isTrainedOnly": false,
        "min": 0,
        "misc": 0,
        "mod": 0,
        "ranks": 0,
        "value": 0
      },
      "dis": {
        "ability": "cha",
        "enabled": false,
        "hasArmorCheckPenalty": false,
        "isTrainedOnly": false,
        "min": 0,
        "misc": 0,
        "mod": 0,
        "ranks": 0,
        "value": 0
      },
      "eng": {
        "ability": "int",
        "enabled": true,
        "hasArmorCheckPenalty": false,
        "isTrainedOnly": true,
        "min": 0,
        "misc": 0,
        "mod": 25,
        "ranks": 25,
        "value": 0
      },
      "int": {
        "ability": "cha",
        "enabled": true,
        "hasArmorCheckPenalty": false,
        "isTrainedOnly": false,
        "min": 0,
        "misc": 0,
        "mod": 20,
        "ranks": 20,
        "value": 0
      },
      "lsc": {
        "ability": "int",
        "enabled": false,
        "hasArmorCheckPenalty": false,
        "isTrainedOnly": true,
        "min": 0,
        "misc": 0,
        "mod": 0,
        "ranks": 0,
        "value": 0
      },
      "med": {
        "ability": "int",
        "enabled": false,
        "hasArmorCheckPenalty": false,
        "isTrainedOnly": true,
        "min": 0,
        "misc": 0,
        "mod": 0,
        "ranks": 0,
        "value": 0
      },
      "mys": {
        "ability": "wis",
        "enabled": true,
        "hasArmorCheckPenalty": false,
        "isTrainedOnly": true,
        "min": 0,
        "misc": 0,
        "mod": 25,
        "ranks": 25,
        "value": 0
      },
      "per": {
        "ability": "wis",
        "enabled": true,
        "hasArmorCheckPenalty": false,
        "isTrainedOnly": false,
        "min": 0,
        "misc": 0,
        "mod": 20,
        "ranks": 20,
        "value": 0
      },
      "phs": {
        "ability": "int",
        "enabled": false,
        "hasArmorCheckPenalty": false,
        "isTrainedOnly": true,
        "min": 0,
        "misc": 0,
        "mod": 0,
        "ranks": 0,
        "value": 0
      },
      "pil": {
        "ability": "dex",
        "enabled": false,
        "hasArmorCheckPenalty": false,
        "isTrainedOnly": false,
        "min": 0,
        "misc": 0,
        "mod": 0,
        "ranks": 0,
        "value": 0
      },
      "pro": {
        "ability": "int",
        "enabled": false,
        "hasArmorCheckPenalty": false,
        "isTrainedOnly": true,
        "min": 0,
        "misc": 0,
        "mod": 0,
        "ranks": 0,
        "subname": "",
        "value": 3
      },
      "sen": {
        "ability": "wis",
        "enabled": false,
        "hasArmorCheckPenalty": false,
        "isTrainedOnly": false,
        "min": 0,
        "misc": 0,
        "mod": 0,
        "ranks": 0,
        "value": 0
      },
      "sle": {
        "ability": "dex",
        "enabled": false,
        "hasArmorCheckPenalty": true,
        "isTrainedOnly": true,
        "min": 0,
        "misc": 0,
        "mod": 0,
        "ranks": 0,
        "value": 0
      },
      "ste": {
        "ability": "dex",
        "enabled": false,
        "hasArmorCheckPenalty": true,
        "isTrainedOnly": false,
        "min": 0,
        "misc": 0,
        "mod": 0,
        "ranks": 0,
        "value": 0
      },
      "sur": {
        "ability": "wis",
        "enabled": false,
        "hasArmorCheckPenalty": false,
        "isTrainedOnly": false,
        "min": 0,
        "misc": 0,
        "mod": 0,
        "ranks": 0,
        "value": 0
      }
    },
    "spells": {
      "spell0": {
        "max": 0,
        "value": 0
      },
      "spell1": {
        "max": "0",
        "value": "0"
      },
      "spell2": {
        "max": "0",
        "value": "0"
      },
      "spell3": {
        "max": "6",
        "value": "6"
      },
      "spell4": {
        "max": "3",
        "value": "3"
      },
      "spell5": {
        "max": 0,
        "value": 0
      },
      "spell6": {
        "max": 0,
        "value": 0
      }
    },
    "traits": {
      "ci": {
        "custom": "Undead Immunities",
        "value": []
      },
      "damageReduction": {
        "negatedBy": "",
        "value": 0
      },
      "di": {
        "custom": "Undead Immunities",
        "value": []
      },
      "dr": {
        "custom": "",
        "value": []
      },
      "dv": {
        "custom": "Collection Dependency",
        "value": []
      },
      "languages": {
        "custom": "",
        "value": [
          "common"
        ]
      },
      "senses": "darkvision 60 ft., low-light vision;",
      "size": "medium",
      "sr": 0
    }
  },
  "effects": [],
  "flags": {},
  "img": "icons/svg/mystery-man.svg",
  "items": [
    {
      "_id": "BVvofbXh2L2I625J",
      "name": "Regeneration 10 - See Text",
      "type": "feat",
      "data": {
        "type": "",
        "ability": null,
        "abilityMods": {
          "parts": []
        },
        "actionType": "",
        "activation": {
          "type": "",
          "condition": "",
          "cost": 0
        },
        "area": {
          "effect": "",
          "shape": "",
          "units": "",
          "value": 0
        },
        "attackBonus": 0,
        "chatFlavor": "",
        "critical": {
          "effect": "",
          "parts": []
        },
        "damage": {
          "parts": []
        },
        "description": {
          "chat": "",
          "unidentified": "",
          "value": ""
        },
        "descriptors": [],
        "duration": {
          "units": "",
          "value": null
        },
        "formula": "",
        "isActive": null,
        "modifiers": [],
        "range": {
          "additional": "",
          "per": "",
          "units": "",
          "value": null
        },
        "recharge": {
          "charged": false,
          "value": null
        },
        "requirements": "",
        "save": {
          "type": "",
          "dc": null,
          "descriptor": ""
        },
        "source": "",
        "target": {
          "type": "",
          "value": null
        },
        "uses": {
          "max": 0,
          "per": null,
          "value": 0
        }
      },
      "effects": [],
      "flags": {},
      "img": "icons/svg/mystery-man.svg",
      "sort": 100000
    },
    {
      "_id": "UF78WF1ujzrs0YRF",
      "name": "Spontaneous Reincarnation (Su)",
      "type": "feat",
      "data": {
        "type": "",
        "ability": null,
        "actionType": null,
        "activation": {
          "type": "",
          "condition": "",
          "cost": 0
        },
        "area": {
          "effect": "",
          "shape": "",
          "units": "",
          "value": 0
        },
        "attackBonus": 0,
        "chatFlavor": "",
        "critical": {
          "effect": "",
          "parts": []
        },
        "damage": {
          "parts": []
        },
        "description": {
          "chat": "",
          "unidentified": "",
          "value": "A lacunal initiate carries a reminder of their prior incarnation in the form of a severed head. When a lacunal initiate is reduced to 0 Hit Points, instead of being destroyed, their consciousness is immediately transferred into this head. After 1d8 hours, the lacunal initiate’s body and former head awaken and can reunite to become a fully functional creature again. If all of their heads are destroyed, the lacunal initiate is also destroyed."
        },
        "descriptors": [],
        "duration": {
          "units": "",
          "value": null
        },
        "formula": "",
        "isActive": null,
        "modifiers": [],
        "range": {
          "additional": "",
          "per": "",
          "units": "",
          "value": null
        },
        "recharge": {
          "charged": false,
          "value": null
        },
        "requirements": "",
        "save": {
          "type": "",
          "dc": null,
          "descriptor": ""
        },
        "source": "",
        "target": {
          "type": "",
          "value": null
        },
        "uses": {
          "max": 0,
          "per": null,
          "value": 0
        }
      },
      "effects": [],
      "flags": {},
      "sort": 75000
    },
    {
      "_id": "lZbaQiMB17qNtxdQ",
      "name": "Spear, buzzblade",
      "type": "weapon",
      "data": {
        "type": "",
        "ability": "",
        "abilityMods": {
          "parts": []
        },
        "actionType": "mwak",
        "activation": {
          "type": "none",
          "condition": "",
          "cost": null
        },
        "area": {
          "effect": "",
          "shape": "",
          "units": "none",
          "value": null
        },
        "attackBonus": 17,
        "attributes": {
          "ac": {
            "value": ""
          },
          "customBuilt": false,
          "dex": {
            "mod": ""
          },
          "hardness": {
            "value": ""
          },
          "hp": {
            "max": "",
            "value": 6
          },
          "size": "medium",
          "sturdy": true
        },
        "attuned": false,
        "bulk": "1",
        "capacity": {
          "max": 40,
          "value": 40
        },
        "chatFlavor": "",
        "container": {
          "contents": [],
          "isOpen": true,
          "storage": [
            {
              "type": "slot",
              "acceptsType": [
                "fusion"
              ],
              "affectsEncumbrance": true,
              "amount": 11,
              "subtype": "fusion",
              "weightProperty": "level"
            }
          ]
        },
        "critical": {
          "effect": "",
          "parts": []
        },
        "damage": {
          "parts": [
            {
              "formula": "3d6+15",
              "operator": "",
              "types": {
                "piercing": true
              }
            }
          ]
        },
        "description": {
          "chat": "",
          "unidentified": "",
          "value": "<p>Spears come in many varieties. Buzzblade spears vibrate at high frequency. Zero-edge spears employ quantum manufacturing to hone an edge so fine that it seems indistinct. The gravity spear uses a tiny gravity field generator to accelerate the weapon at the moment of impact.</p>"
        },
        "descriptors": [],
        "duration": {
          "units": "",
          "value": ""
        },
        "equipped": true,
        "formula": "",
        "identified": true,
        "isActive": null,
        "level": 11,
        "modifiers": [],
        "price": 22650,
        "proficient": true,
        "properties": {
          "aeon": false,
          "amm": false,
          "analog": false,
          "antibiological": false,
          "archaic": false,
          "aurora": false,
          "automatic": false,
          "blast": false,
          "block": true,
          "boost": false,
          "breach": false,
          "breakdown": false,
          "bright": false,
          "cluster": false,
          "conceal": false,
          "deconstruct": false,
          "deflect": false,
          "disarm": false,
          "double": false,
          "drainCharge": false,
          "echo": false,
          "entangle": false,
          "explode": false,
          "extinguish": false,
          "feint": false,
          "fiery": false,
          "firstArc": false,
          "flexibleLine": false,
          "force": false,
          "freeHands": false,
          "fueled": false,
          "grapple": false,
          "gravitation": false,
          "guided": false,
          "harrying": false,
          "holyWater": false,
          "ignite": false,
          "indirect": false,
          "injection": false,
          "integrated": false,
          "line": false,
          "living": false,
          "lockdown": false,
          "mind-affecting": false,
          "mine": false,
          "mire": false,
          "modal": false,
          "necrotic": false,
          "nonlethal": false,
          "one": false,
          "operative": false,
          "penetrating": false,
          "polarize": false,
          "polymorphic": false,
          "powered": true,
          "professional": false,
          "punchGun": false,
          "qreload": false,
          "radioactive": false,
          "reach": false,
          "recall": false,
          "relic": false,
          "reposition": false,
          "shape": false,
          "shells": false,
          "shield": false,
          "sniper": false,
          "stun": false,
          "subtle": false,
          "sunder": false,
          "swarm": false,
          "tail": false,
          "teleportive": false,
          "thought": false,
          "throttle": false,
          "thrown": true,
          "trip": false,
          "two": true,
          "underwater": false,
          "unwieldy": false,
          "variantBoost": false,
          "wideLine": false
        },
        "quantity": null,
        "range": {
          "additional": "",
          "per": "",
          "units": "ft",
          "value": 20
        },
        "save": {
          "type": "",
          "dc": null,
          "descriptor": "negate"
        },
        "source": "Core Rulebook, P. 171",
        "special": "",
        "target": {
          "type": "",
          "value": ""
        },
        "usage": {
          "per": "minute",
          "value": 2
        },
        "uses": {
          "max": 0,
          "per": "",
          "value": 0
        },
        "weaponCategory": "uncategorized",
        "weaponType": "basicM"
      },
      "effects": [],
      "flags": {},
      "img": "icons/svg/mystery-man.svg",
      "sort": 500001
    },
    {
      "_id": "uyh7aTuuanV4H3SB",
      "name": "Bone pistol, sepulcher-class",
      "type": "weapon",
      "data": {
        "type": "",
        "ability": "",
        "abilityMods": {
          "parts": []
        },
        "actionType": "rwak",
        "activation": {
          "type": "none",
          "condition": "",
          "cost": null
        },
        "area": {
          "effect": "",
          "shape": "",
          "units": "none",
          "value": null
        },
        "attackBonus": 19,
        "attributes": {
          "ac": {
            "value": ""
          },
          "customBuilt": false,
          "dex": {
            "mod": ""
          },
          "hardness": {
            "value": ""
          },
          "hp": {
            "max": "",
            "value": 6
          },
          "size": "medium",
          "sturdy": true
        },
        "attuned": false,
        "bulk": "L",
        "capacity": {
          "max": 20,
          "value": 20
        },
        "chatFlavor": "",
        "container": {
          "contents": [],
          "isOpen": true,
          "storage": [
            {
              "type": "slot",
              "acceptsType": [
                "fusion"
              ],
              "affectsEncumbrance": true,
              "amount": 11,
              "subtype": "fusion",
              "weightProperty": "level"
            }
          ]
        },
        "critical": {
          "effect": "",
          "parts": []
        },
        "damage": {
          "parts": [
            {
              "formula": "2d8+11",
              "operator": "",
              "types": {
                "cold": true
              }
            }
          ]
        },
        "description": {
          "chat": "",
          "unidentified": "",
          "value": ""
        },
        "descriptors": [],
        "duration": {
          "units": "",
          "value": ""
        },
        "equipped": true,
        "formula": "",
        "identified": true,
        "isActive": null,
        "level": 11,
        "modifiers": [],
        "price": 25500,
        "proficient": true,
        "properties": {
          "aeon": false,
          "amm": true,
          "analog": false,
          "antibiological": true,
          "archaic": false,
          "aurora": false,
          "automatic": false,
          "blast": false,
          "block": false,
          "boost": false,
          "breach": false,
          "breakdown": false,
          "bright": false,
          "cluster": false,
          "conceal": false,
          "deconstruct": false,
          "deflect": false,
          "disarm": false,
          "double": false,
          "drainCharge": false,
          "echo": false,
          "entangle": false,
          "explode": false,
          "extinguish": false,
          "feint": false,
          "fiery": false,
          "firstArc": false,
          "flexibleLine": false,
          "force": false,
          "freeHands": false,
          "fueled": false,
          "grapple": false,
          "gravitation": false,
          "guided": false,
          "harrying": false,
          "holyWater": false,
          "hybrid": false,
          "ignite": false,
          "indirect": false,
          "injection": false,
          "integrated": false,
          "line": false,
          "living": false,
          "lockdown": false,
          "mind-affecting": false,
          "mine": false,
          "mire": false,
          "modal": false,
          "necrotic": false,
          "nonlethal": false,
          "one": true,
          "operative": false,
          "penetrating": false,
          "polarize": false,
          "polymorphic": false,
          "powered": false,
          "professional": false,
          "punchGun": false,
          "qreload": false,
          "radioactive": false,
          "reach": false,
          "recall": false,
          "regrowth": false,
          "relic": false,
          "reposition": false,
          "shape": false,
          "shells": false,
          "shield": false,
          "sniper": false,
          "stun": false,
          "subtle": false,
          "sunder": false,
          "swarm": false,
          "tail": false,
          "teleportive": false,
          "thought": false,
          "throttle": false,
          "thrown": false,
          "trip": false,
          "two": false,
          "unbalancing": false,
          "underwater": false,
          "unwieldy": false,
          "variantBoost": false,
          "wideLine": false
        },
        "quantity": 1,
        "range": {
          "additional": "",
          "per": "",
          "units": "ft",
          "value": 40
        },
        "save": {
          "type": "",
          "dc": "",
          "descriptor": "negate"
        },
        "source": "AR",
        "special": "",
        "target": {
          "type": "",
          "value": ""
        },
        "usage": {
          "per": "shot",
          "value": 4
        },
        "uses": {
          "max": null,
          "per": "",
          "value": null
        },
        "weaponCategory": "cryo",
        "weaponType": "smallA"
      },
      "effects": [],
      "flags": {},
      "img": "icons/svg/mystery-man.svg",
      "sort": 600001
    },
    {
      "_id": "PrghATYf5sQGdMrS",
      "name": "Memory Extraction (Su) (DC 20)",
      "type": "feat",
      "data": {
        "type": "",
        "ability": "",
        "abilityMods": {
          "parts": []
        },
        "actionType": "save",
        "activation": {
          "type": "action",
          "condition": "",
          "cost": 1
        },
        "area": {
          "effect": "",
          "shape": "",
          "units": "none",
          "value": null
        },
        "attackBonus": 0,
        "chatFlavor": "",
        "critical": {
          "effect": "",
          "parts": []
        },
        "damage": {
          "parts": []
        },
        "description": {
          "chat": "",
          "unidentified": "",
          "value": "As a standard action, a lacunal initiate can extract memories from an adjacent creature, causing the target to become @Compendium[sfrpg.conditions.JGFn4MrDZ6X5vrzU]{Fatigued} unless it succeeds at a Will saving throw. Whether or not the creature succeeds at this saving throw, it can’t be affected by this ability again for 24 hours. This is a mind-affecting gaze attack."
        },
        "descriptors": [],
        "duration": {
          "units": "",
          "value": ""
        },
        "formula": "",
        "isActive": null,
        "modifiers": [],
        "range": {
          "additional": "",
          "per": "",
          "units": "none",
          "value": null
        },
        "recharge": {
          "charged": false,
          "value": null
        },
        "requirements": "",
        "save": {
          "type": "will",
          "dc": "20",
          "descriptor": "negate"
        },
        "source": "",
        "target": {
          "type": "",
          "value": ""
        },
        "uses": {
          "max": 0,
          "per": "",
          "value": 0
        }
      },
      "effects": [],
      "flags": {},
      "img": "icons/svg/mystery-man.svg",
      "sort": 50000
    },
    {
      "_id": "hEgHUHvODVfMmCdV",
      "name": "Constructed",
      "type": "feat",
      "data": {
        "type": "",
        "ability": null,
        "actionType": null,
        "activation": {
          "type": "",
          "condition": "",
          "cost": 0
        },
        "area": {
          "effect": "",
          "shape": "",
          "units": "",
          "value": 0
        },
        "attackBonus": 0,
        "chatFlavor": "",
        "critical": {
          "effect": "",
          "parts": []
        },
        "damage": {
          "parts": []
        },
        "description": {
          "chat": "",
          "unidentified": "",
          "value": ""
        },
        "descriptors": [],
        "duration": {
          "units": "",
          "value": null
        },
        "formula": "",
        "isActive": null,
        "modifiers": [],
        "range": {
          "additional": "",
          "per": "",
          "units": "",
          "value": null
        },
        "recharge": {
          "charged": false,
          "value": null
        },
        "requirements": "",
        "save": {
          "type": "",
          "dc": null,
          "descriptor": ""
        },
        "source": "",
        "target": {
          "type": "",
          "value": null
        },
        "uses": {
          "max": 0,
          "per": null,
          "value": 0
        }
      },
      "effects": [],
      "flags": {},
      "sort": 1100001
    },
    {
      "_id": "VYwLPQL8X90X9QGH",
      "name": "Unliving",
      "type": "feat",
      "data": {
        "type": "",
        "ability": null,
        "abilityMods": {
          "parts": []
        },
        "actionType": "",
        "activation": {
          "type": "",
          "condition": "",
          "cost": 0
        },
        "area": {
          "effect": "",
          "shape": "",
          "units": "",
          "value": null
        },
        "attackBonus": 0,
        "chatFlavor": "",
        "critical": {
          "effect": "",
          "parts": []
        },
        "damage": {
          "parts": []
        },
        "description": {
          "chat": "",
          "unidentified": "",
          "value": "<p>(EX)</p>\n<p>The creature has no Constitution score or modifier. Any DCs or other statistics that rely on a Constitution score treat the creature as having a score of 10 (+0). The creature is immediately destroyed when it reaches 0 Hit Points. An unliving creature doesn’t heal damage naturally, but a construct can be repaired with the right tools. Spells such as make whole can heal constructs, and magic effects can heal undead. An unliving creature with fast healing (see page 154) still benefits from that ability. Unliving creatures don’t breathe, eat, or sleep. They can’t be raised or resurrected, except through the use of miracle, wish, or a similar effect that specifically works on unliving creatures.</p>\n<hr>\n<p>&nbsp;</p>"
        },
        "descriptors": [],
        "duration": {
          "units": "",
          "value": null
        },
        "formula": "",
        "isActive": null,
        "modifiers": [],
        "range": {
          "additional": "",
          "per": "",
          "units": "",
          "value": null
        },
        "recharge": {
          "charged": false,
          "value": null
        },
        "requirements": "",
        "save": {
          "type": "",
          "dc": null,
          "descriptor": ""
        },
        "source": "",
        "target": {
          "type": "",
          "value": null
        },
        "uses": {
          "max": 0,
          "per": null,
          "value": 0
        }
      },
      "effects": [],
      "flags": {},
      "img": "icons/svg/mystery-man.svg",
      "sort": 1300001
    },
    {
      "_id": "1nUerqZUsWXRrKnC",
      "name": "Battery, High-Capacity",
      "type": "goods",
      "data": {
        "type": "",
        "attributes": {
          "ac": {
            "value": ""
          },
          "customBuilt": false,
          "dex": {
            "mod": ""
          },
          "hardness": {
            "value": ""
          },
          "hp": {
            "max": "",
            "value": 6
          },
          "size": "medium",
          "sturdy": false
        },
        "attuned": false,
        "bulk": "-",
        "damage": {
          "parts": []
        },
        "description": {
          "chat": "",
          "unidentified": "",
          "value": "<p><span id=\"ctl00_MainContent_DataListTalentsAll_ctl00_LabelName\">Batteries charge powered weapons, but they can also be used to power an array of items, including powered armor and technological items. Batteries have a standardized size and weight, and items that take batteries all have a slot into which they fit, regardless of the item&rsquo;s actual size. Weapons that use batteries list the highest-capacity battery they are capable of using as well as how many charges from the battery that each shot consumes.&nbsp;</span></p>\n<p><strong>Capacity:</strong> 40</p>"
        },
        "equipped": false,
        "identified": true,
        "level": 4,
        "modifiers": [],
        "price": 330,
        "quantity": "2",
        "source": "Core Rulebook"
      },
      "effects": [],
      "flags": {},
<<<<<<< HEAD
      "img": "systems/sfrpg/icons/equipment/weapons/battery-high-capacity.jpg",
      "sort": 1500001
=======
      "img": "systems/sfrpg/icons/equipment/weapons/battery-high-capacity.webp",
      "effects": []
>>>>>>> 2b095a38
    },
    {
      "_id": "mkflu4nZfToCHJFp",
      "name": "Collection Dependency (Su)",
      "type": "feat",
      "data": {
        "type": "",
        "ability": null,
        "abilityMods": {
          "parts": []
        },
        "actionType": "",
        "activation": {
          "type": "",
          "condition": "",
          "cost": 0
        },
        "area": {
          "effect": "",
          "shape": "",
          "units": "",
          "value": 0
        },
        "attackBonus": 0,
        "chatFlavor": "",
        "critical": {
          "effect": "",
          "parts": []
        },
        "damage": {
          "parts": []
        },
        "description": {
          "chat": "",
          "unidentified": "",
          "value": "<p>Each time a lacunal collector transfers their consciousness into a new body, their previous head sloughs off and is replaced by a new one. Lacunal collectors keep their decaying heads and often wear them as ornamentation. A lacunal collector has 1d6+1 additional heads. A creature can target one of these grisly trophies with a melee or ranged attack&nbsp;(with the same AC as the lacunal collector); if the attack hits, that head is destroyed. Destroying all of a lacunal collector&rsquo;s heads ends the creature&rsquo;s regeneration ability.</p>"
        },
        "descriptors": [],
        "duration": {
          "units": "",
          "value": null
        },
        "formula": "",
        "isActive": null,
        "modifiers": [],
        "range": {
          "additional": "",
          "per": "",
          "units": "",
          "value": null
        },
        "recharge": {
          "charged": false,
          "value": null
        },
        "requirements": "",
        "save": {
          "type": "",
          "dc": null,
          "descriptor": ""
        },
        "source": "",
        "target": {
          "type": "",
          "value": null
        },
        "uses": {
          "max": 0,
          "per": null,
          "value": 0
        }
      },
      "effects": [],
      "flags": {},
      "img": "icons/svg/mystery-man.svg",
      "sort": 0
    },
    {
      "_id": "7CdPX5hNxQd1xVHF",
      "name": "Augmented Scavenger (Ex)",
      "type": "feat",
      "data": {
        "type": "",
        "ability": null,
        "abilityMods": {
          "parts": []
        },
        "actionType": "",
        "activation": {
          "type": "",
          "condition": "",
          "cost": 0
        },
        "area": {
          "effect": "",
          "shape": "",
          "units": "",
          "value": 0
        },
        "attackBonus": 0,
        "chatFlavor": "",
        "critical": {
          "effect": "",
          "parts": []
        },
        "damage": {
          "parts": []
        },
        "description": {
          "chat": "",
          "unidentified": "",
          "value": "<p>A lacunal initiate can harvest a biotech or cybernetic augmentation already installed into a willing or @Compendium[sfrpg.conditions.lf8pbezocjYIvR9y]{Unconscious} creature and integrate it into their own body. This process takes 10 minutes per level of the augmentation; the lacunal initiate can have one such augmentation at a time</p>"
        },
        "descriptors": [],
        "duration": {
          "units": "",
          "value": null
        },
        "formula": "",
        "isActive": null,
        "modifiers": [],
        "range": {
          "additional": "",
          "per": "",
          "units": "",
          "value": null
        },
        "recharge": {
          "charged": false,
          "value": null
        },
        "requirements": "",
        "save": {
          "type": "",
          "dc": null,
          "descriptor": ""
        },
        "source": "",
        "target": {
          "type": "",
          "value": null
        },
        "uses": {
          "max": 0,
          "per": null,
          "value": 0
        }
      },
      "effects": [],
      "flags": {},
      "img": "icons/svg/mystery-man.svg",
      "sort": -100000
    },
    {
      "_id": "H8HdIOCmISDT4utF",
      "name": "Fear (DC 22)",
      "type": "spell",
      "data": {
        "type": "",
        "ability": "",
        "abilityMods": {
          "parts": []
        },
        "actionType": "save",
        "activation": {
          "type": "action",
          "condition": "",
          "cost": 1
        },
        "allowedClasses": {
          "myst": true,
          "tech": false,
          "wysh": true
        },
        "area": {
          "effect": "",
          "shape": "",
          "units": "none",
          "value": null
        },
        "attackBonus": 0,
        "chatFlavor": "",
        "concentration": false,
        "critical": {
          "effect": "",
          "parts": []
        },
        "damage": {
          "parts": []
        },
        "description": {
          "chat": "",
          "unidentified": "",
          "value": "<p>With a single mental nudge, you can unlock one or more targets&rsquo; deepest nightmares. A target that succeeds at its Will saving throw against this spell is @Compendium[sfrpg.conditions.nywSVEeDvp1bk7L3]{Shaken} for 1 round.</p>\n<ul>\n<li><strong>1st:</strong> When you cast @Compendium[sfrpg.spells.zZGvuXQErBrHqyS6]{Fear} as a 1st-level spell, it affects one living creature of CR 4 or lower at close range (25 feet + 5 feet/2 levels). The target must succeed at a Will saving throw or be frightened for 1d4 rounds.</li>\n<li><strong>2nd:</strong> When you cast @Compendium[sfrpg.spells.zZGvuXQErBrHqyS6]{Fear} as a 2nd-level spell, it affects one living creature of CR 4 or lower per 3 caster levels at medium range (100 feet + 10 feet/level), no two of which can be more than 30 feet apart. Each target must succeed at a Will saving throw or be frightened for 1 minute.</li>\n<li><strong>3rd:</strong> When you cast @Compendium[sfrpg.spells.zZGvuXQErBrHqyS6]{Fear} as 3rd-level spell, it affects all living creatures of CR 8 or lower in 30-foot cone-shaped burst. Each target must succeed at a Will save or become @Compendium[sfrpg.conditions.BVdjvpucmvQU4cc1]{Panicked} for 1 minute. If cornered, a @Compendium[sfrpg.conditions.BVdjvpucmvQU4cc1]{Panicked} creature begins @Compendium[sfrpg.conditions.4WXJOFZ4s7TJUW6D]{Cowering}.</li>\n<li><strong>4th:</strong> When you cast&nbsp;@Compendium[sfrpg.spells.zZGvuXQErBrHqyS6]{Fear}&nbsp;as 4th-level spell, it affects all living creatures in 30-foot cone-shaped burst regardless of CR. Each target must succeed at a Will save or become @Compendium[sfrpg.conditions.BVdjvpucmvQU4cc1]{Panicked} for 1 minute. If cornered, a @Compendium[sfrpg.conditions.BVdjvpucmvQU4cc1]{Panicked} creature begins @Compendium[sfrpg.conditions.4WXJOFZ4s7TJUW6D]{Cowering}.</li>\n</ul>"
        },
        "descriptors": [],
        "dismissible": false,
        "duration": {
          "units": "",
          "value": "see text"
        },
        "formula": "",
        "isActive": null,
        "level": 4,
        "materials": {
          "consumed": false,
          "cost": 0,
          "supply": 0,
          "value": ""
        },
        "modifiers": [],
        "preparation": {
          "mode": "",
          "prepared": false
        },
        "range": {
          "additional": "",
          "per": "",
          "units": "none",
          "value": null
        },
        "save": {
          "type": "will",
          "dc": "22",
          "descriptor": "partial"
        },
        "school": "enc",
        "source": "CRB pg. 354",
        "sr": true,
        "target": {
          "type": "",
          "value": "see text"
        },
        "uses": {
          "max": null,
          "per": "",
          "value": null
        }
      },
      "effects": [],
      "flags": {},
<<<<<<< HEAD
      "img": "systems/sfrpg/icons/spells/fear.png",
      "sort": 100000
=======
      "img": "systems/sfrpg/icons/spells/fear.webp",
      "effects": []
>>>>>>> 2b095a38
    },
    {
      "_id": "X2KYx3igk3puhcvT",
      "name": "Mind Thrust (DC 22)",
      "type": "spell",
      "data": {
        "type": "",
        "ability": "",
        "abilityMods": {
          "parts": []
        },
        "actionType": "save",
        "activation": {
          "type": "action",
          "condition": "",
          "cost": 1
        },
        "allowedClasses": {
          "myst": true,
          "tech": false,
          "wysh": false
        },
        "area": {
          "effect": "",
          "shape": "",
          "units": "none",
          "value": null
        },
        "attackBonus": 0,
        "chatFlavor": "",
        "concentration": false,
        "critical": {
          "effect": "",
          "parts": []
        },
        "damage": {
          "parts": [
            {
              "formula": "10d10",
              "operator": "",
              "types": {}
            }
          ]
        },
        "description": {
          "chat": "",
          "unidentified": "",
          "value": "<p style=\"text-align: justify;\">You divine the most vulnerable portion of your opponent&rsquo;s mind and overload it with a glut of psychic information. The target can attempt a Will saving throw to halve the damage dealt by this spell. This spell has no effect on creatures without an Intelligence score.<br /><br /></p>\n<ul>\n<li style=\"text-align: justify;\"><strong>1st:</strong> When you cast mind thrust as a 1st-level spell, it deals 2d10 damage to the target.</li>\n<li style=\"text-align: justify;\"><strong>2nd:</strong> When you cast mind thrust as a 2nd-level spell, it deals 4d10 damage to the target.</li>\n<li style=\"text-align: justify;\"><strong>3rd:</strong> When you cast mind thrust as a 3rd-level spell, it deals 7d10 damage to the target.</li>\n<li style=\"text-align: justify;\"><strong>th: </strong>When you cast mind thrust as a 4th-level spell, it deals 10d10 damage to the target and the target is @Compendium[sfrpg.conditions.JGFn4MrDZ6X5vrzU]{Fatigued} for 1 round if it fails its saving throw.</li>\n<li style=\"text-align: justify;\"><strong>5th:</strong> When you cast mind thrust as a 5th-level spell, it deals 15d10 damage to the target. The target is exhausted for 1 round if it fails its save and it is @Compendium[sfrpg.conditions.JGFn4MrDZ6X5vrzU]{Fatigued} for 1 round if it succeeds at its saving throw.</li>\n<li style=\"text-align: justify;\"><strong>6th:</strong> When you cast&nbsp;mind thrust&nbsp;as a 6th-level spell, it deals 17d10 damage to the target. The target is exhausted and @Compendium[sfrpg.conditions.CvsDp0GvojxiF2jz]{Stunned} for 1 round if it fails its save, and it is @Compendium[sfrpg.conditions.JGFn4MrDZ6X5vrzU]{Fatigued} for 1 round if it succeeds at its saving throw.</li>\n</ul>"
        },
        "descriptors": [],
        "dismissible": false,
        "duration": {
          "units": "",
          "value": "instantaneous"
        },
        "formula": "",
        "isActive": null,
        "level": 4,
        "materials": {
          "consumed": false,
          "cost": 0,
          "supply": 0,
          "value": ""
        },
        "modifiers": [],
        "preparation": {
          "mode": "",
          "prepared": false
        },
        "range": {
          "additional": "5 ft.",
          "per": "2 levels",
          "units": "ft",
          "value": 25
        },
        "save": {
          "type": "will",
          "dc": "22",
          "descriptor": "half"
        },
        "school": "div",
        "source": "CRB pg. 365",
        "sr": true,
        "target": {
          "type": "",
          "value": "one creature"
        },
        "uses": {
          "max": null,
          "per": "",
          "value": null
        }
      },
      "effects": [],
      "flags": {},
<<<<<<< HEAD
      "img": "systems/sfrpg/icons/spells/mind_thrust.png",
      "sort": 200000
=======
      "img": "systems/sfrpg/icons/spells/mind_thrust.webp",
      "effects": []
>>>>>>> 2b095a38
    },
    {
      "_id": "2zUvuk5wunUXVphy",
      "name": "Deep Slumber (DC 21)",
      "type": "spell",
      "data": {
        "type": "",
        "ability": "",
        "abilityMods": {
          "parts": []
        },
        "actionType": "save",
        "activation": {
          "type": "full",
          "condition": "",
          "cost": 1
        },
        "allowedClasses": {
          "myst": true,
          "tech": false,
          "wysh": false
        },
        "area": {
          "effect": "burst",
          "shape": "sphere",
          "units": "ft",
          "value": 10
        },
        "attackBonus": 0,
        "chatFlavor": "",
        "concentration": false,
        "critical": {
          "effect": "",
          "parts": []
        },
        "damage": {
          "parts": []
        },
        "description": {
          "chat": "",
          "unidentified": "",
          "value": "<p><span id=\"ctl00_MainContent_DataListTalentsAll_ctl00_LabelName\">This spell causes living creatures in the area to fall into a magical sleep, gaining the asleep condition (except normal noise doesn’t wake up the sleeping creatures). Creatures with the lowest CR are affected first. Among creatures of equal CR, those who are closest to the spell’s point of origin are affected first. <em>Deep slumber</em> doesn’t affect @Compendium[sfrpg.conditions.lf8pbezocjYIvR9y]{Unconscious} creatures, constructs, or undead creatures.&nbsp;</span></p>"
        },
        "descriptors": [],
        "dismissible": false,
        "duration": {
          "units": "",
          "value": "1 minute/level"
        },
        "formula": "",
        "isActive": null,
        "level": 3,
        "materials": {
          "consumed": false,
          "cost": 0,
          "supply": 0,
          "value": ""
        },
        "modifiers": [],
        "preparation": {
          "mode": "",
          "prepared": false
        },
        "range": {
          "additional": "5 ft.",
          "per": "2 levels",
          "units": "ft",
          "value": 25
        },
        "save": {
          "type": "will",
          "dc": "21",
          "descriptor": "negate"
        },
        "school": "enc",
        "source": "CRB pg. 348",
        "sr": true,
        "target": {
          "type": "",
          "value": "one or more living creatures with a total CR of 8 or lower, all within a 10 ft.-radius burst"
        },
        "uses": {
          "max": null,
          "per": "",
          "value": null
        }
      },
      "effects": [],
      "flags": {},
<<<<<<< HEAD
      "img": "systems/sfrpg/icons/spells/deep_slumber.png",
      "sort": 300000
=======
      "img": "systems/sfrpg/icons/spells/deep_slumber.webp",
      "effects": []
>>>>>>> 2b095a38
    },
    {
      "_id": "L0xdk3sWNAAqiJcS",
      "name": "Psychokinetic Strangulation (DC 21)",
      "type": "spell",
      "data": {
        "type": "",
        "ability": "",
        "abilityMods": {
          "parts": []
        },
        "actionType": "save",
        "activation": {
          "type": "action",
          "condition": "",
          "cost": 1
        },
        "allowedClasses": {
          "myst": true,
          "tech": false,
          "wysh": false
        },
        "area": {
          "effect": "",
          "shape": "",
          "units": "none",
          "value": null
        },
        "attackBonus": 0,
        "chatFlavor": "",
        "concentration": true,
        "critical": {
          "effect": "",
          "parts": []
        },
        "damage": {
          "parts": [
            {
              "formula": "3d8",
              "operator": "",
              "types": {
                "bludgeoning": true
              }
            }
          ]
        },
        "description": {
          "chat": "",
          "unidentified": "",
          "value": "<p style=\"text-align: justify;\">You manipulate the mystical energy around a creature’s throat into a viselike grip, potentially choking the life out of your victim.<br><br>Each round you concentrate on this spell, it deals 3d8 bludgeoning damage and immobilizes the target. A creature immobilized in this way cannot move and must hold its breath (see page 404). The creature can still attack with any of its weapons (except any bite attacks), cast spells, and so on. Each round the spell affects the target, the target can attempt a Fortitude saving throw to halve the damage and avoid being immobilized.</p>"
        },
        "descriptors": [],
        "dismissible": false,
        "duration": {
          "units": "",
          "value": "concentration up to 1 round/level"
        },
        "formula": "",
        "isActive": null,
        "level": 3,
        "materials": {
          "consumed": false,
          "cost": 0,
          "supply": 0,
          "value": ""
        },
        "modifiers": [],
        "preparation": {
          "mode": "",
          "prepared": false
        },
        "range": {
          "additional": "5 ft.",
          "per": "2 levels",
          "units": "ft",
          "value": 25
        },
        "save": {
          "type": "fort",
          "dc": "21",
          "descriptor": "partial"
        },
        "school": "trs",
        "source": "CRB pg. 370",
        "sr": true,
        "target": {
          "type": "",
          "value": "one creature that breathes"
        },
        "uses": {
          "max": null,
          "per": "",
          "value": null
        }
      },
      "effects": [],
      "flags": {},
<<<<<<< HEAD
      "img": "systems/sfrpg/icons/spells/psychokinetic_strangulation.png",
      "sort": 400000
=======
      "img": "systems/sfrpg/icons/spells/psychokinetic_strangulation.webp",
      "effects": []
>>>>>>> 2b095a38
    },
    {
      "_id": "jJabC2xuwNumruGm",
      "name": "Daze Monster (DC 20)",
      "type": "spell",
      "data": {
        "type": "",
        "ability": "",
        "abilityMods": {
          "parts": []
        },
        "actionType": "save",
        "activation": {
          "type": "action",
          "condition": "",
          "cost": 1
        },
        "allowedClasses": {
          "myst": true,
          "tech": true,
          "wysh": true
        },
        "area": {
          "effect": "",
          "shape": "",
          "units": "none",
          "value": null
        },
        "attackBonus": 0,
        "chatFlavor": "",
        "concentration": false,
        "critical": {
          "effect": "",
          "parts": []
        },
        "damage": {
          "parts": []
        },
        "description": {
          "chat": "",
          "unidentified": "",
          "value": "<p><span id=\"ctl00_MainContent_DataListTalentsAll_ctl01_LabelName\">This spell functions like <em>daze</em>, but it can affect any one living creature of any type up to CR 5. Creatures of CR 6 or higher are not affected.&nbsp;</span></p>\n<p>&nbsp;</p>\n<h2>Daze</h2>\n<p>This spell short-circuits the mind of a humanoid creature with a CR of 3 or lower so that it is dazed (unable to take actions, but taking no penalty to AC). Humanoids of CR 4 or higher are not affected. After a creature has been dazed by this spell, it is immune to it for 1 minute.&nbsp;</p>"
        },
        "descriptors": [],
        "dismissible": false,
        "duration": {
          "units": "",
          "value": "1 round"
        },
        "formula": "",
        "isActive": null,
        "level": 2,
        "materials": {
          "consumed": false,
          "cost": 0,
          "supply": 0,
          "value": ""
        },
        "modifiers": [],
        "preparation": {
          "mode": "always",
          "prepared": false
        },
        "range": {
          "additional": "10 ft.",
          "per": "level",
          "units": "ft",
          "value": 100
        },
        "save": {
          "type": "will",
          "dc": "20",
          "descriptor": "negate"
        },
        "school": "enc",
        "source": "CRB pg. 347",
        "sr": true,
        "target": {
          "type": "",
          "value": "one living creature of CR 5 or lower"
        },
        "uses": {
          "max": null,
          "per": "",
          "value": null
        }
      },
      "effects": [],
      "flags": {},
<<<<<<< HEAD
      "img": "systems/sfrpg/icons/spells/daze_monster.png",
      "sort": 500000
=======
      "img": "systems/sfrpg/icons/spells/daze_monster.webp",
      "effects": []
>>>>>>> 2b095a38
    },
    {
      "_id": "ppHt3rHzBmoUsM81",
      "name": "Hold Person (DC 20)",
      "type": "spell",
      "data": {
        "type": "",
        "ability": "",
        "abilityMods": {
          "parts": []
        },
        "actionType": "save",
        "activation": {
          "type": "action",
          "condition": "",
          "cost": 1
        },
        "allowedClasses": {
          "myst": true,
          "tech": false,
          "wysh": true
        },
        "area": {
          "effect": "",
          "shape": "",
          "units": "none",
          "value": null
        },
        "attackBonus": 0,
        "chatFlavor": "",
        "concentration": false,
        "critical": {
          "effect": "",
          "parts": []
        },
        "damage": {
          "parts": []
        },
        "description": {
          "chat": "",
          "unidentified": "",
          "value": "<p style=\"text-align: justify;\">The target becomes @Compendium[sfrpg.conditions.NV4qXRDgb7zTNkW2]{Paralyzed} and freezes in place. It is aware and breathes normally but can’t take any physical actions, even speech. A held creature can’t cast spells. Each round on its turn, the target can spend a full action to attempt a new saving throw to end the effect. This does not provoke attacks of opportunity. A winged creature that is @Compendium[sfrpg.conditions.NV4qXRDgb7zTNkW2]{Paralyzed} can’t flap its wings and falls. A swimmer can’t swim and may drown.</p>"
        },
        "descriptors": [],
        "dismissible": true,
        "duration": {
          "units": "",
          "value": "1 round/level (D)"
        },
        "formula": "",
        "isActive": null,
        "level": 2,
        "materials": {
          "consumed": false,
          "cost": 0,
          "supply": 0,
          "value": ""
        },
        "modifiers": [],
        "preparation": {
          "mode": "always",
          "prepared": false
        },
        "range": {
          "additional": "ft.10",
          "per": "level",
          "units": "ft",
          "value": 100
        },
        "save": {
          "type": "will",
          "dc": "20",
          "descriptor": "negate"
        },
        "school": "enc",
        "source": "CRB pg. 359",
        "sr": true,
        "target": {
          "type": "",
          "value": "one humanoid creature"
        },
        "uses": {
          "max": null,
          "per": "",
          "value": null
        }
      },
      "effects": [],
      "flags": {},
<<<<<<< HEAD
      "img": "systems/sfrpg/icons/spells/hold_person.jpg",
      "sort": 600000
=======
      "img": "systems/sfrpg/icons/spells/hold_person.webp",
      "effects": []
>>>>>>> 2b095a38
    },
    {
      "_id": "03Ov9xaBhQYnfNYQ",
      "name": "Carbon skin, white carbon",
      "type": "equipment",
      "data": {
        "type": "",
        "ability": null,
        "abilityMods": {
          "parts": []
        },
        "actionType": "",
        "activation": {
          "type": "",
          "condition": "",
          "cost": 0
        },
        "area": {
          "effect": "",
          "shape": "",
          "units": "",
          "value": null
        },
        "armor": {
          "type": "light",
          "acp": -1,
          "dex": 5,
          "eac": 12,
          "kac": 14,
          "speedAdjust": 0
        },
        "attackBonus": 0,
        "attributes": {
          "ac": {
            "value": "5"
          },
          "customBuilt": false,
          "dex": {
            "mod": ""
          },
          "hardness": {
            "value": "25"
          },
          "hp": {
            "max": "45",
            "value": 45
          },
          "size": "medium",
          "sturdy": true
        },
        "attuned": false,
        "bulk": "1",
        "capacity": {
          "max": 0,
          "value": 0
        },
        "chatFlavor": "",
        "container": {
          "contents": [],
          "isOpen": true,
          "storage": [
            {
              "type": "slot",
              "acceptsType": [
                "upgrade",
                "weapon"
              ],
              "affectsEncumbrance": true,
              "amount": 3,
              "subtype": "armorUpgrade",
              "weightProperty": "slots"
            }
          ]
        },
        "critical": {
          "effect": "",
          "parts": []
        },
        "damage": {
          "parts": []
        },
        "description": {
          "chat": "",
          "unidentified": "",
          "value": "<p><span id=\"ctl00_MainContent_DataListTalentsAll_ctl00_LabelName\">Though these suits of light armor appear to be made of stiff fabric, they are actually woven from carbon fibers. Higher-quality carbon skins are reinforced with carbon allotypes, such as white carbon or diamond, and the heightened sheen of the fabric hints at their expensive construction.&nbsp;</span></p>"
        },
        "descriptors": [],
        "duration": {
          "units": "",
          "value": null
        },
        "equipped": true,
        "formula": "",
        "identified": true,
        "isActive": null,
        "level": 10,
        "modifiers": [],
        "price": 19650,
        "proficient": true,
        "quantity": 1,
        "range": {
          "additional": "",
          "per": "",
          "units": "",
          "value": null
        },
        "reach": "",
        "save": {
          "type": "",
          "dc": null,
          "descriptor": ""
        },
        "size": "",
        "source": "CRB pg. 197",
        "speed": "",
        "strength": 0,
        "target": {
          "type": "",
          "value": null
        },
        "usage": {
          "per": "",
          "value": 0
        },
        "uses": {
          "max": 0,
          "per": null,
          "value": 0
        }
      },
      "effects": [],
      "flags": {},
<<<<<<< HEAD
      "img": "systems/sfrpg/icons/equipment/armor/carbon-skin-white-graphite.jpg",
      "sort": 100000
=======
      "img": "systems/sfrpg/icons/equipment/armor/carbon-skin-white-graphite.webp",
      "effects": []
>>>>>>> 2b095a38
    },
    {
      "_id": "lhbhWuZTiiZ2ja8E",
      "name": "Battery",
      "type": "goods",
      "data": {
        "type": "",
        "attributes": {
          "ac": {
            "value": ""
          },
          "customBuilt": false,
          "dex": {
            "mod": ""
          },
          "hardness": {
            "value": ""
          },
          "hp": {
            "max": "",
            "value": 6
          },
          "size": "medium",
          "sturdy": false
        },
        "attuned": false,
        "bulk": "-",
        "damage": {
          "parts": []
        },
        "description": {
          "chat": "",
          "unidentified": "",
          "value": "<p><span id=\"ctl00_MainContent_DataListTalentsAll_ctl00_LabelName\">Batteries charge powered weapons, but they can also be used to power an array of items, including powered armor and technological items. Batteries have a standardized size and weight, and items that take batteries all have a slot into which they fit, regardless of the item’s actual size. Weapons that use batteries list the highest-capacity battery they are capable of using as well as how many charges from the battery that each shot consumes.&nbsp;</span></p>\n<p><strong>Capacity:</strong> 20</p>"
        },
        "equipped": false,
        "identified": true,
        "level": 1,
        "modifiers": [],
        "price": 60,
        "quantity": 2,
        "source": "Core Rulebook"
      },
      "effects": [],
      "flags": {},
<<<<<<< HEAD
      "img": "systems/sfrpg/icons/equipment/weapons/battery-standard.jpg",
      "sort": 1600001
=======
      "img": "systems/sfrpg/icons/equipment/weapons/battery-standard.webp",
      "effects": []
>>>>>>> 2b095a38
    }
  ],
  "token": {
    "name": "Lacunal Collector",
    "actorId": "dVQ8CQHVB3OsgbXs",
    "actorLink": false,
    "bar1": {
      "attribute": "attributes.hp"
    },
    "bar2": {
      "attribute": ""
    },
    "brightLight": 0,
    "brightSight": 0,
    "dimLight": 0,
    "dimSight": 0,
    "displayBars": 40,
    "displayName": 0,
    "disposition": -1,
    "flags": {},
    "height": 1,
    "img": "icons/svg/mystery-man.svg",
    "lightAlpha": 1,
    "lightAngle": 360,
    "lightAnimation": {
      "type": "",
      "intensity": 5,
      "speed": 5
    },
    "lightColor": "",
    "lockRotation": false,
    "mirrorX": false,
    "mirrorY": false,
    "randomImg": false,
    "rotation": 0,
    "scale": 1,
    "sightAngle": 360,
    "tint": "",
    "vision": false,
    "width": 1
  }
}<|MERGE_RESOLUTION|>--- conflicted
+++ resolved
@@ -648,6 +648,7 @@
       },
       "effects": [],
       "flags": {},
+      "img": "icons/svg/mystery-man.svg",
       "sort": 75000
     },
     {
@@ -1231,6 +1232,7 @@
       },
       "effects": [],
       "flags": {},
+      "img": "icons/svg/mystery-man.svg",
       "sort": 1100001
     },
     {
@@ -1353,13 +1355,8 @@
       },
       "effects": [],
       "flags": {},
-<<<<<<< HEAD
-      "img": "systems/sfrpg/icons/equipment/weapons/battery-high-capacity.jpg",
+      "img": "systems/sfrpg/icons/equipment/weapons/battery-high-capacity.webp",
       "sort": 1500001
-=======
-      "img": "systems/sfrpg/icons/equipment/weapons/battery-high-capacity.webp",
-      "effects": []
->>>>>>> 2b095a38
     },
     {
       "_id": "mkflu4nZfToCHJFp",
@@ -1601,13 +1598,8 @@
       },
       "effects": [],
       "flags": {},
-<<<<<<< HEAD
-      "img": "systems/sfrpg/icons/spells/fear.png",
+      "img": "systems/sfrpg/icons/spells/fear.webp",
       "sort": 100000
-=======
-      "img": "systems/sfrpg/icons/spells/fear.webp",
-      "effects": []
->>>>>>> 2b095a38
     },
     {
       "_id": "X2KYx3igk3puhcvT",
@@ -1703,13 +1695,8 @@
       },
       "effects": [],
       "flags": {},
-<<<<<<< HEAD
-      "img": "systems/sfrpg/icons/spells/mind_thrust.png",
+      "img": "systems/sfrpg/icons/spells/mind_thrust.webp",
       "sort": 200000
-=======
-      "img": "systems/sfrpg/icons/spells/mind_thrust.webp",
-      "effects": []
->>>>>>> 2b095a38
     },
     {
       "_id": "2zUvuk5wunUXVphy",
@@ -1799,13 +1786,8 @@
       },
       "effects": [],
       "flags": {},
-<<<<<<< HEAD
-      "img": "systems/sfrpg/icons/spells/deep_slumber.png",
+      "img": "systems/sfrpg/icons/spells/deep_slumber.webp",
       "sort": 300000
-=======
-      "img": "systems/sfrpg/icons/spells/deep_slumber.webp",
-      "effects": []
->>>>>>> 2b095a38
     },
     {
       "_id": "L0xdk3sWNAAqiJcS",
@@ -1903,13 +1885,8 @@
       },
       "effects": [],
       "flags": {},
-<<<<<<< HEAD
-      "img": "systems/sfrpg/icons/spells/psychokinetic_strangulation.png",
+      "img": "systems/sfrpg/icons/spells/psychokinetic_strangulation.webp",
       "sort": 400000
-=======
-      "img": "systems/sfrpg/icons/spells/psychokinetic_strangulation.webp",
-      "effects": []
->>>>>>> 2b095a38
     },
     {
       "_id": "jJabC2xuwNumruGm",
@@ -1999,13 +1976,8 @@
       },
       "effects": [],
       "flags": {},
-<<<<<<< HEAD
-      "img": "systems/sfrpg/icons/spells/daze_monster.png",
+      "img": "systems/sfrpg/icons/spells/daze_monster.webp",
       "sort": 500000
-=======
-      "img": "systems/sfrpg/icons/spells/daze_monster.webp",
-      "effects": []
->>>>>>> 2b095a38
     },
     {
       "_id": "ppHt3rHzBmoUsM81",
@@ -2095,13 +2067,8 @@
       },
       "effects": [],
       "flags": {},
-<<<<<<< HEAD
-      "img": "systems/sfrpg/icons/spells/hold_person.jpg",
+      "img": "systems/sfrpg/icons/spells/hold_person.webp",
       "sort": 600000
-=======
-      "img": "systems/sfrpg/icons/spells/hold_person.webp",
-      "effects": []
->>>>>>> 2b095a38
     },
     {
       "_id": "03Ov9xaBhQYnfNYQ",
@@ -2234,13 +2201,8 @@
       },
       "effects": [],
       "flags": {},
-<<<<<<< HEAD
-      "img": "systems/sfrpg/icons/equipment/armor/carbon-skin-white-graphite.jpg",
+      "img": "systems/sfrpg/icons/equipment/armor/carbon-skin-white-graphite.webp",
       "sort": 100000
-=======
-      "img": "systems/sfrpg/icons/equipment/armor/carbon-skin-white-graphite.webp",
-      "effects": []
->>>>>>> 2b095a38
     },
     {
       "_id": "lhbhWuZTiiZ2ja8E",
@@ -2286,13 +2248,8 @@
       },
       "effects": [],
       "flags": {},
-<<<<<<< HEAD
-      "img": "systems/sfrpg/icons/equipment/weapons/battery-standard.jpg",
+      "img": "systems/sfrpg/icons/equipment/weapons/battery-standard.webp",
       "sort": 1600001
-=======
-      "img": "systems/sfrpg/icons/equipment/weapons/battery-standard.webp",
-      "effects": []
->>>>>>> 2b095a38
     }
   ],
   "token": {
