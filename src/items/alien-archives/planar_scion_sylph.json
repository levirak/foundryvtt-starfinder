{
  "_id": "QMOmjnfepcTF02Od",
  "name": "Planar Scion, Sylph",
  "type": "npc2",
  "data": {
    "abilities": {
      "cha": {
        "base": 1,
        "min": 3,
        "misc": 0,
        "mod": 1,
        "value": 10
      },
      "con": {
        "base": -1,
        "min": 3,
        "misc": 0,
        "mod": -1,
        "value": 10
      },
      "dex": {
        "base": 4,
        "min": 3,
        "misc": 0,
        "mod": 4,
        "value": 10
      },
      "int": {
        "base": 2,
        "min": 3,
        "misc": 0,
        "mod": 2,
        "value": 10
      },
      "str": {
        "base": 0,
        "min": 3,
        "misc": 0,
        "mod": 0,
        "value": 10
      },
      "wis": {
        "base": 0,
        "min": 3,
        "misc": 0,
        "mod": 0,
        "value": 10
      }
    },
    "attributes": {
      "arms": "2",
      "bab": 0,
      "cmd": {
        "min": 0,
        "tooltip": [],
        "value": 10
      },
      "eac": {
        "base": 13,
        "min": 0,
        "tooltip": [],
        "value": 13
      },
      "fort": {
        "base": 1,
        "bonus": 1,
        "misc": 0,
        "tooltip": [],
        "value": 0
      },
      "hp": {
        "max": 23,
        "min": 0,
        "temp": null,
        "tempmax": null,
        "tooltip": [],
        "value": 23
      },
      "init": {
        "bonus": 0,
        "tooltip": [],
        "total": 5,
        "value": 5
      },
      "kac": {
        "base": 14,
        "min": 0,
        "tooltip": [],
        "value": 14
      },
      "keyability": "",
      "reach": "5",
      "reflex": {
        "base": 4,
        "bonus": 4,
        "misc": 0,
        "tooltip": [],
        "value": 0
      },
      "rp": {
        "max": 0,
        "min": 0,
        "tooltip": [],
        "value": 0
      },
      "sp": {
        "max": 0,
        "min": 0,
        "tooltip": [],
        "value": 0
      },
      "space": "",
      "speed": {
        "burrowing": {
          "base": 0
        },
        "climbing": {
          "base": 0
        },
        "flying": {
          "base": 0
        },
        "land": {
          "base": 30
        },
        "mainMovement": "land",
        "special": "original base: 30 ft.",
        "swimming": {
          "base": 0
        }
      },
      "spellcasting": "",
      "will": {
        "base": 5,
        "bonus": 5,
        "misc": 0,
        "tooltip": [],
        "value": 0
      }
    },
    "conditions": {
      "asleep": false,
      "bleeding": false,
      "blinded": false,
      "broken": false,
      "burning": false,
      "confused": false,
      "cowering": false,
      "dazed": false,
      "dazzled": false,
      "dead": false,
      "deafened": false,
      "dying": false,
      "encumbered": false,
      "entangled": false,
      "exhausted": false,
      "fascinated": false,
      "fatigued": false,
      "flatfooted": false,
      "frightened": false,
      "grappled": false,
      "helpless": false,
      "nauseated": false,
      "offkilter": false,
      "offtarget": false,
      "overburdened": false,
      "panicked": false,
      "paralyzed": false,
      "pinned": false,
      "prone": false,
      "shaken": false,
      "sickened": false,
      "stable": false,
      "staggered": false,
      "stunned": false,
      "unconscious": false
    },
    "counterClasses": {
      "values": {}
    },
    "currency": {
      "credit": 0,
      "upb": 0
    },
    "details": {
      "type": "Outsider (native)",
      "alignment": "NG",
      "aura": "",
      "biography": {
        "public": "",
        "value": "<h2>Description</h2>\n<p>Slyphs are descendants of species and creatures from the Material Plane that have strong connections to the Plane of Air, such as djinn. They can also arise in areas that have strong influences from the Plane of Air. Though sylphs can pass for other kinds of humanoids, they tend to be slender, and all have complex blue markings swirling across their skin. Sylphs are naturally reserved and they avoid attention.</p>\n<section>\n<h2>Planar Scion</h2>\n<p>Many kinds of extraplanar beings can infuse humanoids&rsquo; bloodlines, whether as a side effect of powerful magic or the result of a tryst; those in whom extraplanar traits surface strongly are known as planar scions. Aasimars and tieflings, the mortal offspring of celestials and fiends, respectively, are the most common of these. Though planar scions resemble their humanoid kin, their appearance and demeanor bear supernatural touches. Tieflings might have horns, vestigial wings, or cloven hooves, while aasimars may have glowing eyes or a metallic sheen to their hair and skin.<br /><br />Because of their innate curiosity, humans are more likely to dally with outsiders, and as a consequence, a significant percentage of planar scions living in the Pact Worlds are descended from humans. However, because humans are far less populous than in pre-Gap eras, planar scions descended from other humanoid races are now far more numerous. A planar scion might pass for a member of the humanoid parent&rsquo;s species, or the scion&rsquo;s otherworldly features could make their origin obvious to those who are familiar with the species&rsquo; normal characteristics. Those whose outsider blood is evident still find acceptance in most major settlements across the Pact Worlds, where diverse beings coexist in peace. On @Compendium[sfrpg.setting.hepqXl6gFvs5sDQu]{Absalom Station}, the hub of interspecies relations, few people bat an eye when they meet an aasimar or tiefling.<br /><br />However, in insular or tradition-bound communities, any signs of plane-touched heritage can be a blessing&mdash;or a death sentence&mdash;depending on the dominant traditions. The demon-worshiping @Compendium[sfrpg.races.3kLK4WKPqNvFTwIB]{Drow} of @Compendium[sfrpg.setting.psZBx1kcx9pHsLrz]{Apostae} see tieflings as a favor from demonic patrons, while the elves of Sovyrian on @Compendium[sfrpg.setting.mkJGLfpJkvAKLZz3]{Castrovel} are likely to banish children who bear such fiendish heritage. The Radiant Cathedral, on the other hand, trains aasimars to become beacons of the Sarenite faith, and also guides tieflings to a brighter future than their heritage suggests. Formians, shobhads, vesk, and other species with flexible morality view aasimars and tieflings, particularly those descended from their own kind, with both admiration and suspicion.<br /><br />Planar scions are often outliers in their community, either put on a pedestal or ostracized because of their ancestry. The potent blood that courses through the veins of aasimars and tieflings also makes them ambitious; many choose a dangerous but rewarding profession, such as explorer, mercenary, spy, or pilot.</p>\n<h2>Ecology</h2>\n<h3>Environment</h3>\n<p>any</p>\n<p>&nbsp;</p>\n<h3>Organization</h3>\n<p>solitary, pair, or gang (3-6)</p>\n<p>&nbsp;</p>\n</section>"
      },
      "class": "",
      "cr": 2,
      "environment": "",
      "race": "",
      "raceAndGrafts": "Sylph operative",
      "source": "AP #14 pg. 59",
      "subtype": "Native",
      "xp": {
        "value": 10
      }
    },
    "modifiers": [],
    "skills": {
      "acr": {
        "ability": "dex",
        "enabled": true,
        "hasArmorCheckPenalty": true,
        "isTrainedOnly": false,
        "misc": 0,
        "mod": 13,
        "ranks": 13,
        "value": 0
      },
      "ath": {
        "ability": "str",
        "enabled": false,
        "hasArmorCheckPenalty": true,
        "isTrainedOnly": false,
        "misc": 0,
        "mod": 0,
        "ranks": 0,
        "value": 0
      },
      "blu": {
        "ability": "cha",
        "enabled": false,
        "hasArmorCheckPenalty": false,
        "isTrainedOnly": false,
        "misc": 0,
        "mod": 0,
        "ranks": 0,
        "value": 0
      },
      "com": {
        "ability": "int",
        "enabled": true,
        "hasArmorCheckPenalty": false,
        "isTrainedOnly": true,
        "misc": 0,
        "mod": 8,
        "ranks": 8,
        "value": 0
      },
      "cul": {
        "ability": "int",
        "enabled": false,
        "hasArmorCheckPenalty": false,
        "isTrainedOnly": true,
        "misc": 0,
        "mod": 0,
        "ranks": 0,
        "value": 0
      },
      "dip": {
        "ability": "cha",
        "enabled": false,
        "hasArmorCheckPenalty": false,
        "isTrainedOnly": false,
        "misc": 0,
        "mod": 0,
        "ranks": 0,
        "value": 0
      },
      "dis": {
        "ability": "cha",
        "enabled": false,
        "hasArmorCheckPenalty": false,
        "isTrainedOnly": false,
        "misc": 0,
        "mod": 0,
        "ranks": 0,
        "value": 0
      },
      "eng": {
        "ability": "int",
        "enabled": false,
        "hasArmorCheckPenalty": false,
        "isTrainedOnly": true,
        "misc": 0,
        "mod": 0,
        "ranks": 0,
        "value": 0
      },
      "int": {
        "ability": "cha",
        "enabled": false,
        "hasArmorCheckPenalty": false,
        "isTrainedOnly": false,
        "misc": 0,
        "mod": 0,
        "ranks": 0,
        "value": 0
      },
      "lsc": {
        "ability": "int",
        "enabled": false,
        "hasArmorCheckPenalty": false,
        "isTrainedOnly": true,
        "misc": 0,
        "mod": 0,
        "ranks": 0,
        "value": 0
      },
      "med": {
        "ability": "int",
        "enabled": false,
        "hasArmorCheckPenalty": false,
        "isTrainedOnly": true,
        "misc": 0,
        "mod": 0,
        "ranks": 0,
        "value": 0
      },
      "mys": {
        "ability": "wis",
        "enabled": false,
        "hasArmorCheckPenalty": false,
        "isTrainedOnly": true,
        "misc": 0,
        "mod": 0,
        "ranks": 0,
        "value": 0
      },
      "per": {
        "ability": "wis",
        "enabled": true,
        "hasArmorCheckPenalty": false,
        "isTrainedOnly": false,
        "misc": 0,
        "mod": 13,
        "ranks": 13,
        "value": 0
      },
      "phs": {
        "ability": "int",
        "enabled": false,
        "hasArmorCheckPenalty": false,
        "isTrainedOnly": true,
        "misc": 0,
        "mod": 0,
        "ranks": 0,
        "value": 0
      },
      "pil": {
        "ability": "dex",
        "enabled": true,
        "hasArmorCheckPenalty": false,
        "isTrainedOnly": false,
        "misc": 0,
        "mod": 13,
        "ranks": 13,
        "value": 0
      },
      "pro": {
        "ability": "int",
        "enabled": false,
        "hasArmorCheckPenalty": false,
        "isTrainedOnly": true,
        "misc": 0,
        "mod": 0,
        "ranks": 0,
        "subname": "",
        "value": 3
      },
      "sen": {
        "ability": "wis",
        "enabled": false,
        "hasArmorCheckPenalty": false,
        "isTrainedOnly": false,
        "misc": 0,
        "mod": 0,
        "ranks": 0,
        "value": 0
      },
      "sle": {
        "ability": "dex",
        "enabled": false,
        "hasArmorCheckPenalty": true,
        "isTrainedOnly": true,
        "misc": 0,
        "mod": 0,
        "ranks": 0,
        "value": 0
      },
      "ste": {
        "ability": "dex",
        "enabled": true,
        "hasArmorCheckPenalty": true,
        "isTrainedOnly": false,
        "misc": 0,
        "mod": 8,
        "ranks": 8,
        "value": 0
      },
      "sur": {
        "ability": "wis",
        "enabled": false,
        "hasArmorCheckPenalty": false,
        "isTrainedOnly": false,
        "misc": 0,
        "mod": 0,
        "ranks": 0,
        "value": 0
      }
    },
    "spells": {
      "spell0": {
        "max": 0,
        "value": 0
      },
      "spell1": {
        "max": 0,
        "value": 0
      },
      "spell2": {
        "max": 0,
        "value": 0
      },
      "spell3": {
        "max": 0,
        "value": 0
      },
      "spell4": {
        "max": 0,
        "value": 0
      },
      "spell5": {
        "max": 0,
        "value": 0
      },
      "spell6": {
        "max": 0,
        "value": 0
      }
    },
    "traits": {
      "ci": {
        "custom": "",
        "value": []
      },
      "damageReduction": {
        "negatedBy": "",
        "value": 0
      },
      "di": {
        "custom": "",
        "value": []
      },
      "dr": {
        "custom": "",
        "value": [
          {
            "electricity": "5"
          }
        ]
      },
      "dv": {
        "custom": "",
        "value": []
      },
      "languages": {
        "custom": "",
        "value": [
          "auran",
          "celestial",
          "common"
        ]
      },
      "senses": "darkvision 60 ft.",
      "size": "medium",
      "sr": 0
    }
  },
  "effects": [],
  "flags": {},
  "img": "icons/svg/mystery-man.svg",
  "items": [
    {
      "_id": "UYkizG2YZR1aVAvB",
      "name": "Evasion (Ex) (Operative)",
      "type": "feat",
      "data": {
        "type": "",
        "ability": null,
        "abilityMods": {
          "parts": []
        },
        "actionType": "",
        "activation": {
          "type": "",
          "condition": "",
          "cost": 0
        },
        "area": {
          "effect": "",
          "shape": "",
          "units": "",
          "value": null
        },
        "attackBonus": 0,
        "chatFlavor": "",
        "critical": {
          "effect": "",
          "parts": []
        },
        "damage": {
          "parts": []
        },
        "description": {
          "chat": "",
          "unidentified": "",
          "value": "<p>&gt;<a class=\"entity-link\" data-pack=\"sfrpg.classes\" data-id=\"uf8ADOAeBrtUkPVl\" draggable=\"true\"><i class=\"fas fa-suitcase\"></i> Operative</a></p>\n        <p><span id=\"ctl00_MainContent_DataListClasses_ctl00_LabelName\">If you succeed at a Reflex save against an effect that normally has a partial effect on a successful save, you instead suffer no effect. You gain this benefit only when unencumbered and wearing light armor or no armor, and you lose the benefit when you are helpless or otherwise unable to move.</span></p>"
        },
        "descriptors": [],
        "duration": {
          "units": "",
          "value": null
        },
        "formula": "",
        "modifiers": [],
        "range": {
          "additional": "",
          "per": "",
          "units": "",
          "value": null
        },
        "recharge": {
          "charged": false,
          "value": null
        },
        "requirements": "2nd Level",
        "save": {
          "type": "",
          "dc": null,
          "descriptor": ""
        },
        "source": "Operative",
        "target": {
          "type": "",
          "value": null
        },
        "uses": {
          "max": 0,
          "per": null,
          "value": 0
        }
      },
      "effects": [],
      "flags": {},
<<<<<<< HEAD
      "img": "systems/sfrpg/icons/classes/evasion.png",
      "sort": 100000
=======
      "img": "systems/sfrpg/icons/classes/evasion.webp",
      "effects": []
>>>>>>> 2b095a38
    },
    {
      "_id": "tH9O18asjXzJyv6W",
      "name": "Baton, tactical",
      "type": "weapon",
      "data": {
        "type": "",
        "ability": "",
        "abilityMods": {
          "parts": []
        },
        "actionType": "mwak",
        "activation": {
          "type": "none",
          "condition": "",
          "cost": null
        },
        "area": {
          "effect": "",
          "shape": "",
          "units": "none",
          "value": null
        },
        "attackBonus": 6,
        "attributes": {
          "ac": {
            "value": ""
          },
          "customBuilt": false,
          "dex": {
            "mod": ""
          },
          "hardness": {
            "value": ""
          },
          "hp": {
            "max": "",
            "value": 6
          },
          "size": "medium",
          "sturdy": true
        },
        "attuned": false,
        "bulk": "L",
        "capacity": {
          "max": null,
          "value": null
        },
        "chatFlavor": "",
        "container": {
          "contents": [],
          "storage": [
            {
              "type": "slot",
              "acceptsType": [
                "fusion"
              ],
              "affectsEncumbrance": true,
              "amount": 1,
              "subtype": "fusion",
              "weightProperty": "level"
            }
          ]
        },
        "critical": {
          "effect": "",
          "parts": []
        },
        "damage": {
          "parts": [
            {
              "formula": "1d4+2",
              "operator": "",
              "types": {
                "bludgeoning": true
              }
            }
          ]
        },
        "description": {
          "chat": "",
          "unidentified": "",
          "value": "<p>A baton is a thin, solid metal shaft, usually with a textured rubber grip. A tactical baton can be used to inflict precise bludgeoning blows. An advanced baton, used by elite mercenary and security companies, often has an additional shaft, as well as a weighted end that can be powered to connect with substantially more force than a tactical baton.</p>"
        },
        "descriptors": [],
        "duration": {
          "units": "",
          "value": ""
        },
        "equipped": true,
        "formula": "",
        "identified": true,
        "level": 1,
        "modifiers": [],
        "price": 90,
        "proficient": true,
        "properties": {
          "aeon": false,
          "amm": false,
          "analog": true,
          "antibiological": false,
          "archaic": false,
          "aurora": false,
          "automatic": false,
          "blast": false,
          "block": false,
          "boost": false,
          "breach": false,
          "breakdown": false,
          "bright": false,
          "cluster": false,
          "conceal": false,
          "deconstruct": false,
          "deflect": false,
          "disarm": false,
          "double": false,
          "drainCharge": false,
          "echo": false,
          "entangle": false,
          "explode": false,
          "extinguish": false,
          "feint": false,
          "fiery": false,
          "firstArc": false,
          "flexibleLine": false,
          "force": false,
          "freeHands": false,
          "fueled": false,
          "grapple": false,
          "gravitation": false,
          "guided": false,
          "harrying": false,
          "holyWater": false,
          "ignite": false,
          "indirect": false,
          "injection": false,
          "integrated": false,
          "line": false,
          "living": false,
          "lockdown": false,
          "mind-affecting": false,
          "mine": false,
          "mire": false,
          "modal": false,
          "necrotic": false,
          "nonlethal": false,
          "one": true,
          "operative": true,
          "penetrating": false,
          "polarize": false,
          "polymorphic": false,
          "powered": false,
          "professional": false,
          "punchGun": false,
          "qreload": false,
          "radioactive": false,
          "reach": false,
          "recall": false,
          "relic": false,
          "reposition": false,
          "shape": false,
          "shells": false,
          "shield": false,
          "sniper": false,
          "stun": false,
          "subtle": false,
          "sunder": false,
          "swarm": false,
          "tail": false,
          "teleportive": false,
          "thought": false,
          "throttle": false,
          "thrown": false,
          "trip": false,
          "two": false,
          "underwater": false,
          "unwieldy": false,
          "variantBoost": false,
          "wideLine": false
        },
        "quantity": null,
        "range": {
          "additional": "",
          "per": "",
          "units": "none",
          "value": null
        },
        "save": {
          "type": "",
          "dc": null,
          "descriptor": "negate"
        },
        "source": "Core Rulebook, P. 171",
        "special": "",
        "target": {
          "type": "",
          "value": ""
        },
        "usage": {
          "per": "",
          "value": null
        },
        "uses": {
          "max": 0,
          "per": "",
          "value": 0
        },
        "weaponCategory": "uncategorized",
        "weaponType": "basicM"
      },
      "effects": [],
      "flags": {},
      "img": "icons/svg/mystery-man.svg",
      "sort": 400000
    },
    {
      "_id": "HbHBZdFhOnhCGOhj",
      "name": "Arc pistol, static",
      "type": "weapon",
      "data": {
        "type": "",
        "ability": "",
        "actionType": "rwak",
        "activation": {
          "type": "none",
          "condition": "",
          "cost": null
        },
        "area": {
          "effect": "",
          "shape": "",
          "units": "none",
          "value": null
        },
        "attackBonus": 8,
        "attributes": {
          "ac": {
            "value": ""
          },
          "customBuilt": false,
          "dex": {
            "mod": ""
          },
          "hardness": {
            "value": ""
          },
          "hp": {
            "max": "",
            "value": 6
          },
          "size": "medium",
          "sturdy": true
        },
        "attuned": false,
        "bulk": "L",
        "capacity": {
          "max": 20,
          "value": 20
        },
        "chatFlavor": "",
        "container": {
          "contents": [],
          "storage": [
            {
              "type": "slot",
              "acceptsType": [
                "fusion"
              ],
              "affectsEncumbrance": true,
              "amount": 2,
              "subtype": "fusion",
              "weightProperty": "level"
            }
          ]
        },
        "critical": {
          "effect": "Arc",
          "parts": [
            {
              "formula": "2",
              "operator": "",
              "types": {
                "electricity": true
              }
            }
          ]
        },
        "damage": {
          "parts": [
            {
              "formula": "1d6+2",
              "operator": "",
              "types": {
                "electricity": true
              }
            }
          ]
        },
        "description": {
          "chat": "",
          "unidentified": "",
          "value": "<p>Arc pistols fire deadly, stunning blasts of electricity at ranged targets. They have a two-pronged emitter that directs the electrical blast and a bulky chamber that holds the capacitor.</p>"
        },
        "descriptors": [],
        "duration": {
          "units": "",
          "value": ""
        },
        "equipped": true,
        "formula": "",
        "identified": true,
        "level": 2,
        "modifiers": [],
        "price": 750,
        "proficient": true,
        "properties": {
          "amm": false,
          "analog": false,
          "archaic": false,
          "automatic": false,
          "blast": false,
          "block": false,
          "boost": false,
          "bright": false,
          "disarm": false,
          "entangle": false,
          "explode": false,
          "injection": false,
          "line": false,
          "nonlethal": false,
          "one": true,
          "operative": false,
          "penetrating": false,
          "powered": false,
          "qreload": false,
          "reach": false,
          "sniper": false,
          "stun": true,
          "thrown": false,
          "trip": false,
          "two": false,
          "unwieldy": false
        },
        "quantity": null,
        "range": {
          "additional": "",
          "per": "",
          "units": "ft",
          "value": 50
        },
        "save": {
          "type": "",
          "dc": null,
          "descriptor": "negate"
        },
        "source": "Core Rulebook, P. 173",
        "special": "",
        "target": {
          "type": "",
          "value": ""
        },
        "usage": {
          "per": "round",
          "value": 2
        },
        "uses": {
          "max": 0,
          "per": "",
          "value": 0
        },
        "weaponCategory": "shock",
        "weaponType": "smallA"
      },
      "effects": [],
      "flags": {},
<<<<<<< HEAD
      "img": "systems/sfrpg/icons/equipment/weapons/arc-pistol.jpg",
      "sort": 200001
=======
      "img": "systems/sfrpg/icons/equipment/weapons/arc-pistol.webp",
      "effects": []
>>>>>>> 2b095a38
    },
    {
      "_id": "NHIFtSEYh03x71XC",
      "name": "Trick Attack +1d4",
      "type": "feat",
      "data": {
        "type": "",
        "ability": null,
        "actionType": null,
        "activation": {
          "type": "",
          "condition": "",
          "cost": 0
        },
        "area": {
          "effect": "",
          "shape": "",
          "units": "",
          "value": 0
        },
        "attackBonus": 0,
        "chatFlavor": "",
        "critical": {
          "effect": "",
          "parts": []
        },
        "damage": {
          "parts": []
        },
        "description": {
          "chat": "",
          "unidentified": "",
          "value": ""
        },
        "descriptors": [],
        "duration": {
          "units": "",
          "value": null
        },
        "formula": "",
        "modifiers": [],
        "range": {
          "additional": "",
          "per": "",
          "units": "",
          "value": null
        },
        "recharge": {
          "charged": false,
          "value": null
        },
        "requirements": "",
        "save": {
          "type": "",
          "dc": null,
          "descriptor": ""
        },
        "source": "",
        "target": {
          "type": "",
          "value": null
        },
        "uses": {
          "max": 0,
          "per": null,
          "value": 0
        }
      },
      "effects": [],
      "flags": {},
      "sort": 750000
    },
    {
      "_id": "3YFAepB8Z0s2M3em",
      "name": "Mobility (Combat)",
      "type": "feat",
      "data": {
        "type": "",
        "ability": "",
        "actionType": "",
        "activation": {
          "type": "",
          "condition": "",
          "cost": 0
        },
        "area": {
          "effect": "",
          "shape": "",
          "units": null,
          "value": null
        },
        "attackBonus": 0,
        "chatFlavor": "",
        "critical": {
          "effect": "",
          "parts": []
        },
        "damage": {
          "parts": []
        },
        "description": {
          "chat": "",
          "unidentified": "",
          "value": "<p>You can easily move past dangerous foes.<br><strong>Prerequisites</strong>: Dex 13.</p>\n<hr>\n<p><span id=\"ctl00_MainContent_DataListTypes_ctl00_LabelName\"><strong>Benefit</strong>: You gain a +4 bonus to your Armor Class against attacks of opportunity that you provoke by leaving a threatened square.</span></p>"
        },
        "descriptors": [],
        "duration": {
          "units": "",
          "value": ""
        },
        "formula": "",
        "modifiers": [],
        "range": {
          "additional": "",
          "per": "",
          "units": null,
          "value": null
        },
        "recharge": {
          "charged": false,
          "value": null
        },
        "requirements": "",
        "save": {
          "type": "",
          "dc": null,
          "descriptor": "negate"
        },
        "source": "Core Rulebook",
        "target": {
          "type": "",
          "value": ""
        },
        "uses": {
          "max": 0,
          "per": "",
          "value": 0
        }
      },
      "effects": [],
      "flags": {},
<<<<<<< HEAD
      "img": "systems/sfrpg/icons/feats/mobility.png",
      "sort": 600000
=======
      "img": "systems/sfrpg/icons/feats/mobility.webp",
      "effects": []
>>>>>>> 2b095a38
    },
    {
      "_id": "vbNgVINCtOahrcZc",
      "name": "Air Affinity (Ex)",
      "type": "feat",
      "data": {
        "type": "",
        "ability": null,
        "actionType": null,
        "activation": {
          "type": "",
          "condition": "",
          "cost": 0
        },
        "area": {
          "effect": "",
          "shape": "",
          "units": "",
          "value": 0
        },
        "attackBonus": 0,
        "chatFlavor": "",
        "critical": {
          "effect": "",
          "parts": []
        },
        "damage": {
          "parts": []
        },
        "description": {
          "chat": "",
          "unidentified": "",
          "value": "Sylphs have a +2 racial bonus to Acrobatics checks and, if able to fly, maneuverability one step better than normal."
        },
        "descriptors": [],
        "duration": {
          "units": "",
          "value": null
        },
        "formula": "",
        "modifiers": [],
        "range": {
          "additional": "",
          "per": "",
          "units": "",
          "value": null
        },
        "recharge": {
          "charged": false,
          "value": null
        },
        "requirements": "",
        "save": {
          "type": "",
          "dc": null,
          "descriptor": ""
        },
        "source": "",
        "target": {
          "type": "",
          "value": null
        },
        "uses": {
          "max": 0,
          "per": null,
          "value": 0
        }
      },
      "effects": [],
      "flags": {},
      "sort": 0
    },
    {
      "_id": "opDRHyoQvCs7EuCb",
      "name": "Specialization",
      "type": "feat",
      "data": {
        "type": "",
        "ability": null,
        "abilityMods": {
          "parts": []
        },
        "actionType": "",
        "activation": {
          "type": "",
          "condition": "",
          "cost": 0
        },
        "area": {
          "effect": "",
          "shape": "",
          "units": "",
          "value": null
        },
        "attackBonus": 0,
        "chatFlavor": "",
        "critical": {
          "effect": "",
          "parts": []
        },
        "damage": {
          "parts": []
        },
        "description": {
          "chat": "",
          "unidentified": "",
          "value": "<p>&gt;<a class=\"entity-link\" data-pack=\"sfrpg.classes\" data-id=\"uf8ADOAeBrtUkPVl\" draggable=\"true\"><i class=\"fas fa-suitcase\"></i> Operative</a></p>\n        <p><span id=\"ctl00_MainContent_DataListClasses_ctl00_LabelName\">Your specialization represents your primary area of expertise. Pick one specialization upon taking your 1st level of the operative class. Once made, this choice cannot be changed. Descriptions of the specializations appear on page 94 <em>(Below).</em> Your specialization grants you the Skill Focus feat (see page 161) in your specialization’s associated skills, and you gain a free skill rank in each of those skills at each operative level (this does not allow you to exceed the maximum number of skill ranks in a single skill). </span></p>\n        <h2 class=\"title\">Specialization Exploit - 5th Level</h2>\n        <p>You gain your specialization’s listed exploit as a bonus operative exploit, even if you don’t meet the prerequisites.</p>\n        <h2 class=\"title\">Specialization Skill Mastery - 7th Level</h2>\n        <p>You become so confident in certain skills that you can use them reliably even under adverse conditions. When attempting a skill check with a skill in which you have the Skill Focus feat, you can take 10 even if stress or distractions would normally prevent you from doing so.</p>\n        <h2 class=\"title\">Specialization Power - 11th Level</h2>\n        <p>&nbsp;You gain a special power depending on the specialization you chose at 1st level.</p>\n        <p>&nbsp;</p>\n        <h2>Specializations</h2>\n        <p><a class=\"entity-link\" data-pack=\"sfrpg.class-features\" data-id=\"3zkJILkaP6Ua3YWe\" draggable=\"true\"><i class=\"fas fa-suitcase\"></i> Daredevil</a></p>\n        <p><a class=\"entity-link\" data-pack=\"sfrpg.class-features\" data-id=\"zKnRX8ZuVhyvC29H\" draggable=\"true\"><i class=\"fas fa-suitcase\"></i> Detective</a></p>\n        <p><a class=\"entity-link\" data-pack=\"sfrpg.class-features\" data-id=\"M8fM2cZz8pTEN6wP\" draggable=\"true\"><i class=\"fas fa-suitcase\"></i> Explorer</a></p>\n        <p><a class=\"entity-link\" data-pack=\"sfrpg.class-features\" data-id=\"nJxXUlTGdZ7Lc5ms\" draggable=\"true\"><i class=\"fas fa-suitcase\"></i> Ghost</a></p>\n        <p><a class=\"entity-link\" data-pack=\"sfrpg.class-features\" data-id=\"SWNQ1uqSQbAJlVng\" draggable=\"true\"><i class=\"fas fa-suitcase\"></i> Hacker</a></p>\n        <p><a class=\"entity-link\" data-pack=\"sfrpg.class-features\" data-id=\"RmU5en0JokeQXJyP\" draggable=\"true\"><i class=\"fas fa-suitcase\"></i> Spy</a></p>\n        <p><a class=\"entity-link\" data-pack=\"sfrpg.class-features\" data-id=\"7jvvARPoLgBv3xBA\" draggable=\"true\"><i class=\"fas fa-suitcase\"></i> Thief</a></p>"
        },
        "descriptors": [],
        "duration": {
          "units": "",
          "value": null
        },
        "formula": "",
        "modifiers": [],
        "range": {
          "additional": "",
          "per": "",
          "units": "",
          "value": null
        },
        "recharge": {
          "charged": false,
          "value": null
        },
        "requirements": "1st Level",
        "save": {
          "type": "",
          "dc": null,
          "descriptor": ""
        },
        "source": "Operative",
        "target": {
          "type": "",
          "value": null
        },
        "uses": {
          "max": 0,
          "per": null,
          "value": 0
        }
      },
      "effects": [],
      "flags": {},
<<<<<<< HEAD
      "img": "systems/sfrpg/icons/classes/specialization.png",
      "sort": 675000
=======
      "img": "systems/sfrpg/icons/classes/specialization.webp",
      "effects": []
>>>>>>> 2b095a38
    },
    {
      "_id": "Rqr6jxrQ3vBEVttk",
      "name": "Hacking Tool Kit",
      "type": "goods",
      "data": {
        "type": "",
        "attributes": {
          "ac": {
            "value": ""
          },
          "customBuilt": false,
          "dex": {
            "mod": ""
          },
          "hardness": {
            "value": ""
          },
          "hp": {
            "max": "",
            "value": 6
          },
          "size": "medium",
          "sturdy": false
        },
        "attuned": false,
        "bulk": "L",
        "description": {
          "chat": "",
          "unidentified": "",
          "value": ""
        },
        "equipped": false,
        "identified": true,
        "level": 1,
        "modifiers": [],
        "price": 0,
        "quantity": 1,
        "source": ""
      },
      "effects": [],
      "flags": {},
      "sort": 1200000
    },
    {
      "_id": "O6hShN5reInxnbkr",
      "name": "Flight (1st Level)",
      "type": "spell",
      "data": {
        "type": "",
        "ability": "",
        "abilityMods": {
          "parts": []
        },
        "actionType": "save",
        "activation": {
          "type": "action",
          "condition": "",
          "cost": 1
        },
        "allowedClasses": {
          "myst": false,
          "tech": true,
          "wysh": true
        },
        "area": {
          "effect": "",
          "shape": "",
          "units": "none",
          "value": null
        },
        "attackBonus": 0,
        "chatFlavor": "",
        "concentration": true,
        "critical": {
          "effect": "",
          "parts": []
        },
        "damage": {
          "parts": []
        },
        "description": {
          "chat": "",
          "unidentified": "",
          "value": "<p style=\"text-align: justify;\">You tinker with the particles of magic surrounding one or more targets to either allow them to slow a fall, gently rise or descend, or fly short or vast distances.</p>\n<ul>\n<li style=\"text-align: justify;\"><strong>1st:</strong> When you cast flight as a 1st-level spell, you can target one Medium or smaller falling object or creature per level at close range (25 feet + 5 feet/2 levels). The targets must all be within 20 feet of each other. A Large creature or object counts as two Medium creatures or objects, a Huge creature or object counts as four Medium creatures or objects, and so on. The affected targets instantly fall slower, at a rate of just 60 feet per round (equivalent to the end of a fall from a few feet). The targets take no damage upon landing while the spell is in effect. This spell doesn&rsquo;t affect charging or flying creatures.For each target, this casting of the spell lasts until that target lands or 1 round per caster level (whichever happens first).<br />The 1st-level version of this spell can be cast as a reaction, but when you do so, you can&rsquo;t take a standard action on your next round.</li>\n<li style=\"text-align: justify;\"><strong>2nd:</strong> When you cast flight as a 2nd-level spell, you can target yourself or one willing or @Compendium[sfrpg.conditions.lf8pbezocjYIvR9y]{Unconscious} creature or unattended object (total weight up to 100 pounds or 10 bulk per level) at close range. The spell allows you to move the target up or down as you wish. Each round as a move action, you can mentally direct the target up or down as much as 20 feet. You can&rsquo;t move the target horizontally. A levitating creature that attacks with a melee or ranged weapon finds itself increasingly unstable; the first attack takes a &ndash;1 penalty to attack rolls, the second a &ndash;2 penalty, and so on, to a maximum of &ndash;5. A full round spent stabilizing allows the creature to begin again at &ndash;1.This casting of the spell lasts 1 minute per caster level and is dismissible.</li>\n<li style=\"text-align: justify;\"><strong>3rd:</strong> When you cast flight as a 3rd-level spell, you can target one willing or @Compendium[sfrpg.conditions.lf8pbezocjYIvR9y]{Unconscious} touched creature and give it the power of flight. The target can fly at a speed of 60 feet with average maneuverability. Flying while under this spell&rsquo;s effects takes no more concentration than walking, so the target can attack or cast spells normally. The target can charge but not run, and it can&rsquo;t carry aloft more weight than its normal bulk limit. The target gains a bonus to Acrobatics checks to fly equal to half your caster level.If this spell expires or is dispelled while the target is aloft, the target floats downward 60 feet per round for 1d6 rounds. If it reaches the ground in that amount of time, it lands safely. If not, it falls the rest of the distance, taking 1d6 damage per 10 feet fallen.The spell lasts for 1 minute per caster level.</li>\n<li style=\"text-align: justify;\"><strong>4th:</strong> When you cast flight as a 4th-level spell, you can target one willing or @Compendium[sfrpg.conditions.lf8pbezocjYIvR9y]{Unconscious} touched creature and affect it as per the 3rd-level version of the spell, except the target&rsquo;s fly speed is increased by 10 feet and the spell lasts for 10 minutes per caster level.</li>\n<li style=\"text-align: justify;\"><strong>5th:</strong> When you cast flight as a 5th-level spell, you can target yourself and be affected as per the 4th-level version of the spell, except the spell lasts for 1 hour per caster level. When you use this flight speed for long-distance movement, you can hustle without taking nonlethal damage (a forced march still requires Constitution checks). You can cover 140 miles in an 8-hour period of flight (or 80 miles at a speed of 50 feet).</li>\n<li style=\"text-align: justify;\"><strong>6th:</strong> When you cast&nbsp;flight&nbsp;as a 6th-level spell, you can target multiple willing or @Compendium[sfrpg.conditions.lf8pbezocjYIvR9y]{Unconscious} creatures at close range (25 feet + 5 feet/2 levels) and affect them as per the 3rd-level version of the spell. You can target one creature per caster level, all of which must be within 30 feet of each other. This casting of the spell lasts 10 minutes per caster level.</li>\n</ul>"
        },
        "descriptors": [],
        "dismissible": false,
        "duration": {
          "units": "",
          "value": ""
        },
        "formula": "",
        "level": 1,
        "materials": {
          "consumed": false,
          "cost": 0,
          "supply": 0,
          "value": ""
        },
        "modifiers": [],
        "preparation": {
          "mode": "innate",
          "prepared": true
        },
        "range": {
          "additional": "",
          "per": "",
          "units": "none",
          "value": null
        },
        "save": {
          "type": "will",
          "dc": "13",
          "descriptor": "harmless"
        },
        "school": "trs",
        "source": "Starfinder Core Rulebook pg. 355",
        "sr": true,
        "target": {
          "type": "",
          "value": ""
        },
        "uses": {
          "max": 1,
          "per": "day",
          "value": 1
        }
      },
      "effects": [],
      "flags": {},
<<<<<<< HEAD
      "img": "systems/sfrpg/icons/spells/flight.png",
      "sort": 1300000
=======
      "img": "systems/sfrpg/icons/spells/flight.webp",
      "effects": []
>>>>>>> 2b095a38
    },
    {
      "_id": "44k6ovzJKC9ltyXm",
      "name": "Battery",
      "type": "goods",
      "data": {
        "type": "",
        "attributes": {
          "ac": {
            "value": ""
          },
          "customBuilt": false,
          "dex": {
            "mod": ""
          },
          "hardness": {
            "value": ""
          },
          "hp": {
            "max": "",
            "value": 6
          },
          "size": "medium",
          "sturdy": false
        },
        "attuned": false,
        "bulk": "-",
        "damage": {
          "parts": []
        },
        "description": {
          "chat": "",
          "unidentified": "",
          "value": "<p><span id=\"ctl00_MainContent_DataListTalentsAll_ctl00_LabelName\">Batteries charge powered weapons, but they can also be used to power an array of items, including powered armor and technological items. Batteries have a standardized size and weight, and items that take batteries all have a slot into which they fit, regardless of the item’s actual size. Weapons that use batteries list the highest-capacity battery they are capable of using as well as how many charges from the battery that each shot consumes.&nbsp;</span></p>\n<p><strong>Capacity:</strong> 20</p>"
        },
        "equipped": false,
        "identified": true,
        "level": 1,
        "modifiers": [],
        "price": 60,
        "quantity": 2,
        "source": "Core Rulebook"
      },
      "effects": [],
      "flags": {},
<<<<<<< HEAD
      "img": "systems/sfrpg/icons/equipment/weapons/battery-standard.jpg",
      "sort": 1300000
=======
      "img": "systems/sfrpg/icons/equipment/weapons/battery-standard.webp",
      "effects": []
>>>>>>> 2b095a38
    },
    {
      "_id": "hpnQffZlbyEFPhll",
      "name": "Freebooter Armor I",
      "type": "equipment",
      "data": {
        "type": "",
        "ability": null,
        "abilityMods": {
          "parts": []
        },
        "actionType": "",
        "activation": {
          "type": "",
          "condition": "",
          "cost": 0
        },
        "area": {
          "effect": "",
          "shape": "",
          "units": "",
          "value": null
        },
        "armor": {
          "type": "light",
          "acp": 0,
          "dex": 4,
          "eac": 2,
          "kac": 3,
          "speedAdjust": 0
        },
        "attackBonus": 0,
        "attributes": {
          "ac": {
            "value": ""
          },
          "customBuilt": false,
          "dex": {
            "mod": ""
          },
          "hardness": {
            "value": ""
          },
          "hp": {
            "max": "",
            "value": 6
          },
          "size": "medium",
          "sturdy": true
        },
        "attuned": false,
        "bulk": "L",
        "capacity": {
          "max": 0,
          "value": 0
        },
        "chatFlavor": "",
        "container": {
          "contents": [],
          "storage": [
            {
              "type": "slot",
              "acceptsType": [
                "upgrade",
                "weapon"
              ],
              "affectsEncumbrance": true,
              "amount": null,
              "subtype": "armorUpgrade",
              "weightProperty": "slots"
            },
            {
              "type": "slot",
              "acceptsType": [
                "weapon"
              ],
              "affectsEncumbrance": true,
              "amount": 0,
              "subtype": "weaponSlot",
              "weightProperty": ""
            }
          ]
        },
        "critical": {
          "effect": "",
          "parts": []
        },
        "damage": {
          "parts": []
        },
        "description": {
          "chat": "",
          "unidentified": "",
          "value": "<p><span id=\"ctl00_MainContent_DataListTalentsAll_ctl00_LabelName\">Popularized by the Free Captains of @Compendium[sfrpg.setting.Yt2xT4Iy6lHjCzso]{The Diaspora}, freebooter armor features an armored jacket or breastplate, heavy boots and gloves, numerous straps and hidden weapons, and a helmet. Novice explorers and mercenaries beginning their career sometimes choose freebooter armor for the air of rakish experience this light armor lends its wearer.&nbsp;</span></p>"
        },
        "descriptors": [],
        "duration": {
          "units": "",
          "value": null
        },
        "equipped": true,
        "formula": "",
        "identified": true,
        "level": 2,
        "modifiers": [],
        "price": 750,
        "proficient": true,
        "quantity": 1,
        "range": {
          "additional": "",
          "per": "",
          "units": "",
          "value": null
        },
        "reach": "",
        "save": {
          "type": "",
          "dc": null,
          "descriptor": ""
        },
        "size": "",
        "source": "Core Rulebook",
        "speed": "",
        "strength": 0,
        "target": {
          "type": "",
          "value": null
        },
        "usage": {
          "per": "",
          "value": 0
        },
        "uses": {
          "max": 0,
          "per": null,
          "value": 0
        }
      },
      "effects": [],
      "flags": {},
<<<<<<< HEAD
      "img": "systems/sfrpg/icons/equipment/armor/freebooter-armor-1.jpg",
      "sort": 100000
=======
      "img": "systems/sfrpg/icons/equipment/armor/freebooter-armor-1.webp",
      "effects": []
>>>>>>> 2b095a38
    },
    {
      "_id": "alJzbwXW9HukUieh",
      "name": "Uncanny Mobility (Ex)",
      "type": "feat",
      "data": {
        "type": "",
        "ability": null,
        "abilityMods": {
          "parts": []
        },
        "actionType": "",
        "activation": {
          "type": "",
          "condition": "",
          "cost": 0
        },
        "area": {
          "effect": "",
          "shape": "",
          "units": "",
          "value": null
        },
        "attackBonus": 0,
        "chatFlavor": "",
        "critical": {
          "effect": "",
          "parts": []
        },
        "damage": {
          "parts": []
        },
        "description": {
          "chat": "",
          "unidentified": "",
          "value": "<p>&gt;<a class=\"entity-link\" data-pack=\"sfrpg.class-features\" data-id=\"On2ZrPJTe8FURsXY\" draggable=\"true\"><i class=\"fas fa-suitcase\"></i> Operative Exploit</a></p>\n        <p><span id=\"ctl00_MainContent_DataListTalentsAll_ctl19_LabelName\">When you make a trick attack, if you choose the target of your attack before you move, your movement doesn’t provoke attacks of opportunity from that target. When you use your standard action to move, you can choose one creature; you don’t provoke attacks of opportunity from that creature for this movement.</span></p>"
        },
        "descriptors": [],
        "duration": {
          "units": "",
          "value": null
        },
        "formula": "",
        "modifiers": [],
        "range": {
          "additional": "",
          "per": "",
          "units": "",
          "value": null
        },
        "recharge": {
          "charged": false,
          "value": null
        },
        "requirements": "2nd Level",
        "save": {
          "type": "",
          "dc": null,
          "descriptor": ""
        },
        "source": "Operative Exploit",
        "target": {
          "type": "",
          "value": null
        },
        "uses": {
          "max": 0,
          "per": null,
          "value": 0
        }
      },
      "effects": [],
      "flags": {},
<<<<<<< HEAD
      "img": "systems/sfrpg/icons/classes/uncanny_mobility.png",
      "sort": 1000000
=======
      "img": "systems/sfrpg/icons/classes/uncanny_mobility.webp",
      "effects": []
>>>>>>> 2b095a38
    }
  ],
  "token": {
    "name": "Planar Scion, Sylph",
    "actorId": "x4H4772ZB8yioMmA",
    "actorLink": false,
    "bar1": {
      "attribute": "attributes.hp"
    },
    "bar2": {
      "attribute": ""
    },
    "brightLight": 0,
    "brightSight": 0,
    "dimLight": 0,
    "dimSight": 0,
    "displayBars": 40,
    "displayName": 0,
    "disposition": 0,
    "flags": {},
    "height": 1,
    "img": "icons/svg/mystery-man.svg",
    "lightAlpha": 1,
    "lightAngle": 360,
    "lightAnimation": {
      "type": "",
      "intensity": 5,
      "speed": 5
    },
    "lightColor": "",
    "lockRotation": false,
    "mirrorX": false,
    "mirrorY": false,
    "randomImg": false,
    "rotation": 0,
    "scale": 1,
    "sightAngle": 360,
    "tint": "",
    "vision": false,
    "width": 1
  }
}<|MERGE_RESOLUTION|>--- conflicted
+++ resolved
@@ -549,13 +549,8 @@
       },
       "effects": [],
       "flags": {},
-<<<<<<< HEAD
-      "img": "systems/sfrpg/icons/classes/evasion.png",
+      "img": "systems/sfrpg/icons/classes/evasion.webp",
       "sort": 100000
-=======
-      "img": "systems/sfrpg/icons/classes/evasion.webp",
-      "effects": []
->>>>>>> 2b095a38
     },
     {
       "_id": "tH9O18asjXzJyv6W",
@@ -931,13 +926,8 @@
       },
       "effects": [],
       "flags": {},
-<<<<<<< HEAD
-      "img": "systems/sfrpg/icons/equipment/weapons/arc-pistol.jpg",
+      "img": "systems/sfrpg/icons/equipment/weapons/arc-pistol.webp",
       "sort": 200001
-=======
-      "img": "systems/sfrpg/icons/equipment/weapons/arc-pistol.webp",
-      "effects": []
->>>>>>> 2b095a38
     },
     {
       "_id": "NHIFtSEYh03x71XC",
@@ -1008,6 +998,7 @@
       },
       "effects": [],
       "flags": {},
+      "img": "icons/svg/mystery-man.svg",
       "sort": 750000
     },
     {
@@ -1079,13 +1070,8 @@
       },
       "effects": [],
       "flags": {},
-<<<<<<< HEAD
-      "img": "systems/sfrpg/icons/feats/mobility.png",
+      "img": "systems/sfrpg/icons/feats/mobility.webp",
       "sort": 600000
-=======
-      "img": "systems/sfrpg/icons/feats/mobility.webp",
-      "effects": []
->>>>>>> 2b095a38
     },
     {
       "_id": "vbNgVINCtOahrcZc",
@@ -1156,6 +1142,7 @@
       },
       "effects": [],
       "flags": {},
+      "img": "icons/svg/mystery-man.svg",
       "sort": 0
     },
     {
@@ -1230,13 +1217,8 @@
       },
       "effects": [],
       "flags": {},
-<<<<<<< HEAD
-      "img": "systems/sfrpg/icons/classes/specialization.png",
+      "img": "systems/sfrpg/icons/classes/specialization.webp",
       "sort": 675000
-=======
-      "img": "systems/sfrpg/icons/classes/specialization.webp",
-      "effects": []
->>>>>>> 2b095a38
     },
     {
       "_id": "Rqr6jxrQ3vBEVttk",
@@ -1279,6 +1261,7 @@
       },
       "effects": [],
       "flags": {},
+      "img": "icons/svg/mystery-man.svg",
       "sort": 1200000
     },
     {
@@ -1368,13 +1351,8 @@
       },
       "effects": [],
       "flags": {},
-<<<<<<< HEAD
-      "img": "systems/sfrpg/icons/spells/flight.png",
+      "img": "systems/sfrpg/icons/spells/flight.webp",
       "sort": 1300000
-=======
-      "img": "systems/sfrpg/icons/spells/flight.webp",
-      "effects": []
->>>>>>> 2b095a38
     },
     {
       "_id": "44k6ovzJKC9ltyXm",
@@ -1420,13 +1398,8 @@
       },
       "effects": [],
       "flags": {},
-<<<<<<< HEAD
-      "img": "systems/sfrpg/icons/equipment/weapons/battery-standard.jpg",
+      "img": "systems/sfrpg/icons/equipment/weapons/battery-standard.webp",
       "sort": 1300000
-=======
-      "img": "systems/sfrpg/icons/equipment/weapons/battery-standard.webp",
-      "effects": []
->>>>>>> 2b095a38
     },
     {
       "_id": "hpnQffZlbyEFPhll",
@@ -1567,13 +1540,8 @@
       },
       "effects": [],
       "flags": {},
-<<<<<<< HEAD
-      "img": "systems/sfrpg/icons/equipment/armor/freebooter-armor-1.jpg",
+      "img": "systems/sfrpg/icons/equipment/armor/freebooter-armor-1.webp",
       "sort": 100000
-=======
-      "img": "systems/sfrpg/icons/equipment/armor/freebooter-armor-1.webp",
-      "effects": []
->>>>>>> 2b095a38
     },
     {
       "_id": "alJzbwXW9HukUieh",
@@ -1647,13 +1615,8 @@
       },
       "effects": [],
       "flags": {},
-<<<<<<< HEAD
-      "img": "systems/sfrpg/icons/classes/uncanny_mobility.png",
+      "img": "systems/sfrpg/icons/classes/uncanny_mobility.webp",
       "sort": 1000000
-=======
-      "img": "systems/sfrpg/icons/classes/uncanny_mobility.webp",
-      "effects": []
->>>>>>> 2b095a38
     }
   ],
   "token": {
