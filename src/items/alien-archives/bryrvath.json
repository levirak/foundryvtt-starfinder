{
  "_id": "7FZHTF7AnSiRmgVO",
  "name": "Bryrvath",
  "type": "npc2",
  "data": {
    "abilities": {
      "cha": {
        "base": 5,
        "min": 3,
        "misc": 0,
        "mod": 5,
        "value": 20
      },
      "con": {
        "base": 5,
        "min": 3,
        "misc": 0,
        "mod": 5,
        "value": 20
      },
      "dex": {
        "base": 5,
        "min": 3,
        "misc": 0,
        "mod": 5,
        "value": 20
      },
      "int": {
        "base": 9,
        "min": 3,
        "misc": 0,
        "mod": 9,
        "value": 28
      },
      "str": {
        "base": 7,
        "min": 3,
        "misc": 0,
        "mod": 7,
        "value": 24
      },
      "wis": {
        "base": 5,
        "min": 3,
        "misc": 0,
        "mod": 5,
        "value": 20
      }
    },
    "attributes": {
      "arms": "2",
      "bab": 0,
      "cmd": {
        "min": 0,
        "tooltip": [],
        "value": 10
      },
      "eac": {
        "base": 28,
        "min": 0,
        "tooltip": [],
        "value": 28
      },
      "fort": {
        "base": 13,
        "bonus": 13,
        "misc": 0,
        "tooltip": [],
        "value": 0
      },
      "hp": {
        "max": 233,
        "min": 0,
        "temp": null,
        "tempmax": null,
        "tooltip": [],
        "value": 233
      },
      "init": {
        "bonus": 0,
        "tooltip": [],
        "total": 9,
        "value": 9
      },
      "kac": {
        "base": 29,
        "min": 0,
        "tooltip": [],
        "value": 29
      },
      "keyability": "",
      "reach": "0",
      "reflex": {
        "base": 13,
        "bonus": 13,
        "misc": 0,
        "tooltip": [],
        "value": 0
      },
      "rp": {
        "max": 0,
        "min": 0,
        "tooltip": [],
        "value": 0
      },
      "sp": {
        "max": 0,
        "min": 0,
        "tooltip": [],
        "value": 0
      },
      "space": "0",
      "speed": {
        "burrowing": {
          "base": 0
        },
        "climbing": {
          "base": 0
        },
        "flying": {
          "base": 0
        },
        "land": {
          "base": 40
        },
        "mainMovement": "land",
        "special": "original base: 40 ft.",
        "swimming": {
          "base": 0
        }
      },
      "spellcasting": "",
      "will": {
        "base": 20,
        "bonus": 20,
        "misc": 0,
        "tooltip": [],
        "value": 0
      }
    },
    "conditions": {},
    "counterClasses": {
      "values": {}
    },
    "currency": {
      "credit": 0,
      "upb": 0
    },
    "details": {
      "type": "Aberration",
      "alignment": "CE",
      "aura": "Impossible Aura - 15 Ft., DC 23",
      "biography": {
        "public": "",
        "value": "<h2>Description</h2>\n<h3>Description</h3>\n<p>For many creatures, light is a source of hope and healing, often associated with benevolent gods and their servants. For others, light is an abhorrence to be shunned at all costs, as it causes disorientation and pain, if not complete extermination, upon exposure. For adventurers, light can be an invaluable resource, guiding them through uncharted territory or acting as a beacon to draw them home after they have become lost in the darkness of space.<br/><br/>For bryrvaths, light is a plaything that they twist into an impossible spectrum. Dwelling primarily on the foreboding planet of @Compendium[sfrpg.setting.Ave5caJSxVvKFVAB]{Aucturn}, bryrvaths are a bane to creatures that use light for survival. A bryrvath appears to feed upon any source of light it can find, regardless of whether the light is natural, technological, or magical in origin. It can absorb light in its immediate vicinity, using the waves and packets of photons to nourish itself. Speculation endlessly spins around whether a bryrvath actually consumes light out of hunger or whether it seeks to snuff out light as a source of perverse pleasure. The truth may be utterly alien to any sane mind.<br/><br/>A bryrvath is difficult to describe because of the way its body interacts with light and darkness. Those who have seen a bryrvath and survived provide conflicting accounts of the creature. Cobbled together, these many tales tell of a multilimbed humanoid (some say two limbs, some say eight, while others say an infinite number) whose head is constantly masked by swirling shadows. At least one pair of its limbs ends in obsidian claws. Its body has several lipless gashes that open to draw in light. A bryrvath appears to have no actual skeletal structure, moving like rubber- sometimes upright, sometimes on all its limbs, and other times tumbling and clambering about in chaotic locomotion. Whenever it moves, its body seems somehow out of joint with itself: its limbs may appear detached in one moment, and then in the next, its entire torso may seem to split at an impossible angle, as if viewed through a pane of cracked glass, never quite aligning in a way that makes sense.<br/><br/>In the act of feeding, a bryrvath emanates a distorted aura of colors that can’t possibly exist in this multiverse; some who see this display have horrific dreams for the rest of their lives, envisioning alien cities or whole planets baking beneath a sun that blazes with hues no eye has ever seen. Oddly, such victims also display a tendency toward a mental condition that prevents them from properly recognizing color, rendering them fully color-blind.<br/><br/>Many occult scholars posit that what can be seen of a bryrvath’s form is only a fraction of its true self and that it exists simultaneously in several other dimensions. This theory goes on to explain that a bryrvath’s impossible aura is but a glimpse of the aberration’s other facets (hence the strange, mind-bending colors). The academics who put forth this hypothesis have yet to present any kind of proof, though they work tirelessly to fabricate the necessary detection equipment to prove or disprove the theory. This has given rise to an obscure branch of study called esoteric optics that blends the physics of light with various arcane rituals. Though not many in the Pact Worlds have heard of this field, it occasionally appears in news vidfeeds, such as when an expert is committed to a psychiatric hospital after splashing acid in his eyes and raving about “the impending refraction.”<br/><br/>While bryrvaths are very intelligent, they don’t appear to have an advanced society of any kind. They occasionally gather in small groups for unknown reasons, usually near a source of bright light, much in the way certain animals congregate around a watering hole. Also, despite their intelligence, bryrvaths have very little use for tools, as their unusual feeding needs don’t require them; they instead rely on their spell-like abilities and natural weapons to defend themselves.<br/><br/>The average bryrvath is 6 feet tall when standing upright and weighs approximately 250 pounds. While often found in areas that are primarily covered in darkness-presumably to plunge those who carry artificial light sources into terrible inky blackness-a bryrvath shows no fear of natural light, though it tends not to linger in areas exposed to it.</p>\n<p>&nbsp;</p>\n<section class=\"secret\">\n<h2>Ecology</h2>\n<h3>Environment</h3>\n<p>any (@Compendium[sfrpg.setting.Ave5caJSxVvKFVAB]{Aucturn})</p>\n<p>&nbsp;</p>\n<h3>Organization</h3>\n<p>solitary, pair, or canvas (3-7)</p>\n<p>&nbsp;</p>\n"
      },
      "class": "",
      "cr": 15,
      "environment": "",
      "race": "",
      "raceAndGrafts": "",
      "source": "AA1 pg. 24",
      "subtype": "Chaotic, Evil",
      "xp": {
        "value": 51200
      }
    },
    "modifiers": [],
    "skills": {
      "acr": {
        "ability": "dex",
        "enabled": false,
        "hasArmorCheckPenalty": true,
        "isTrainedOnly": false,
        "misc": 0,
        "mod": 0,
        "ranks": 0,
        "value": 0
      },
      "ath": {
        "ability": "str",
        "enabled": false,
        "hasArmorCheckPenalty": true,
        "isTrainedOnly": false,
        "misc": 0,
        "mod": 0,
        "ranks": 0,
        "value": 0
      },
      "blu": {
        "ability": "cha",
        "enabled": false,
        "hasArmorCheckPenalty": false,
        "isTrainedOnly": false,
        "misc": 0,
        "mod": 0,
        "ranks": 0,
        "value": 0
      },
      "com": {
        "ability": "int",
        "enabled": false,
        "hasArmorCheckPenalty": false,
        "isTrainedOnly": true,
        "misc": 0,
        "mod": 0,
        "ranks": 0,
        "value": 0
      },
      "cul": {
        "ability": "int",
        "enabled": false,
        "hasArmorCheckPenalty": false,
        "isTrainedOnly": true,
        "misc": 0,
        "mod": 0,
        "ranks": 0,
        "value": 0
      },
      "dip": {
        "ability": "cha",
        "enabled": false,
        "hasArmorCheckPenalty": false,
        "isTrainedOnly": false,
        "misc": 0,
        "mod": 0,
        "ranks": 0,
        "value": 0
      },
      "dis": {
        "ability": "cha",
        "enabled": false,
        "hasArmorCheckPenalty": false,
        "isTrainedOnly": false,
        "misc": 0,
        "mod": 0,
        "ranks": 0,
        "value": 0
      },
      "eng": {
        "ability": "int",
        "enabled": false,
        "hasArmorCheckPenalty": false,
        "isTrainedOnly": true,
        "misc": 0,
        "mod": 0,
        "ranks": 0,
        "value": 0
      },
      "int": {
        "ability": "cha",
        "enabled": true,
        "hasArmorCheckPenalty": false,
        "isTrainedOnly": false,
        "misc": 0,
        "mod": 26,
        "ranks": 26,
        "value": 0
      },
      "lsc": {
        "ability": "int",
        "enabled": false,
        "hasArmorCheckPenalty": false,
        "isTrainedOnly": true,
        "misc": 0,
        "mod": 0,
        "ranks": 0,
        "value": 0
      },
      "med": {
        "ability": "int",
        "enabled": false,
        "hasArmorCheckPenalty": false,
        "isTrainedOnly": true,
        "misc": 0,
        "mod": 0,
        "ranks": 0,
        "value": 0
      },
      "mys": {
        "ability": "wis",
        "enabled": true,
        "hasArmorCheckPenalty": false,
        "isTrainedOnly": true,
        "misc": 0,
        "mod": 31,
        "ranks": 31,
        "value": 0
      },
      "per": {
        "ability": "wis",
        "enabled": true,
        "hasArmorCheckPenalty": false,
        "isTrainedOnly": false,
        "misc": 0,
        "mod": 26,
        "ranks": 26,
        "value": 0
      },
      "phs": {
        "ability": "int",
        "enabled": false,
        "hasArmorCheckPenalty": false,
        "isTrainedOnly": true,
        "misc": 0,
        "mod": 0,
        "ranks": 0,
        "value": 0
      },
      "pil": {
        "ability": "dex",
        "enabled": false,
        "hasArmorCheckPenalty": false,
        "isTrainedOnly": false,
        "misc": 0,
        "mod": 0,
        "ranks": 0,
        "value": 0
      },
      "pro": {
        "ability": "int",
        "enabled": false,
        "hasArmorCheckPenalty": false,
        "isTrainedOnly": true,
        "misc": 0,
        "mod": 0,
        "ranks": 0,
        "subname": "",
        "value": 3
      },
      "sen": {
        "ability": "wis",
        "enabled": false,
        "hasArmorCheckPenalty": false,
        "isTrainedOnly": false,
        "misc": 0,
        "mod": 0,
        "ranks": 0,
        "value": 0
      },
      "sle": {
        "ability": "dex",
        "enabled": false,
        "hasArmorCheckPenalty": true,
        "isTrainedOnly": true,
        "misc": 0,
        "mod": 0,
        "ranks": 0,
        "value": 0
      },
      "ste": {
        "ability": "dex",
        "enabled": true,
        "hasArmorCheckPenalty": true,
        "isTrainedOnly": false,
        "misc": 0,
        "mod": 31,
        "ranks": 31,
        "value": 0
      },
      "sur": {
        "ability": "wis",
        "enabled": false,
        "hasArmorCheckPenalty": false,
        "isTrainedOnly": false,
        "misc": 0,
        "mod": 0,
        "ranks": 0,
        "value": 0
      }
    },
    "spells": {
      "spell0": {
        "max": 0,
        "value": 0
      },
      "spell1": {
        "max": 0,
        "value": 0
      },
      "spell2": {
        "max": 0,
        "value": 0
      },
      "spell3": {
        "max": 0,
        "value": 0
      },
      "spell4": {
        "max": 0,
        "value": 0
      },
      "spell5": {
        "max": 0,
        "value": 0
      },
      "spell6": {
        "max": 0,
        "value": 0
      }
    },
    "traits": {
      "ci": {
        "custom": "",
        "value": []
      },
      "damageReduction": {
        "negatedBy": "",
        "value": 0
      },
      "di": {
        "custom": "",
        "value": []
      },
      "dr": {
        "custom": "",
        "value": [
          {
            "electricity": "15"
          },
          {
            "fire": "15"
          }
        ]
      },
      "dv": {
        "custom": "",
        "value": [
          "cold"
        ]
      },
      "languages": {
        "custom": "",
        "value": [
          "aklo",
          "common"
        ]
      },
      "senses": "darkvision 60 ft., low-light vision",
      "size": "medium",
      "sr": 26
    }
  },
  "flags": {},
  "img": "icons/svg/mystery-man.svg",
  "items": [
    {
      "name": "Impossible Aura (Su)",
      "type": "feat",
      "data": {
        "type": "",
        "ability": null,
        "actionType": null,
        "activation": {
          "type": "",
          "condition": "",
          "cost": 0
        },
        "area": {
          "effect": "",
          "shape": "",
          "units": "",
          "value": null
        },
        "attackBonus": 0,
        "chatFlavor": "",
        "critical": {
          "effect": "",
          "parts": []
        },
        "damage": {
          "parts": []
        },
        "description": {
          "chat": "",
          "unidentified": "",
          "value": "Once per hour as a swift action, a bryrvath can emit an aura of colors that could not possibly exist; these inconceivable hues ravage the sanity of any creature that stands within them. This aura has a range of 15 feet and lasts for 5 rounds. A creature that begins its turn within or enters the aura must attempt a DC 23 Will saving throw. On a failure, the creature takes 1d4 Intelligence and Wisdom damage; a success means the creature takes 2d6 damage and is sickened until the beginning of its next turn. This is a mind-affecting, @Compendium[sfrpg.rules.PqV3OCbUTyk2upPD]{Sense-dependent} effect."
        },
        "descriptors": [],
        "duration": {
          "units": "",
          "value": null
        },
        "formula": "",
        "modifiers": [],
        "range": {
          "additional": "",
          "per": "",
          "units": "",
          "value": null
        },
        "recharge": {
          "charged": false,
          "value": null
        },
        "requirements": "",
        "save": {
          "type": "",
          "dc": null,
          "descriptor": ""
        },
        "source": "",
        "target": {
          "type": "",
          "value": null
        },
        "uses": {
          "max": 0,
          "per": null,
          "value": 0
        }
      },
      "flags": {},
      "hasAttack": false,
      "hasUses": false,
      "img": "icons/svg/mystery-man.svg",
      "isCharged": true,
      "isOnCooldown": false,
      "isStack": false,
      "labels": {
        "activation": "",
        "area": "",
        "damage": "",
        "duration": "",
        "featType": "Passive",
        "range": "",
        "save": "DC null undefined",
        "target": ""
      }
    },
    {
      "name": "Claw",
      "type": "weapon",
      "data": {
        "type": "",
        "ability": "",
        "abilityMods": {
          "parts": []
        },
        "actionType": "mwak",
        "activation": {
          "type": "",
          "condition": "",
          "cost": 0
        },
        "area": {
          "effect": "",
          "shape": "",
          "units": "",
          "value": null
        },
        "attackBonus": 22,
        "attuned": false,
        "bulk": "L",
        "capacity": {
          "max": null,
          "value": null
        },
        "chatFlavor": "",
        "critical": {
          "effect": "",
          "parts": []
        },
        "damage": {
          "parts": [
            {
              "formula": "5d8+22",
              "operator": "",
              "types": {
                "slashing": true
              }
            }
          ]
        },
        "description": {
          "chat": "",
          "unidentified": "",
          "value": ""
        },
        "descriptors": [],
        "duration": {
          "units": "",
          "value": null
        },
        "equipped": false,
        "formula": "",
        "fusions": [],
        "identified": true,
        "level": 1,
        "modifiers": [],
        "price": 0,
        "proficient": true,
        "properties": {
          "aeon": false,
          "amm": false,
          "analog": false,
          "antibiological": false,
          "archaic": false,
          "aurora": false,
          "automatic": false,
          "blast": false,
          "block": false,
          "boost": false,
          "breach": false,
          "breakdown": false,
          "bright": false,
          "cluster": false,
          "conceal": false,
          "deconstruct": false,
          "deflect": false,
          "disarm": false,
          "double": false,
          "drainCharge": false,
          "echo": false,
          "entangle": false,
          "explode": false,
          "extinguish": false,
          "feint": false,
          "fiery": false,
          "firstArc": false,
          "flexibleLine": false,
          "force": false,
          "freeHands": false,
          "fueled": false,
          "grapple": false,
          "gravitation": false,
          "guided": false,
          "harrying": false,
          "holyWater": false,
          "ignite": false,
          "indirect": false,
          "injection": false,
          "integrated": false,
          "line": false,
          "living": false,
          "lockdown": false,
          "mind-affecting": false,
          "mine": false,
          "mire": false,
          "modal": false,
          "necrotic": false,
          "nonlethal": false,
          "one": false,
          "operative": false,
          "penetrating": false,
          "polarize": false,
          "polymorphic": false,
          "powered": false,
          "professional": false,
          "punchGun": false,
          "qreload": false,
          "radioactive": false,
          "reach": false,
          "recall": false,
          "relic": false,
          "reposition": false,
          "shape": false,
          "shells": false,
          "shield": false,
          "sniper": false,
          "stun": false,
          "subtle": false,
          "sunder": false,
          "swarm": false,
          "tail": false,
          "teleportive": false,
          "thought": false,
          "throttle": false,
          "thrown": false,
          "trip": false,
          "two": false,
          "underwater": false,
          "unwieldy": false,
          "variantBoost": false,
          "wideLine": false
        },
        "quantity": 1,
        "range": {
          "additional": "",
          "per": "",
          "units": "",
          "value": null
        },
        "save": {
          "type": "",
          "dc": null,
          "descriptor": "negate"
        },
        "source": "",
        "special": "",
        "target": {
          "type": "",
          "value": null
        },
        "usage": {
          "per": "",
          "value": null
        },
        "uses": {
          "max": 0,
          "per": null,
          "value": 0
        },
        "weaponType": "basicM"
      },
      "flags": {},
      "hasAttack": true,
      "hasCapacity": false,
      "hasDamage": true,
      "hasSave": false,
      "hasUses": false,
      "img": "icons/svg/mystery-man.svg",
      "isCharged": true,
      "isStack": false,
      "labels": {
        "activation": "",
        "area": "",
        "damage": "5d8+22",
        "duration": "",
        "range": "",
        "save": "",
        "target": ""
      }
    },
    {
      "name": "Ray of Light (Su)",
      "type": "weapon",
      "data": {
        "type": "",
        "ability": "",
        "abilityMods": {
          "parts": []
        },
        "actionType": "rwak",
        "activation": {
          "type": "",
          "condition": "",
          "cost": 0
        },
        "area": {
          "effect": "",
          "shape": "",
          "units": "",
          "value": null
        },
        "attackBonus": 24,
        "attuned": false,
        "bulk": "L",
        "capacity": {
          "max": null,
          "value": null
        },
        "chatFlavor": "",
        "critical": {
          "effect": "",
          "parts": []
        },
        "damage": {
          "parts": [
            {
              "formula": "4d6+15",
              "operator": "",
              "types": {
                "fire": true
              }
            }
          ]
        },
        "description": {
          "chat": "",
          "unidentified": "",
          "value": "As an attack, a bryrvath can unleash a focused ray of light that can burn a target like the beam of a powerful laser rifle. This ray has a range increment of 120 feet, but it doesn’t function in areas of bright light."
        },
        "descriptors": [],
        "duration": {
          "units": "",
          "value": null
        },
        "equipped": false,
        "formula": "",
        "fusions": [],
        "identified": true,
        "level": 1,
        "modifiers": [],
        "price": 0,
        "proficient": true,
        "properties": {
          "aeon": false,
          "amm": false,
          "analog": false,
          "antibiological": false,
          "archaic": false,
          "aurora": false,
          "automatic": false,
          "blast": false,
          "block": false,
          "boost": false,
          "breach": false,
          "breakdown": false,
          "bright": false,
          "cluster": false,
          "conceal": false,
          "deconstruct": false,
          "deflect": false,
          "disarm": false,
          "double": false,
          "drainCharge": false,
          "echo": false,
          "entangle": false,
          "explode": false,
          "extinguish": false,
          "feint": false,
          "fiery": false,
          "firstArc": false,
          "flexibleLine": false,
          "force": false,
          "freeHands": false,
          "fueled": false,
          "grapple": false,
          "gravitation": false,
          "guided": false,
          "harrying": false,
          "holyWater": false,
          "ignite": false,
          "indirect": false,
          "injection": false,
          "integrated": false,
          "line": false,
          "living": false,
          "lockdown": false,
          "mind-affecting": false,
          "mine": false,
          "mire": false,
          "modal": false,
          "necrotic": false,
          "nonlethal": false,
          "one": false,
          "operative": false,
          "penetrating": false,
          "polarize": false,
          "polymorphic": false,
          "powered": false,
          "professional": false,
          "punchGun": false,
          "qreload": false,
          "radioactive": false,
          "reach": false,
          "recall": false,
          "relic": false,
          "reposition": false,
          "shape": false,
          "shells": false,
          "shield": false,
          "sniper": false,
          "stun": false,
          "subtle": false,
          "sunder": false,
          "swarm": false,
          "tail": false,
          "teleportive": false,
          "thought": false,
          "throttle": false,
          "thrown": false,
          "trip": false,
          "two": false,
          "underwater": false,
          "unwieldy": false,
          "variantBoost": false,
          "wideLine": false
        },
        "quantity": 1,
        "range": {
          "additional": "",
          "per": "",
          "units": "",
          "value": null
        },
        "save": {
          "type": "",
          "dc": null,
          "descriptor": "negate"
        },
        "source": "",
        "special": "",
        "target": {
          "type": "",
          "value": null
        },
        "usage": {
          "per": "",
          "value": null
        },
        "uses": {
          "max": 0,
          "per": null,
          "value": 0
        },
        "weaponType": "smallA"
      },
      "flags": {},
      "hasAttack": true,
      "hasCapacity": false,
      "hasDamage": true,
      "hasSave": false,
      "hasUses": false,
      "img": "icons/svg/mystery-man.svg",
      "isCharged": true,
      "isStack": false,
      "labels": {
        "activation": "",
        "area": "",
        "damage": "4d6+15",
        "duration": "",
        "range": "",
        "save": "",
        "target": ""
      }
    },
    {
      "name": "Spectrend (Su)",
      "type": "feat",
      "data": {
        "type": "",
        "ability": null,
        "actionType": null,
        "activation": {
          "type": "",
          "condition": "",
          "cost": 0
        },
        "area": {
          "effect": "",
          "shape": "",
          "units": "",
          "value": null
        },
        "attackBonus": 0,
        "chatFlavor": "",
        "critical": {
          "effect": "",
          "parts": []
        },
        "damage": {
          "parts": []
        },
        "description": {
          "chat": "",
          "unidentified": "",
          "value": "In an area illuminated by dim light or brighter, a bryrvath can slash its claws through the air in a square adjacent to it, rending the spectrum into tatters. This produces a stationary anomaly of twisting and roiling, half-seen, non-Euclidean shapes that persists for 1d4 rounds. A creature that can see this anomaly at the start of its turn can attempt a DC 23 Will saving throw. If it fails, it is confused for 1 round; if it succeeds, it is instead dazzled for 1 round. This is a mind-affecting, @Compendium[sfrpg.rules.PqV3OCbUTyk2upPD]{Sense-dependent} effect."
        },
        "descriptors": [],
        "duration": {
          "units": "",
          "value": null
        },
        "formula": "",
        "modifiers": [],
        "range": {
          "additional": "",
          "per": "",
          "units": "",
          "value": null
        },
        "recharge": {
          "charged": false,
          "value": null
        },
        "requirements": "",
        "save": {
          "type": "",
          "dc": null,
          "descriptor": ""
        },
        "source": "",
        "target": {
          "type": "",
          "value": null
        },
        "uses": {
          "max": 0,
          "per": null,
          "value": 0
        }
      },
      "flags": {},
      "hasAttack": false,
      "hasUses": false,
      "img": "icons/svg/mystery-man.svg",
      "isCharged": true,
      "isOnCooldown": false,
      "isStack": false,
      "labels": {
        "activation": "",
        "area": "",
        "damage": "",
        "duration": "",
        "featType": "Passive",
        "range": "",
        "save": "DC null undefined",
        "target": ""
      }
    },
    {
      "name": "Light Absorption (Su)",
      "type": "feat",
      "data": {
        "type": "",
        "ability": null,
        "actionType": null,
        "activation": {
          "type": "",
          "condition": "",
          "cost": 0
        },
        "area": {
          "effect": "",
          "shape": "",
          "units": "",
          "value": null
        },
        "attackBonus": 0,
        "chatFlavor": "",
        "critical": {
          "effect": "",
          "parts": []
        },
        "damage": {
          "parts": []
        },
        "description": {
          "chat": "",
          "unidentified": "",
          "value": "When a bryrvath is within 10 feet of any light source, it can absorb a portion of the light into its body as a move action. The bryrvath attempts a caster level check (DC = 11 + the item level if the source is an item, or the spell’s caster level if the light comes from a spell); on a success, the light emitted from the target source is lowered by one step for 1 hour and the bryrvath regains 5 Hit Points."
        },
        "descriptors": [],
        "duration": {
          "units": "",
          "value": null
        },
        "formula": "",
        "modifiers": [],
        "range": {
          "additional": "",
          "per": "",
          "units": "",
          "value": null
        },
        "recharge": {
          "charged": false,
          "value": null
        },
        "requirements": "",
        "save": {
          "type": "",
          "dc": null,
          "descriptor": ""
        },
        "source": "",
        "target": {
          "type": "",
          "value": null
        },
        "uses": {
          "max": 0,
          "per": null,
          "value": 0
        }
      },
      "flags": {},
      "hasAttack": false,
      "hasUses": false,
      "img": "icons/svg/mystery-man.svg",
      "isCharged": true,
      "isOnCooldown": false,
      "isStack": false,
      "labels": {
        "activation": "",
        "area": "",
        "damage": "",
        "duration": "",
        "featType": "Passive",
        "range": "",
        "save": "DC null undefined",
        "target": ""
      }
    },
    {
      "name": "Dominate Person (DC 25) [1 / day]",
      "type": "spell",
<<<<<<< HEAD
=======
      "img": "systems/sfrpg/icons/spells/dominate_person.webp",
>>>>>>> 2b095a38
      "data": {
        "type": "",
        "ability": "",
        "abilityMods": {
          "parts": []
        },
        "actionType": "save",
        "activation": {
          "type": "full",
          "condition": "",
          "cost": 1
        },
        "allowedClasses": {
          "myst": true,
          "tech": false,
          "wysh": false
        },
        "area": {
          "effect": "",
          "shape": "",
          "units": null,
          "value": null
        },
        "attackBonus": 0,
        "chatFlavor": "",
        "concentration": false,
        "critical": {
          "effect": "",
          "parts": []
        },
        "damage": {
          "parts": []
        },
        "description": {
          "chat": "",
          "unidentified": "",
          "value": "<p><span id=\"ctl00_MainContent_DataListTalentsAll_ctl00_LabelName\">You fire a bright purple ray at your target, making a ranged attack against your target’s EAC, but you can add your key ability score bonus to this attack instead of your Dexterity modifier if it is higher.<br><br>If you hit and your target fails its Will saving throw, you establish a telepathic link with the target’s mind and can control its actions. If you and the target have a common language, you can generally force the target to perform as you desire, within the limits of its abilities. If no common language exists, you can communicate only basic commands, such as “Come here,” “Go there,” “Fight,” and “Stand still.” You know what the target is experiencing, but you don’t receive direct sensory input from it, nor can it communicate with you telepathically. Once you have given a dominated creature a command, it continues to attempt to carry out that command to the exclusion of all other activities except those necessary for day-to-day survival (such as sleeping, eating, and so forth). Changing your orders or giving a dominated creature a new command is a move action.<br></span></p>\n<p><span id=\"ctl00_MainContent_DataListTalentsAll_ctl00_LabelName\">By concentrating fully on the spell (a standard action), you can receive full sensory input as interpreted by the mind of the target, though it still can’t communicate with you. You don’t actually see through the target’s eyes, but you still get a good idea of what’s going on.<br></span></p>\n<p><span id=\"ctl00_MainContent_DataListTalentsAll_ctl00_LabelName\">The target resists this control, and any target forced to take actions against its nature can attempt a new saving throw with a +2 bonus. Obviously self-destructive orders are not carried out. Once control is established, the range at which it can be exercised is unlimited as long as you and the target are on the same plane. You don’t need to see the target to control it.<br></span></p>\n<p><span id=\"ctl00_MainContent_DataListTalentsAll_ctl00_LabelName\">If you don’t spend at least 1 round concentrating on the spell each following day, the target can attempt a new saving throw to throw off the domination. You can be prevented from exercising control or using the telepathic link while the target is under the effects of some spells, but such effects don’t automatically dispel the domination.</span></p>"
        },
        "descriptors": [],
        "dismissible": false,
        "duration": {
          "units": "",
          "value": "1 day/level; see text"
        },
        "formula": "",
        "level": 5,
        "materials": {
          "consumed": false,
          "cost": 0,
          "supply": 0,
          "value": ""
        },
        "modifiers": [],
        "preparation": {
          "mode": "innate",
          "prepared": true
        },
        "range": {
          "additional": "5",
          "per": "2 levels",
          "units": "ft",
          "value": 25
        },
        "save": {
          "type": "will",
          "dc": null,
          "descriptor": "negate"
        },
        "school": "enc",
        "source": "Starfinder Core Rulebook pg. 352",
        "sr": true,
        "target": {
          "type": "",
          "value": ""
        },
        "uses": {
          "max": 0,
          "per": "",
          "value": 0
        }
      },
      "flags": {},
      "hasAttack": false,
      "hasUses": false,
      "img": "systems/sfrpg/icons/spells/dominate_person.png",
      "isCharged": true,
      "isStack": false,
      "labels": {
        "activation": "1 Full Action",
        "area": "",
        "damage": "",
        "duration": "1 day/level; see text",
        "level": "5th Level",
        "range": "25 Feet",
        "save": "DC  Will",
        "school": "Enchantment",
        "target": ""
      }
    },
    {
      "name": "Mislead (DC 25) [1 / day]",
      "type": "spell",
<<<<<<< HEAD
=======
      "img": "systems/sfrpg/icons/spells/mislead.webp",
>>>>>>> 2b095a38
      "data": {
        "type": "",
        "ability": null,
        "abilityMods": {
          "parts": []
        },
        "actionType": "",
        "activation": {
          "type": "",
          "condition": "",
          "cost": 0
        },
        "allowedClasses": {
          "myst": false,
          "tech": true,
          "wysh": true
        },
        "area": {
          "effect": "",
          "shape": "",
          "units": "",
          "value": null
        },
        "attackBonus": 0,
        "chatFlavor": "",
        "concentration": true,
        "critical": {
          "effect": "",
          "parts": []
        },
        "damage": {
          "parts": []
        },
        "description": {
          "chat": "",
          "unidentified": "",
          "value": "<p style=\"text-align: justify;\">You become invisible (as&nbsp;greater invisibility), and at the same time, a figment double of you (as per a 3rd-level casting of&nbsp;holographic image) appears. The double appears within close range (25 feet + 5 feet/2 levels) but thereafter moves as you direct it (which requires concentration beginning on the first round after the casting). You can make the figment appear superimposed perfectly over your own body so that observers don’t notice an image appearing and you turning invisible. You and the figment can then move in different directions. The double moves at your speed and can talk and gesture as if it were real, but it can’t attack or cast spells, though it can pretend to do so.<br><br>The illusory double lasts as long as you concentrate upon it plus 3 additional rounds. After you cease concentration, the illusory double continues to carry out the same activity until the duration expires. The invisibility lasts for 1 round per level, regardless of concentration.</p>"
        },
        "descriptors": [],
        "dismissible": false,
        "duration": {
          "units": "",
          "value": null
        },
        "formula": "",
        "level": 5,
        "materials": {
          "consumed": false,
          "cost": 0,
          "supply": 0,
          "value": ""
        },
        "modifiers": [],
        "preparation": {
          "mode": "innate",
          "prepared": true
        },
        "range": {
          "additional": "",
          "per": "",
          "units": "ft",
          "value": null
        },
        "save": {
          "type": "",
          "dc": null,
          "descriptor": ""
        },
        "school": "ill",
        "source": "Starfinder Core Rulebook pg. 366",
        "sr": false,
        "target": {
          "type": "",
          "value": null
        },
        "uses": {
          "max": 0,
          "per": null,
          "value": 0
        }
      },
      "flags": {},
      "hasAttack": false,
      "hasUses": false,
      "img": "systems/sfrpg/icons/spells/mislead.PNG",
      "isCharged": true,
      "isStack": false,
      "labels": {
        "activation": "",
        "area": "",
        "damage": "",
        "duration": "",
        "level": "5th Level",
        "range": "Feet",
        "save": "",
        "school": "Illusion",
        "target": ""
      }
    },
    {
      "name": "Confusion (DC 24) [3 / day]",
      "type": "spell",
<<<<<<< HEAD
=======
      "img": "systems/sfrpg/icons/spells/confusion.webp",
>>>>>>> 2b095a38
      "data": {
        "type": "",
        "ability": "",
        "abilityMods": {
          "parts": []
        },
        "actionType": "save",
        "activation": {
          "type": "action",
          "condition": "",
          "cost": 1
        },
        "allowedClasses": {
          "myst": true,
          "tech": false,
          "wysh": true
        },
        "area": {
          "effect": "",
          "shape": "",
          "units": "ft",
          "value": 15
        },
        "attackBonus": 0,
        "chatFlavor": "",
        "concentration": false,
        "critical": {
          "effect": "",
          "parts": []
        },
        "damage": {
          "parts": []
        },
        "description": {
          "chat": "",
          "unidentified": "",
          "value": "<p><span id=\"ctl00_MainContent_DataListTalentsAll_ctl00_LabelName\">This spell causes @Compendium[sfrpg.conditions.8rIj0ewW4bL8Uph5]{Confusion} in all creatures in the area, making them unable to determine their actions. Any confused creature that is attacked automatically attacks or attempts to attack its attackers on its next turn, as long as it is still confused at the start of its next turn. Note that a confused creature will not make attacks of opportunity against any foe that it is not already devoted to attacking (either because of its most recent action or because it has just been attacked). For confused creatures that have not been attacked, roll on the following table at the start of each affected creature’s turn each round to see what it does in that round.</span></p>\n<table style=\"width: 403px; height: 85px;\" border=\"1\">\n<tbody>\n<tr style=\"height: 17px;\">\n<td style=\"height: 17px; background-color: #34495e; text-align: center; width: 44px;\">\n<p style=\"color: white;\">D%</p>\n</td>\n<td style=\"height: 17px; width: 352px; text-align: center; background-color: #34495e;\">\n<p style=\"color: white;\"><span id=\"ctl00_MainContent_DataListTalentsAll_ctl00_LabelName\"><strong>Behavior</strong></span></p>\n</td>\n</tr>\n<tr style=\"height: 17px;\">\n<td style=\"height: 17px; width: 44px; text-align: center; background-color: #7e8c8d;\">\n<p style=\"color: white;\">1-25</p>\n</td>\n<td style=\"height: 17px; width: 352px; text-align: center; background-color: #7e8c8d;\">\n<p style=\"color: white;\"><span id=\"ctl00_MainContent_DataListTalentsAll_ctl00_LabelName\">Act normally</span></p>\n</td>\n</tr>\n<tr style=\"height: 17px;\">\n<td style=\"height: 17px; width: 44px; text-align: center; background-color: #34495e;\">\n<p style=\"color: white;\">26-50</p>\n</td>\n<td style=\"height: 17px; width: 352px; text-align: center; background-color: #34495e;\">\n<p style=\"color: white;\"><span id=\"ctl00_MainContent_DataListTalentsAll_ctl00_LabelName\">Do nothing but babble incoherently</span></p>\n</td>\n</tr>\n<tr style=\"height: 17px;\">\n<td style=\"height: 17px; width: 44px; text-align: center; background-color: #7e8c8d;\">\n<p style=\"color: white;\">51-75</p>\n</td>\n<td style=\"height: 17px; width: 352px; text-align: center; background-color: #7e8c8d;\">\n<p style=\"color: white;\"><span id=\"ctl00_MainContent_DataListTalentsAll_ctl00_LabelName\">Deal 1d8 + Str modifier damage to self with item in hand</span></p>\n</td>\n</tr>\n<tr style=\"height: 17px;\">\n<td style=\"height: 17px; width: 44px; text-align: center; background-color: #34495e;\">\n<p style=\"color: white;\">76-100</p>\n</td>\n<td style=\"height: 17px; width: 352px; text-align: center; background-color: #34495e;\">\n<p style=\"color: white;\"><span id=\"ctl00_MainContent_DataListTalentsAll_ctl00_LabelName\">Attack nearest creature</span></p>\n</td>\n</tr>\n</tbody>\n</table>\n<p><span id=\"ctl00_MainContent_DataListTalentsAll_ctl00_LabelName\">A confused creature that can’t carry out the indicated action does nothing but babble incoherently. Attackers are not at any special advantage when attacking a confused target.</span></p>\n<p>&nbsp;</p>\n<p>&nbsp;</p>\n<p>&nbsp;</p>"
        },
        "descriptors": [],
        "dismissible": false,
        "duration": {
          "units": "",
          "value": "1 round/level"
        },
        "formula": "",
        "level": 4,
        "materials": {
          "consumed": false,
          "cost": 0,
          "supply": 0,
          "value": ""
        },
        "modifiers": [],
        "preparation": {
          "mode": "innate",
          "prepared": true
        },
        "range": {
          "additional": "10",
          "per": "level",
          "units": "ft",
          "value": 100
        },
        "save": {
          "type": "will",
          "dc": null,
          "descriptor": "negate"
        },
        "school": "enc",
        "source": "Core Rulebook",
        "sr": true,
        "target": {
          "type": "",
          "value": "one living creature"
        },
        "uses": {
          "max": 0,
          "per": "",
          "value": 0
        }
      },
      "flags": {},
      "hasAttack": false,
      "hasUses": false,
      "img": "systems/sfrpg/icons/spells/confusion.png",
      "isCharged": true,
      "isStack": false,
      "labels": {
        "activation": "1 S. Action",
        "area": "15 Feet",
        "damage": "",
        "duration": "1 round/level",
        "level": "4th Level",
        "range": "100 Feet",
        "save": "DC  Will",
        "school": "Enchantment",
        "target": "one living creature"
      }
    },
    {
      "name": "Greater Invisibility [3 / day]",
      "type": "spell",
<<<<<<< HEAD
=======
      "img": "systems/sfrpg/icons/spells/invisibility_greater.webp",
>>>>>>> 2b095a38
      "data": {
        "type": "",
        "ability": null,
        "abilityMods": {
          "parts": []
        },
        "actionType": "",
        "activation": {
          "type": "",
          "condition": "",
          "cost": 0
        },
        "allowedClasses": {
          "myst": false,
          "tech": true,
          "wysh": true
        },
        "area": {
          "effect": "",
          "shape": "",
          "units": "",
          "value": null
        },
        "attackBonus": 0,
        "chatFlavor": "",
        "concentration": false,
        "critical": {
          "effect": "",
          "parts": []
        },
        "damage": {
          "parts": []
        },
        "description": {
          "chat": "",
          "unidentified": "",
          "value": "<p style=\"text-align: justify;\">This spell functions like&nbsp;invisibility, except it doesn’t end if the target attacks.</p>"
        },
        "descriptors": [],
        "dismissible": false,
        "duration": {
          "units": "",
          "value": null
        },
        "formula": "",
        "level": 4,
        "materials": {
          "consumed": false,
          "cost": 0,
          "supply": 0,
          "value": ""
        },
        "modifiers": [],
        "preparation": {
          "mode": "innate",
          "prepared": true
        },
        "range": {
          "additional": "",
          "per": "",
          "units": "ft",
          "value": null
        },
        "save": {
          "type": "",
          "dc": null,
          "descriptor": ""
        },
        "school": "abj",
        "source": "",
        "sr": false,
        "target": {
          "type": "",
          "value": null
        },
        "uses": {
          "max": 0,
          "per": null,
          "value": 0
        }
      },
      "flags": {},
      "hasAttack": false,
      "hasUses": false,
      "img": "systems/sfrpg/icons/spells/invisibility_greater.png",
      "isCharged": true,
      "isStack": false,
      "labels": {
        "activation": "",
        "area": "",
        "damage": "",
        "duration": "",
        "level": "4th Level",
        "range": "Feet",
        "save": "",
        "school": "Abjuration",
        "target": ""
      }
    },
    {
      "name": "Mind Probe (DC 24) [3 / day]",
      "type": "spell",
<<<<<<< HEAD
=======
      "img": "systems/sfrpg/icons/spells/mind-probe.webp",
>>>>>>> 2b095a38
      "data": {
        "type": "",
        "ability": null,
        "abilityMods": {
          "parts": []
        },
        "actionType": "",
        "activation": {
          "type": "",
          "condition": "",
          "cost": 0
        },
        "allowedClasses": {
          "myst": true,
          "tech": false,
          "wysh": false
        },
        "area": {
          "effect": "",
          "shape": "",
          "units": "",
          "value": null
        },
        "attackBonus": 0,
        "chatFlavor": "",
        "concentration": false,
        "critical": {
          "effect": "",
          "parts": []
        },
        "damage": {
          "parts": []
        },
        "description": {
          "chat": "",
          "unidentified": "",
          "value": "<p style=\"text-align: justify;\">You gain access to the target’s memories and knowledge, and you can pry the information you want from them involuntarily.<br><br>You can attempt to learn the answer to one question of your choice per round; after each question, the target can attempt a Will saving throw to end the spell. If it fails, the creature can attempt a Bluff check with a DC equal to 11 + your Sense Motive modifier. If it fails its Bluff check, you gain the answer you desire. If it succeeds at its check, you gain no information. If it succeeds by 5 or more, it answers however it chooses and you believe that wrong answer to be the truth. Your questions are purely telepathic inquiries, and the answers to those questions are imparted directly into your mind. You and the target don’t need to speak the same language, though less intelligent creatures may yield up only appropriate sensory images in answer to your questions.</p>"
        },
        "descriptors": [],
        "dismissible": false,
        "duration": {
          "units": "",
          "value": null
        },
        "formula": "",
        "level": 4,
        "materials": {
          "consumed": false,
          "cost": 0,
          "supply": 0,
          "value": ""
        },
        "modifiers": [],
        "preparation": {
          "mode": "innate",
          "prepared": true
        },
        "range": {
          "additional": "5",
          "per": "2 levels",
          "units": "ft",
          "value": 25
        },
        "save": {
          "type": "",
          "dc": null,
          "descriptor": ""
        },
        "school": "div",
        "source": "Starfinder Core Rulebook pg. 365",
        "sr": false,
        "target": {
          "type": "",
          "value": null
        },
        "uses": {
          "max": 0,
          "per": null,
          "value": 0
        }
      },
      "flags": {},
      "hasAttack": false,
      "hasUses": false,
      "img": "systems/sfrpg/icons/spells/mind-probe.jpg",
      "isCharged": true,
      "isStack": false,
      "labels": {
        "activation": "",
        "area": "",
        "damage": "",
        "duration": "",
        "level": "4th Level",
        "range": "25 Feet",
        "save": "",
        "school": "Divination",
        "target": ""
      }
    },
    {
      "name": "Mind Thrust (4th-Level, DC 24) [3 / day]",
      "type": "spell",
<<<<<<< HEAD
=======
      "img": "systems/sfrpg/icons/spells/mind_thrust.webp",
>>>>>>> 2b095a38
      "data": {
        "type": "",
        "ability": "",
        "abilityMods": {
          "parts": []
        },
        "actionType": "save",
        "activation": {
          "type": "action",
          "condition": "",
          "cost": 1
        },
        "allowedClasses": {
          "myst": true,
          "tech": false,
          "wysh": false
        },
        "area": {
          "effect": "",
          "shape": "",
          "units": null,
          "value": null
        },
        "attackBonus": 0,
        "chatFlavor": "",
        "concentration": false,
        "critical": {
          "effect": "",
          "parts": []
        },
        "damage": {
          "parts": [
            {
              "formula": "2d10",
              "operator": "",
              "types": {}
            }
          ]
        },
        "description": {
          "chat": "",
          "unidentified": "",
          "value": "<p style=\"text-align: justify;\">You divine the most vulnerable portion of your opponent&rsquo;s mind and overload it with a glut of psychic information. The target can attempt a Will saving throw to halve the damage dealt by this spell. This spell has no effect on creatures without an Intelligence score.<br /><br /></p>\n<ul>\n<li style=\"text-align: justify;\"><strong>1st:</strong> When you cast mind thrust as a 1st-level spell, it deals 2d10 damage to the target.</li>\n<li style=\"text-align: justify;\"><strong>2nd:</strong> When you cast mind thrust as a 2nd-level spell, it deals 4d10 damage to the target.</li>\n<li style=\"text-align: justify;\"><strong>3rd:</strong> When you cast mind thrust as a 3rd-level spell, it deals 7d10 damage to the target.</li>\n<li style=\"text-align: justify;\"><strong>th: </strong>When you cast mind thrust as a 4th-level spell, it deals 10d10 damage to the target and the target is fatigued for 1 round if it fails its saving throw.</li>\n<li style=\"text-align: justify;\"><strong>5th:</strong> When you cast mind thrust as a 5th-level spell, it deals 15d10 damage to the target. The target is exhausted for 1 round if it fails its save and it is fatigued for 1 round if it succeeds at its saving throw.</li>\n<li style=\"text-align: justify;\"><strong>6th:</strong> When you cast&nbsp;mind thrust&nbsp;as a 6th-level spell, it deals 17d10 damage to the target. The target is exhausted and @Compendium[sfrpg.conditions.CvsDp0GvojxiF2jz]{Stunned} for 1 round if it fails its save, and it is fatigued for 1 round if it succeeds at its saving throw.</li>\n</ul>"
        },
        "descriptors": [],
        "dismissible": false,
        "duration": {
          "units": "",
          "value": "instantaneous"
        },
        "formula": "",
        "level": 1,
        "materials": {
          "consumed": false,
          "cost": 0,
          "supply": 0,
          "value": ""
        },
        "modifiers": [],
        "preparation": {
          "mode": "innate",
          "prepared": true
        },
        "range": {
          "additional": "5",
          "per": "2 levels",
          "units": "ft",
          "value": 25
        },
        "save": {
          "type": "will",
          "dc": null,
          "descriptor": "half"
        },
        "school": "div",
        "source": "Starfinder Core Rulebook pg. 365",
        "sr": true,
        "target": {
          "type": "",
          "value": "one creature"
        },
        "uses": {
          "max": 0,
          "per": "",
          "value": 0
        }
      },
      "flags": {},
      "hasAttack": false,
      "hasUses": false,
      "img": "systems/sfrpg/icons/spells/mind_thrust.png",
      "isCharged": true,
      "isStack": false,
      "labels": {
        "activation": "1 S. Action",
        "area": "",
        "damage": "2d10",
        "duration": "instantaneous",
        "level": "1st Level",
        "range": "25 Feet",
        "save": "DC  Will",
        "school": "Divination",
        "target": "one creature"
      }
    },
    {
      "name": "Arcane Sight (At Will)",
      "type": "spell",
<<<<<<< HEAD
=======
      "img": "systems/sfrpg/icons/spells/arcane_sight.webp",
>>>>>>> 2b095a38
      "data": {
        "type": "",
        "ability": "",
        "abilityMods": {
          "parts": []
        },
        "actionType": "",
        "activation": {
          "type": "action",
          "condition": "",
          "cost": 1
        },
        "allowedClasses": {
          "myst": false,
          "tech": true,
          "wysh": true
        },
        "area": {
          "effect": "",
          "shape": "",
          "units": null,
          "value": null
        },
        "attackBonus": 0,
        "chatFlavor": "",
        "concentration": true,
        "critical": {
          "effect": "",
          "parts": []
        },
        "damage": {
          "parts": []
        },
        "description": {
          "chat": "",
          "unidentified": "",
          "value": "<p><span id=\"ctl00_MainContent_DataListTalentsAll_ctl00_LabelName\">This spell allows you to see magic sources within 120 feet of you. The effect is similar to that of a detect magic spell, but arcane sight does not require concentration and discerns information more quickly.<br></span><span id=\"ctl00_MainContent_DataListTalentsAll_ctl00_LabelName\"></span></p>\n<p><span id=\"ctl00_MainContent_DataListTalentsAll_ctl00_LabelName\">You know the location and caster level of all magic sources within your sight. If the magic sources are in line of sight, you can attempt a DC 28 Mysticism check (one check per source) to determine the school of magic involved in each source.<br></span></p>\n<p><span id=\"ctl00_MainContent_DataListTalentsAll_ctl00_LabelName\">If you concentrate on a specific creature within 120 feet of you as a standard action, you can determine whether it has any spellcasting or spell-like abilities and the caster level of the most powerful spell or spell-like ability the creature currently has available for use.<br></span></p>\n<p><span id=\"ctl00_MainContent_DataListTalentsAll_ctl00_LabelName\">As with detect magic, you can use this spell to identify the properties of magic items, but not of artifacts.</span></p>"
        },
        "descriptors": [],
        "dismissible": false,
        "duration": {
          "units": "",
          "value": "1 minute/level (D)"
        },
        "formula": "",
        "level": 3,
        "materials": {
          "consumed": false,
          "cost": 0,
          "supply": 0,
          "value": ""
        },
        "modifiers": [],
        "preparation": {
          "mode": "always",
          "prepared": true
        },
        "range": {
          "additional": "",
          "per": "",
          "units": "personal",
          "value": null
        },
        "save": {
          "type": "",
          "dc": null,
          "descriptor": "negate"
        },
        "school": "div",
        "source": "Starfinder Core Rulebook pg. 340",
        "sr": false,
        "target": {
          "type": "",
          "value": ""
        },
        "uses": {
          "max": 0,
          "per": "",
          "value": 0
        }
      },
      "flags": {},
      "hasAttack": false,
      "hasUses": false,
      "img": "systems/sfrpg/icons/spells/arcane_sight.png",
      "isCharged": true,
      "isStack": false,
      "labels": {
        "activation": "1 S. Action",
        "area": "",
        "damage": "",
        "duration": "1 minute/level (D)",
        "level": "3rd Level",
        "range": "Personal",
        "save": "",
        "school": "Divination",
        "target": ""
      }
    },
    {
      "name": "Clairaudience/Clairvoyance (At Will)",
      "type": "spell",
<<<<<<< HEAD
=======
      "img": "systems/sfrpg/icons/spells/clairaudience_clairvoyance.webp",
>>>>>>> 2b095a38
      "data": {
        "type": "",
        "ability": "",
        "abilityMods": {
          "parts": []
        },
        "actionType": "",
        "activation": {
          "type": "min",
          "condition": "",
          "cost": 10
        },
        "allowedClasses": {
          "myst": true,
          "tech": true,
          "wysh": true
        },
        "area": {
          "effect": "",
          "shape": "",
          "units": null,
          "value": null
        },
        "attackBonus": 0,
        "chatFlavor": "",
        "concentration": false,
        "critical": {
          "effect": "",
          "parts": []
        },
        "damage": {
          "parts": []
        },
        "description": {
          "chat": "",
          "unidentified": "",
          "value": "<p><span id=\"ctl00_MainContent_DataListTalentsAll_ctl00_LabelName\">You create an invisible magical sensor at a specific location that enables you to hear or see (your choice) almost as if you were there. You don’t need line of sight or line of effect to create this sensor in a specific spot within range, but the locale must be either a place that’s familiar to you or an obvious location, such as inside a cave whose entrance you can see.<br></span></p>\n<p><span id=\"ctl00_MainContent_DataListTalentsAll_ctl00_LabelName\">The sensor doesn’t move, but you can rotate it in all directions to view the area as desired. This spell functions only on the plane of existence you are currently occupying.</span></p>"
        },
        "descriptors": [],
        "dismissible": false,
        "duration": {
          "units": "",
          "value": "1 minute/level (D)"
        },
        "formula": "",
        "level": 3,
        "materials": {
          "consumed": false,
          "cost": 0,
          "supply": 0,
          "value": ""
        },
        "modifiers": [],
        "preparation": {
          "mode": "always",
          "prepared": true
        },
        "range": {
          "additional": "40",
          "per": "level",
          "units": "ft",
          "value": 400
        },
        "save": {
          "type": "will",
          "dc": null,
          "descriptor": "negate"
        },
        "school": "div",
        "source": "Starfinder Core Rulebook pg. 342",
        "sr": false,
        "target": {
          "type": "",
          "value": "one creature"
        },
        "uses": {
          "max": 0,
          "per": "",
          "value": 0
        }
      },
      "flags": {},
      "hasAttack": false,
      "hasUses": false,
      "img": "systems/sfrpg/icons/spells/clairaudience_clairvoyance.jpg",
      "isCharged": true,
      "isStack": false,
      "labels": {
        "activation": "10 Minute",
        "area": "",
        "damage": "",
        "duration": "1 minute/level (D)",
        "level": "3rd Level",
        "range": "400 Feet",
        "save": "DC  Will",
        "school": "Divination",
        "target": "one creature"
      }
    }
  ],
  "token": {
    "name": "Bryrvath",
    "actorData": {},
    "actorId": "CIb9f6SrpYEsHN9f",
    "actorLink": false,
    "bar1": {},
    "bar2": {},
    "brightLight": 0,
    "brightSight": 0,
    "dimLight": 0,
    "dimSight": 0,
    "displayBars": 0,
    "displayName": 0,
    "disposition": -1,
    "flags": {},
    "height": 1,
    "img": "icons/svg/mystery-man.svg",
    "lightAlpha": 1,
    "lightAngle": 360,
    "lockRotation": false,
    "randomImg": false,
    "rotation": 0,
    "scale": 1,
    "sightAngle": 360,
    "tint": null,
    "vision": false,
    "width": 1
  }
}<|MERGE_RESOLUTION|>--- conflicted
+++ resolved
@@ -1087,10 +1087,6 @@
     {
       "name": "Dominate Person (DC 25) [1 / day]",
       "type": "spell",
-<<<<<<< HEAD
-=======
-      "img": "systems/sfrpg/icons/spells/dominate_person.webp",
->>>>>>> 2b095a38
       "data": {
         "type": "",
         "ability": "",
@@ -1175,7 +1171,7 @@
       "flags": {},
       "hasAttack": false,
       "hasUses": false,
-      "img": "systems/sfrpg/icons/spells/dominate_person.png",
+      "img": "systems/sfrpg/icons/spells/dominate_person.webp",
       "isCharged": true,
       "isStack": false,
       "labels": {
@@ -1193,10 +1189,6 @@
     {
       "name": "Mislead (DC 25) [1 / day]",
       "type": "spell",
-<<<<<<< HEAD
-=======
-      "img": "systems/sfrpg/icons/spells/mislead.webp",
->>>>>>> 2b095a38
       "data": {
         "type": "",
         "ability": null,
@@ -1281,7 +1273,7 @@
       "flags": {},
       "hasAttack": false,
       "hasUses": false,
-      "img": "systems/sfrpg/icons/spells/mislead.PNG",
+      "img": "systems/sfrpg/icons/spells/mislead.webp",
       "isCharged": true,
       "isStack": false,
       "labels": {
@@ -1299,10 +1291,6 @@
     {
       "name": "Confusion (DC 24) [3 / day]",
       "type": "spell",
-<<<<<<< HEAD
-=======
-      "img": "systems/sfrpg/icons/spells/confusion.webp",
->>>>>>> 2b095a38
       "data": {
         "type": "",
         "ability": "",
@@ -1387,7 +1375,7 @@
       "flags": {},
       "hasAttack": false,
       "hasUses": false,
-      "img": "systems/sfrpg/icons/spells/confusion.png",
+      "img": "systems/sfrpg/icons/spells/confusion.webp",
       "isCharged": true,
       "isStack": false,
       "labels": {
@@ -1405,10 +1393,6 @@
     {
       "name": "Greater Invisibility [3 / day]",
       "type": "spell",
-<<<<<<< HEAD
-=======
-      "img": "systems/sfrpg/icons/spells/invisibility_greater.webp",
->>>>>>> 2b095a38
       "data": {
         "type": "",
         "ability": null,
@@ -1493,7 +1477,7 @@
       "flags": {},
       "hasAttack": false,
       "hasUses": false,
-      "img": "systems/sfrpg/icons/spells/invisibility_greater.png",
+      "img": "systems/sfrpg/icons/spells/invisibility_greater.webp",
       "isCharged": true,
       "isStack": false,
       "labels": {
@@ -1511,10 +1495,6 @@
     {
       "name": "Mind Probe (DC 24) [3 / day]",
       "type": "spell",
-<<<<<<< HEAD
-=======
-      "img": "systems/sfrpg/icons/spells/mind-probe.webp",
->>>>>>> 2b095a38
       "data": {
         "type": "",
         "ability": null,
@@ -1599,7 +1579,7 @@
       "flags": {},
       "hasAttack": false,
       "hasUses": false,
-      "img": "systems/sfrpg/icons/spells/mind-probe.jpg",
+      "img": "systems/sfrpg/icons/spells/mind-probe.webp",
       "isCharged": true,
       "isStack": false,
       "labels": {
@@ -1617,10 +1597,6 @@
     {
       "name": "Mind Thrust (4th-Level, DC 24) [3 / day]",
       "type": "spell",
-<<<<<<< HEAD
-=======
-      "img": "systems/sfrpg/icons/spells/mind_thrust.webp",
->>>>>>> 2b095a38
       "data": {
         "type": "",
         "ability": "",
@@ -1711,7 +1687,7 @@
       "flags": {},
       "hasAttack": false,
       "hasUses": false,
-      "img": "systems/sfrpg/icons/spells/mind_thrust.png",
+      "img": "systems/sfrpg/icons/spells/mind_thrust.webp",
       "isCharged": true,
       "isStack": false,
       "labels": {
@@ -1729,10 +1705,6 @@
     {
       "name": "Arcane Sight (At Will)",
       "type": "spell",
-<<<<<<< HEAD
-=======
-      "img": "systems/sfrpg/icons/spells/arcane_sight.webp",
->>>>>>> 2b095a38
       "data": {
         "type": "",
         "ability": "",
@@ -1817,7 +1789,7 @@
       "flags": {},
       "hasAttack": false,
       "hasUses": false,
-      "img": "systems/sfrpg/icons/spells/arcane_sight.png",
+      "img": "systems/sfrpg/icons/spells/arcane_sight.webp",
       "isCharged": true,
       "isStack": false,
       "labels": {
@@ -1835,10 +1807,6 @@
     {
       "name": "Clairaudience/Clairvoyance (At Will)",
       "type": "spell",
-<<<<<<< HEAD
-=======
-      "img": "systems/sfrpg/icons/spells/clairaudience_clairvoyance.webp",
->>>>>>> 2b095a38
       "data": {
         "type": "",
         "ability": "",
@@ -1923,7 +1891,7 @@
       "flags": {},
       "hasAttack": false,
       "hasUses": false,
-      "img": "systems/sfrpg/icons/spells/clairaudience_clairvoyance.jpg",
+      "img": "systems/sfrpg/icons/spells/clairaudience_clairvoyance.webp",
       "isCharged": true,
       "isStack": false,
       "labels": {
