{
  "_id": "e0w0ks2Bvcd6KGri",
  "name": "The Swarm, Escutchide",
  "type": "npc2",
  "data": {
    "abilities": {
      "cha": {
        "base": -1,
        "min": 3,
        "misc": 0,
        "mod": -1,
        "value": 8
      },
      "con": {
        "base": 3,
        "min": 3,
        "misc": 0,
        "mod": 3,
        "value": 16
      },
      "dex": {
        "base": 1,
        "min": 3,
        "misc": 0,
        "mod": 1,
        "value": 12
      },
      "int": {
        "base": 0,
        "min": 3,
        "misc": 0,
        "mod": 0,
        "value": 10
      },
      "str": {
        "base": 5,
        "min": 3,
        "misc": 0,
        "mod": 5,
        "value": 20
      },
      "wis": {
        "base": 1,
        "min": 3,
        "misc": 0,
        "mod": 1,
        "value": 12
      }
    },
    "attributes": {
      "arms": "2",
      "bab": 0,
      "cmd": {
        "min": 0,
        "tooltip": [],
        "value": 10
      },
      "eac": {
        "base": 18,
        "min": 0,
        "tooltip": [],
        "value": 18
      },
      "fort": {
        "base": 9,
        "bonus": 9,
        "misc": 0,
        "tooltip": [],
        "value": 0
      },
      "hp": {
        "max": 66,
        "min": 0,
        "temp": null,
        "tempmax": null,
        "tooltip": [],
        "value": 66
      },
      "init": {
        "bonus": 0,
        "tooltip": [],
        "total": 1,
        "value": 1
      },
      "kac": {
        "base": 20,
        "min": 0,
        "tooltip": [],
        "value": 20
      },
      "keyability": "",
      "reach": "0",
      "reflex": {
        "base": 6,
        "bonus": 6,
        "misc": 0,
        "tooltip": [],
        "value": 0
      },
      "rp": {
        "max": 0,
        "min": 0,
        "tooltip": [],
        "value": 0
      },
      "sp": {
        "max": 0,
        "min": 0,
        "tooltip": [],
        "value": 0
      },
      "space": "0",
      "speed": {
        "burrowing": {
          "base": 0
        },
        "climbing": {
          "base": 0
        },
        "flying": {
          "base": 0
        },
        "land": {
          "base": 30
        },
        "mainMovement": "land",
        "special": "original base: 30 ft.; original special: fly 20 ft. (Ex, average)",
        "swimming": {
          "base": 0
        }
      },
      "spellcasting": "",
      "will": {
        "base": 6,
        "bonus": 6,
        "misc": 0,
        "tooltip": [],
        "value": 0
      }
    },
    "conditions": {},
    "counterClasses": {
      "values": {}
    },
    "currency": {
      "credit": 0,
      "upb": 0
    },
    "details": {
      "type": "Monstrous Humanoid",
      "alignment": "CE",
      "aura": "",
      "biography": {
        "public": "",
        "value": "<h2>Description</h2>\n<p>Among the innumerable components found within the Swarm, escutchides are rarely seen by members of other species, as they are almost never deployed as part of the Swarm’s invasion forces. The primary function of Swarm escutchides is to protect locations where the Swarm has established a persistent presence, such as Swarm nesting sites, segments of the Swarm undergoing transitions or repairs, or large-scale construction and mining efforts. When partnered with other components, escutchides take up defensive positions and do their best to stop encroaching enemies, leaving the other Swarm components free to complete their tasks or attack with ranged weapons.<br><br>Swarm escutchides are broad, sturdy creatures, and individuals stand about 8 feet high and weigh half a ton. An escutchide’s most distinctive feature is the large horn protruding from its head, often as long as half the creature’s overall length. It uses this prominent horn to run through and knock down foes. Thanks to sets of large wings, escutchides are also surprisingly capable fliers, and more than one invading enemy has met a nightmarish end when a pack of Swarm escutchides dropped down upon them from above.</p>\n<section>\n<h2>The Swarm</h2>\n<p>Originally an insectile race called the kucharn, the Swarm is now a single-minded collective with a desire to consume all things and absorb their best qualities into itself. The Swarm moves from planet to planet in tremendous organic hive-ships, reducing each so-called “feeder world” to a barren husk incapable of supporting life, and occasionally altering its own DNA in the process to take on qualities from that world’s species. Once it has consumed everything of use on a planet, the Swarm moves on, not bothering to hold territory.<br><br>Ironically, one of the most violent races in the galaxy also birthed one of the most peaceful, as a mutation within a sub-hive gave life to the shirrens, who broke away to form a new species. The Swarm is notorious not just because of the invasion that finally ended hostilities between the Pact Worlds and the Veskarium, but also thanks to the warnings of shirrens, who understand the Swarm’s might and its hunger as no other race can.<br><br>While individual components of the Swarm have some form of intelligence—or at least a set of complex programmed behaviors that resembles intellect—they cannot generally be reasoned with in any fashion. Swarm components rarely communicate with other creatures, as they see every alien entity as either a food source or a threat. The Swarm’s morale is unbreakable, and while individual components might retreat for tactical reasons, fear is utterly unknown to the Swarm and its components.<br><br>The Swarm rarely wields manufactured weapons, instead integrating biotechnology grown or grafted onto component creatures. Because of its constant genetic upgrading and experimentation, the Swarm encompasses components with a wide variety of shapes, sizes, and capabilities, from the mighty dreadlancers to the microscopic, bloodstream-infesting toxicytes.</p>\n<h2>Ecology</h2>\n<h3>Environment</h3>\n<p>any</p>\n<p>&nbsp;</p>\n<h3>Organization</h3>\n<p>solitary, pair, or pack (3-6)</p>\n<p>&nbsp;</p>\n</section>"
      },
      "class": "",
      "cr": 5,
      "environment": "",
      "race": "",
      "raceAndGrafts": "",
      "source": "AP #21 pg. 58",
      "xp": {
        "value": 1600
      }
    },
    "modifiers": [],
    "skills": {
      "acr": {
        "ability": "dex",
        "enabled": true,
        "hasArmorCheckPenalty": true,
        "isTrainedOnly": false,
        "misc": 0,
        "mod": 11,
        "ranks": 11,
        "value": 0
      },
      "ath": {
        "ability": "str",
        "enabled": true,
        "hasArmorCheckPenalty": true,
        "isTrainedOnly": false,
        "misc": 0,
        "mod": 16,
        "ranks": 16,
        "value": 0
      },
      "blu": {
        "ability": "cha",
        "enabled": false,
        "hasArmorCheckPenalty": false,
        "isTrainedOnly": false,
        "misc": 0,
        "mod": 0,
        "ranks": 0,
        "value": 0
      },
      "com": {
        "ability": "int",
        "enabled": false,
        "hasArmorCheckPenalty": false,
        "isTrainedOnly": true,
        "misc": 0,
        "mod": 0,
        "ranks": 0,
        "value": 0
      },
      "cul": {
        "ability": "int",
        "enabled": false,
        "hasArmorCheckPenalty": false,
        "isTrainedOnly": true,
        "misc": 0,
        "mod": 0,
        "ranks": 0,
        "value": 0
      },
      "dip": {
        "ability": "cha",
        "enabled": false,
        "hasArmorCheckPenalty": false,
        "isTrainedOnly": false,
        "misc": 0,
        "mod": 0,
        "ranks": 0,
        "value": 0
      },
      "dis": {
        "ability": "cha",
        "enabled": false,
        "hasArmorCheckPenalty": false,
        "isTrainedOnly": false,
        "misc": 0,
        "mod": 0,
        "ranks": 0,
        "value": 0
      },
      "eng": {
        "ability": "int",
        "enabled": false,
        "hasArmorCheckPenalty": false,
        "isTrainedOnly": true,
        "misc": 0,
        "mod": 0,
        "ranks": 0,
        "value": 0
      },
      "int": {
        "ability": "cha",
        "enabled": true,
        "hasArmorCheckPenalty": false,
        "isTrainedOnly": false,
        "misc": 0,
        "mod": 11,
        "ranks": 11,
        "value": 0
      },
      "lsc": {
        "ability": "int",
        "enabled": false,
        "hasArmorCheckPenalty": false,
        "isTrainedOnly": true,
        "misc": 0,
        "mod": 0,
        "ranks": 0,
        "value": 0
      },
      "med": {
        "ability": "int",
        "enabled": false,
        "hasArmorCheckPenalty": false,
        "isTrainedOnly": true,
        "misc": 0,
        "mod": 0,
        "ranks": 0,
        "value": 0
      },
      "mys": {
        "ability": "wis",
        "enabled": false,
        "hasArmorCheckPenalty": false,
        "isTrainedOnly": true,
        "misc": 0,
        "mod": 0,
        "ranks": 0,
        "value": 0
      },
      "per": {
        "ability": "wis",
        "enabled": true,
        "hasArmorCheckPenalty": false,
        "isTrainedOnly": false,
        "misc": 0,
        "mod": 11,
        "ranks": 11,
        "value": 0
      },
      "phs": {
        "ability": "int",
        "enabled": false,
        "hasArmorCheckPenalty": false,
        "isTrainedOnly": true,
        "misc": 0,
        "mod": 0,
        "ranks": 0,
        "value": 0
      },
      "pil": {
        "ability": "dex",
        "enabled": false,
        "hasArmorCheckPenalty": false,
        "isTrainedOnly": false,
        "misc": 0,
        "mod": 0,
        "ranks": 0,
        "value": 0
      },
      "pro": {
        "ability": "int",
        "enabled": false,
        "hasArmorCheckPenalty": false,
        "isTrainedOnly": true,
        "misc": 0,
        "mod": 0,
        "ranks": 0,
        "subname": "",
        "value": 3
      },
      "sen": {
        "ability": "wis",
        "enabled": false,
        "hasArmorCheckPenalty": false,
        "isTrainedOnly": false,
        "misc": 0,
        "mod": 0,
        "ranks": 0,
        "value": 0
      },
      "sle": {
        "ability": "dex",
        "enabled": false,
        "hasArmorCheckPenalty": true,
        "isTrainedOnly": true,
        "misc": 0,
        "mod": 0,
        "ranks": 0,
        "value": 0
      },
      "ste": {
        "ability": "dex",
        "enabled": false,
        "hasArmorCheckPenalty": true,
        "isTrainedOnly": false,
        "misc": 0,
        "mod": 0,
        "ranks": 0,
        "value": 0
      },
      "sur": {
        "ability": "wis",
        "enabled": false,
        "hasArmorCheckPenalty": false,
        "isTrainedOnly": false,
        "misc": 0,
        "mod": 0,
        "ranks": 0,
        "value": 0
      }
    },
    "spells": {
      "spell0": {
        "max": 0,
        "value": 0
      },
      "spell1": {
        "max": 0,
        "value": 0
      },
      "spell2": {
        "max": 0,
        "value": 0
      },
      "spell3": {
        "max": 0,
        "value": 0
      },
      "spell4": {
        "max": 0,
        "value": 0
      },
      "spell5": {
        "max": 0,
        "value": 0
      },
      "spell6": {
        "max": 0,
        "value": 0
      }
    },
    "traits": {
      "ci": {
        "custom": "Fear Effects",
        "value": []
      },
      "damageReduction": {
        "negatedBy": "",
        "value": 0
      },
      "di": {
        "custom": "Fear Effects",
        "value": [
          "acid"
        ]
      },
      "dr": {
        "custom": "",
        "value": []
      },
      "dv": {
        "custom": "",
        "value": []
      },
      "languages": {
        "custom": "telepathy 100 ft",
        "value": [
          "shirren"
        ]
      },
      "senses": "blindsense (vibration) 30 ft., darkvision 60 ft.",
      "size": "medium",
      "sr": 0
    }
  },
  "flags": {
    "sfrpg": {
      "conditions": []
    }
  },
  "img": "icons/svg/mystery-man.svg",
  "items": [
    {
      "_id": "pgUQ40UP1bQva70q",
      "name": "Swarm Mind (Ex)",
      "type": "feat",
      "data": {
        "type": "",
        "ability": null,
        "abilityMods": {
          "parts": []
        },
        "actionType": "",
        "activation": {
          "type": "",
          "condition": "",
          "cost": 0
        },
        "area": {
          "effect": "",
          "shape": "",
          "units": "",
          "value": null
        },
        "attackBonus": 0,
        "chatFlavor": "",
        "critical": {
          "effect": "",
          "parts": []
        },
        "damage": {
          "parts": []
        },
        "description": {
          "chat": "",
          "unidentified": "",
          "value": "Members of the Swarm are bound together into a singular hive mind by a blend of exuded pheromones, imperceptible movements of antennae and limbs, electrostatic fields, and telepathic communication. All Swarm creatures within 30 feet of each other are in constant communication; if one is aware of a threat, all are. (Such awareness can spread along a “chain” of Swarm creatures under appropriate circumstances, potentially alerting distant Swarm creatures). In addition, once per round when within 30 feet of another Swarm creature, a Swarm creature can roll twice and take the better result on a saving throw against a mind-affecting effect."
        },
        "descriptors": [],
        "duration": {
          "units": "",
          "value": null
        },
        "formula": "",
        "modifiers": [],
        "range": {
          "additional": "",
          "per": "",
          "units": "",
          "value": null
        },
        "recharge": {
          "charged": false,
          "value": null
        },
        "requirements": "",
        "save": {
          "type": "",
          "dc": null,
          "descriptor": ""
        },
        "source": "",
        "target": {
          "type": "",
          "value": null
        },
        "uses": {
          "max": 0,
          "per": null,
          "value": 0
        }
      },
      "flags": {},
      "img": "icons/svg/mystery-man.svg"
    },
    {
      "_id": "qD55d2OBSof1R8Wh",
      "name": "Gore (plus Pummel)",
      "type": "weapon",
      "data": {
        "type": "",
        "ability": "",
        "abilityMods": {
          "parts": []
        },
        "actionType": "mwak",
        "activation": {
          "type": "",
          "condition": "",
          "cost": 0
        },
        "area": {
          "effect": "",
          "shape": "",
          "units": "",
          "value": null
        },
        "attackBonus": 15,
        "attuned": false,
        "bulk": "L",
        "capacity": {
          "max": 0,
          "value": 0
        },
        "chatFlavor": "",
        "container": {
          "contents": [],
          "storage": [
            {
              "type": "slot",
              "acceptsType": [
                "fusion"
              ],
              "affectsEncumbrance": false,
              "amount": 1,
              "subtype": "fusion",
              "weightProperty": "level"
            }
          ]
        },
        "critical": {
          "effect": "",
          "parts": []
        },
        "damage": {
          "parts": [
            {
              "formula": "1d6+10",
              "operator": "",
              "types": {
                "piercing": true
              }
            }
          ]
        },
        "description": {
          "chat": "",
          "unidentified": "",
          "value": "<p><strong>Pummel (Ex)</strong>&nbsp;When a Swarm escutchide hits with its gore attack, it deals normal damage. If the attack roll result equals or exceeds the target’s KAC + 4, the escutchide can either knock the target @Compendium[sfrpg.conditions.XeRGqHVtcZ7vsgJ0]{Prone} or move the target 5 feet in any direction.</p>"
        },
        "descriptors": [],
        "duration": {
          "units": "",
          "value": null
        },
        "equipped": true,
        "formula": "",
        "identified": true,
        "level": 1,
        "modifiers": [],
        "price": 0,
        "proficient": true,
        "properties": {
          "aeon": false,
          "amm": false,
          "analog": false,
          "antibiological": false,
          "archaic": false,
          "aurora": false,
          "automatic": false,
          "blast": false,
          "block": false,
          "boost": false,
          "breach": false,
          "breakdown": false,
          "bright": false,
          "cluster": false,
          "conceal": false,
          "deconstruct": false,
          "deflect": false,
          "disarm": false,
          "double": false,
          "drainCharge": false,
          "echo": false,
          "entangle": false,
          "explode": false,
          "extinguish": false,
          "feint": false,
          "fiery": false,
          "firstArc": false,
          "flexibleLine": false,
          "force": false,
          "freeHands": false,
          "fueled": false,
          "grapple": false,
          "gravitation": false,
          "guided": false,
          "harrying": false,
          "holyWater": false,
          "ignite": false,
          "indirect": false,
          "injection": false,
          "integrated": false,
          "line": false,
          "living": false,
          "lockdown": false,
          "mind-affecting": false,
          "mine": false,
          "mire": false,
          "modal": false,
          "necrotic": false,
          "nonlethal": false,
          "one": false,
          "operative": false,
          "penetrating": false,
          "polarize": false,
          "polymorphic": false,
          "powered": false,
          "professional": false,
          "punchGun": false,
          "qreload": false,
          "radioactive": false,
          "reach": false,
          "recall": false,
          "relic": false,
          "reposition": false,
          "shape": false,
          "shells": false,
          "shield": false,
          "sniper": false,
          "stun": false,
          "subtle": false,
          "sunder": false,
          "swarm": false,
          "tail": false,
          "teleportive": false,
          "thought": false,
          "throttle": false,
          "thrown": false,
          "trip": false,
          "two": false,
          "underwater": false,
          "unwieldy": false,
          "variantBoost": false,
          "wideLine": false
        },
        "quantity": 1,
        "range": {
          "additional": "",
          "per": "",
          "units": "",
          "value": null
        },
        "save": {
          "type": "",
          "dc": null,
          "descriptor": "negate"
        },
        "source": "",
        "special": "",
        "target": {
          "type": "",
          "value": null
        },
        "usage": {
          "per": "",
          "value": 0
        },
        "uses": {
          "max": 0,
          "per": null,
          "value": 0
        },
        "weaponType": "basicM"
      },
      "flags": {},
      "img": "icons/svg/mystery-man.svg"
    },
    {
      "_id": "zqHO5kGYoEUAgmQd",
      "name": "Stand Still (Combat)",
      "type": "feat",
<<<<<<< HEAD
=======
      "img": "systems/sfrpg/icons/feats/stand_still.webp",
>>>>>>> 2b095a38
      "data": {
        "type": "",
        "ability": null,
        "abilityMods": {
          "parts": []
        },
        "actionType": "",
        "activation": {
          "type": "",
          "condition": "",
          "cost": 0
        },
        "area": {
          "effect": "",
          "shape": "",
          "units": "",
          "value": null
        },
        "attackBonus": 0,
        "chatFlavor": "",
        "critical": {
          "effect": "",
          "parts": []
        },
        "damage": {
          "parts": []
        },
        "description": {
          "chat": "",
          "unidentified": "",
          "value": "<p>You can stop foes that try to move past you.</p>\n<hr>\n<p><span id=\"ctl00_MainContent_DataListTypes_ctl00_LabelName\"><strong>Benefit</strong>: When a foe provokes an attack of opportunity by leaving a square you threaten, you can attempt a melee attack as a reaction against that foe’s Kinetic Armor Class + 8. If you’re successful, the enemy cannot take any further movement for the rest of its turn. The enemy can still take the rest of its actions, but cannot leave that square.</span></p>"
        },
        "descriptors": [],
        "duration": {
          "units": "",
          "value": null
        },
        "formula": "",
        "modifiers": [],
        "range": {
          "additional": "",
          "per": "",
          "units": "",
          "value": null
        },
        "recharge": {
          "charged": false,
          "value": null
        },
        "requirements": "",
        "save": {
          "type": "",
          "dc": null,
          "descriptor": ""
        },
        "source": "Core Rulebook",
        "target": {
          "type": "",
          "value": null
        },
        "uses": {
          "max": 0,
          "per": null,
          "value": 0
        }
      },
      "flags": {},
      "img": "systems/sfrpg/icons/feats/stand_still.png"
    }
  ],
  "token": {
    "name": "The Swarm, Escutchide",
    "actorData": {},
    "actorId": "JnDB8liO73QFFlnW",
    "actorLink": false,
    "bar1": {
      "attribute": "attributes.hp"
    },
    "bar2": {
      "attribute": ""
    },
    "brightLight": 0,
    "brightSight": 0,
    "dimLight": 0,
    "dimSight": 0,
    "displayBars": 40,
    "displayName": 0,
    "disposition": -1,
    "flags": {},
    "height": 1,
    "img": "icons/svg/mystery-man.svg",
    "lightAlpha": 1,
    "lightAngle": 360,
    "lightColor": "",
    "lockRotation": false,
    "mirrorX": false,
    "mirrorY": false,
    "randomImg": false,
    "rotation": 0,
    "scale": 1,
    "sightAngle": 360,
    "tint": "",
    "vision": false,
    "width": 1
  }
}<|MERGE_RESOLUTION|>--- conflicted
+++ resolved
@@ -709,10 +709,6 @@
       "_id": "zqHO5kGYoEUAgmQd",
       "name": "Stand Still (Combat)",
       "type": "feat",
-<<<<<<< HEAD
-=======
-      "img": "systems/sfrpg/icons/feats/stand_still.webp",
->>>>>>> 2b095a38
       "data": {
         "type": "",
         "ability": null,
@@ -780,7 +776,7 @@
         }
       },
       "flags": {},
-      "img": "systems/sfrpg/icons/feats/stand_still.png"
+      "img": "systems/sfrpg/icons/feats/stand_still.webp"
     }
   ],
   "token": {
