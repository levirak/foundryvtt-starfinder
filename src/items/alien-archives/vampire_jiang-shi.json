{
  "_id": "btBDdDcMv79ODpXw",
  "name": "Vampire, Jiang-Shi",
  "type": "npc2",
  "data": {
    "abilities": {
      "cha": {
        "base": 2,
        "min": 3,
        "misc": 0,
        "mod": 2,
        "value": 14
      },
      "con": {
        "base": 0,
        "min": 3,
        "misc": 0,
        "mod": 0,
        "value": 10
      },
      "dex": {
        "base": 5,
        "min": 3,
        "misc": 0,
        "mod": 5,
        "value": 20
      },
      "int": {
        "base": 3,
        "min": 3,
        "misc": 0,
        "mod": 3,
        "value": 16
      },
      "str": {
        "base": 2,
        "min": 3,
        "misc": 0,
        "mod": 2,
        "value": 14
      },
      "wis": {
        "base": 3,
        "min": 3,
        "misc": 0,
        "mod": 3,
        "value": 16
      }
    },
    "attributes": {
      "arms": "2",
      "bab": 0,
      "cmd": {
        "min": 0,
        "tooltip": [],
        "value": 10
      },
      "eac": {
        "base": 18,
        "min": 0,
        "tooltip": [],
        "value": 18
      },
      "fort": {
        "base": 5,
        "bonus": 5,
        "misc": 0,
        "tooltip": [],
        "value": 0
      },
      "hp": {
        "max": 80,
        "min": 0,
        "temp": null,
        "tempmax": null,
        "tooltip": [],
        "value": 80
      },
      "init": {
        "bonus": 0,
        "tooltip": [],
        "total": 6,
        "value": 6
      },
      "kac": {
        "base": 20,
        "min": 0,
        "tooltip": [],
        "value": 20
      },
      "keyability": "",
      "reach": "",
      "reflex": {
        "base": 8,
        "bonus": 8,
        "misc": 0,
        "tooltip": [],
        "value": 0
      },
      "rp": {
        "max": 0,
        "min": 0,
        "tooltip": [],
        "value": 0
      },
      "sp": {
        "max": 0,
        "min": 0,
        "tooltip": [],
        "value": 0
      },
      "space": "",
      "speed": {
        "burrowing": {
          "base": 0
        },
        "climbing": {
          "base": 0
        },
        "flying": {
          "base": 0
        },
        "land": {
          "base": 30
        },
        "mainMovement": "land",
        "special": "original base: 30 ft.",
        "swimming": {
          "base": 0
        }
      },
      "spellcasting": "",
      "will": {
        "base": 9,
        "bonus": 9,
        "misc": 0,
        "tooltip": [],
        "value": 0
      }
    },
    "conditions": {},
    "counterClasses": {
      "values": {}
    },
    "currency": {
      "credit": 0,
      "upb": 0
    },
    "details": {
      "type": "Undead",
      "alignment": "LE",
      "aura": "",
      "biography": {
        "public": "",
        "value": "<h2>Description</h2>\n<p>Jiang-shis (often called “hopping vampires”) are grotesque undead creatures that drink the breath of the living to feed on their life energy, or “chi.” A creature can become a jiang-shi when its spirit does not depart when the creature dies, instead remaining within the rotting corpse. Eventually, the decomposing body reanimates and the newly risen jiang-shi goes in search of living creatures to feed upon.<br><br>A jiang-shi’s appearance depends on both the circumstances of the creature’s death and the state of its corpse at the time of its reanimation. A jiang-shi that fell to its death on a warm, wet world would likely have twisted or broken limbs and be in a state of advanced putrefaction, while one who was killed by laser fire on an airless asteroid in the void of space might exhibit laser burns but manifest no signs of decomposition at all. Regardless of the state of decay, most jiang-shis wear clothing or gear that is out of style, if not completely outdated, due to the fact that it can take decades-or even centuries-before a jiang-shi rises from the dead.<br><br>All jiang-shis display a prayer scroll in front of their faces. In ancient, pre-Gap days, these prayer scrolls were handwritten on parchment and affixed to the corpse’s brow with stitches or staples in order to protect the deceased from the ravages of restless spirits. In modern times, holographic prayer scrolls projected in front of a jiang-shi’s forehead have typically replaced the parchment scrolls and protect the jiang-shi’s body from both physical and magical harm. If a jiang-shi’s prayer scroll is ever stolen or destroyed, it loses the defensive benefits granted by the scroll (see above), but the jiang-shi may replace it with a handwritten scroll. This requires a strip of paper or cloth, a writing implement, and 10 minutes of uninterrupted work. Alternatively, a jiang-shi can recreate a holographic prayer scroll by crafting a hybrid holoskin (Starfinder Core Rulebook 220) to project the scroll. This requires at least 2 ranks in both the Engineering and Mysticism skills and UPBs worth 500 credits.<br><br>Because most jiang-shis become undead only after their corpses have undergone some measure of decomposition, their bodies often display signs of rigor mortis. The rigid inflexibility of a jiang-shi’s muscle tissue makes the creature’s movements especially stiff, and causes the distinctive bouncing gait which gives jiang-shis their colloquial name of hopping vampires. Nevertheless, jiang-shis can be surprisingly nimble in rough terrain, and the stiffness of their joints has little adverse effect in zero gravity.<br><br>Jiang-shis are horrified by their own reflections, and the sound of a handbell or the call of a rooster fills them with terror. Cooked rice, which reminds jiang-shis that they are dead and can no longer eat normal food, shames them. Curiously, uncooked rice and other types of grain (cooked or not) don’t affect jiang-shis at all, though rice mixed with vinegar and the dust of a destroyed jiang-shi prevents that vampire from returning to unlife.<br><br>Although they normally try to avoid daylight, jiang-shis suffer no detrimental effects from sunlight and can move around during the day unharmed. Nevertheless, most jiang-shis prefer to operate at night or in darkness, when their more obvious physical traits are not as noticeable to the living among whom they mingle. On the other hand, a glowing holographic prayer scroll can be difficult to conceal in the darkness.<br><br>Jiang-shis tend to lead solitary existences, but they are not averse to working with other undead creatures, especially if those undead feed on the flesh of the living, leaving the victim’s chi for the jiang-shi to drain. However, jiang-shis are known to be jealous of blood-sucking vampires because of their ability to create their own undead spawn. As a result, most hopping vampires refuse to cooperate with their bloodsucking rivals, even if they might profit from such an arrangement.<br><br>In the Pact Worlds, jiang-shis are most associated with the dead world of @Compendium[sfrpg.setting.0VTtBYDJC5vUC434]{Eox}, though the hopping vampires can be found anywhere there are living, breathing creatures to feed upon. Some jiang-shis serve as officers in the exiled Corpse Fleet as well, working just as tirelessly as their other undead comrades-in-arms for Eoxian supremacy and independence. At least one of the Golden League’s powerful families is said to be led by an ancient jiang-shi matriarch who was alive on pre-Gap Golarion, and inhabitants of @Compendium[sfrpg.setting.hepqXl6gFvs5sDQu]{Absalom Station}’s “Downside” swear that a cabal of seven jiang-shis has inhabited an abandoned level of the Spike since at least the end of the Gap. Each member of the cabal supposedly “specializes” in drinking the breath of just one species, and refuses to feed on the chi of a different race.</p>\n<section class=\"secret\">\n<h2>Ecology</h2>\n<h3>Environment</h3>\n<p>any</p>\n<p>&nbsp;</p>\n<h3>Organization</h3>\n<p>solitary or cabal (2-8)</p>\n<p>&nbsp;</p>\n</section>"
      },
      "class": "",
      "cr": 6,
      "environment": "",
      "race": "",
      "raceAndGrafts": "Elebrian jiang-shi operative",
      "source": "AP #3 pg. 58",
      "xp": {
        "value": 2400
      }
    },
    "modifiers": [],
    "skills": {
      "acr": {
        "ability": "dex",
        "enabled": true,
        "hasArmorCheckPenalty": true,
        "isTrainedOnly": false,
        "misc": 0,
        "mod": 19,
        "ranks": 19,
        "value": 0
      },
      "ath": {
        "ability": "str",
        "enabled": false,
        "hasArmorCheckPenalty": true,
        "isTrainedOnly": false,
        "misc": 0,
        "mod": 0,
        "ranks": 0,
        "value": 0
      },
      "blu": {
        "ability": "cha",
        "enabled": true,
        "hasArmorCheckPenalty": false,
        "isTrainedOnly": false,
        "misc": 0,
        "mod": 19,
        "ranks": 19,
        "value": 0
      },
      "com": {
        "ability": "int",
        "enabled": false,
        "hasArmorCheckPenalty": false,
        "isTrainedOnly": true,
        "misc": 0,
        "mod": 0,
        "ranks": 0,
        "value": 0
      },
      "cul": {
        "ability": "int",
        "enabled": false,
        "hasArmorCheckPenalty": false,
        "isTrainedOnly": true,
        "misc": 0,
        "mod": 0,
        "ranks": 0,
        "value": 0
      },
      "dip": {
        "ability": "cha",
        "enabled": false,
        "hasArmorCheckPenalty": false,
        "isTrainedOnly": false,
        "misc": 0,
        "mod": 0,
        "ranks": 0,
        "value": 0
      },
      "dis": {
        "ability": "cha",
        "enabled": true,
        "hasArmorCheckPenalty": false,
        "isTrainedOnly": false,
        "misc": 0,
        "mod": 19,
        "ranks": 19,
        "value": 0
      },
      "eng": {
        "ability": "int",
        "enabled": true,
        "hasArmorCheckPenalty": false,
        "isTrainedOnly": true,
        "misc": 0,
        "mod": 14,
        "ranks": 14,
        "value": 0
      },
      "int": {
        "ability": "cha",
        "enabled": false,
        "hasArmorCheckPenalty": false,
        "isTrainedOnly": false,
        "misc": 0,
        "mod": 0,
        "ranks": 0,
        "value": 0
      },
      "lsc": {
        "ability": "int",
        "enabled": false,
        "hasArmorCheckPenalty": false,
        "isTrainedOnly": true,
        "misc": 0,
        "mod": 0,
        "ranks": 0,
        "value": 0
      },
      "med": {
        "ability": "int",
        "enabled": false,
        "hasArmorCheckPenalty": false,
        "isTrainedOnly": true,
        "misc": 0,
        "mod": 0,
        "ranks": 0,
        "value": 0
      },
      "mys": {
        "ability": "wis",
        "enabled": false,
        "hasArmorCheckPenalty": false,
        "isTrainedOnly": true,
        "misc": 0,
        "mod": 0,
        "ranks": 0,
        "value": 0
      },
      "per": {
        "ability": "wis",
        "enabled": true,
        "hasArmorCheckPenalty": false,
        "isTrainedOnly": false,
        "misc": 0,
        "mod": 19,
        "ranks": 19,
        "value": 0
      },
      "phs": {
        "ability": "int",
        "enabled": false,
        "hasArmorCheckPenalty": false,
        "isTrainedOnly": true,
        "misc": 0,
        "mod": 0,
        "ranks": 0,
        "value": 0
      },
      "pil": {
        "ability": "dex",
        "enabled": false,
        "hasArmorCheckPenalty": false,
        "isTrainedOnly": false,
        "misc": 0,
        "mod": 0,
        "ranks": 0,
        "value": 0
      },
      "pro": {
        "ability": "int",
        "enabled": false,
        "hasArmorCheckPenalty": false,
        "isTrainedOnly": true,
        "misc": 0,
        "mod": 0,
        "ranks": 0,
        "subname": "",
        "value": 3
      },
      "sen": {
        "ability": "wis",
        "enabled": false,
        "hasArmorCheckPenalty": false,
        "isTrainedOnly": false,
        "misc": 0,
        "mod": 0,
        "ranks": 0,
        "value": 0
      },
      "sle": {
        "ability": "dex",
        "enabled": false,
        "hasArmorCheckPenalty": true,
        "isTrainedOnly": true,
        "misc": 0,
        "mod": 0,
        "ranks": 0,
        "value": 0
      },
      "ste": {
        "ability": "dex",
        "enabled": true,
        "hasArmorCheckPenalty": true,
        "isTrainedOnly": false,
        "misc": 0,
        "mod": 14,
        "ranks": 14,
        "value": 0
      },
      "sur": {
        "ability": "wis",
        "enabled": false,
        "hasArmorCheckPenalty": false,
        "isTrainedOnly": false,
        "misc": 0,
        "mod": 0,
        "ranks": 0,
        "value": 0
      }
    },
    "spells": {
      "spell0": {
        "max": 0,
        "value": 0
      },
      "spell1": {
        "max": 0,
        "value": 0
      },
      "spell2": {
        "max": 0,
        "value": 0
      },
      "spell3": {
        "max": 0,
        "value": 0
      },
      "spell4": {
        "max": 0,
        "value": 0
      },
      "spell5": {
        "max": 0,
        "value": 0
      },
      "spell6": {
        "max": 0,
        "value": 0
      }
    },
    "traits": {
      "ci": {
        "custom": "Effects From Spell Gems; Undead Immunities",
        "value": []
      },
      "damageReduction": {
        "negatedBy": "magic",
        "value": 10
      },
      "di": {
        "custom": "Effects From Spell Gems; Undead Immunities",
        "value": []
      },
      "dr": {
        "custom": "",
        "value": [
          {
            "cold": "10"
          }
        ]
      },
      "dv": {
        "custom": "Jiang-Shi Weaknesses",
        "value": []
      },
      "languages": {
        "custom": "",
        "value": [
          "common",
          "eoxian"
        ]
      },
      "senses": "blindsight (breath) 60 ft., darkvision 60 ft.",
      "size": "medium",
      "sr": 0
    }
  },
  "flags": {
    "sfrpg": {
      "conditions": []
    }
  },
  "img": "icons/svg/mystery-man.svg",
  "items": [
    {
      "_id": "Y8DvcLEAtOZmcwgv",
      "name": "Evasion (Ex) (Operative)",
      "type": "feat",
<<<<<<< HEAD
=======
      "img": "systems/sfrpg/icons/classes/evasion.webp",
>>>>>>> 2b095a38
      "data": {
        "type": "",
        "ability": null,
        "abilityMods": {
          "parts": []
        },
        "actionType": "",
        "activation": {
          "type": "",
          "condition": "",
          "cost": 0
        },
        "area": {
          "effect": "",
          "shape": "",
          "units": "",
          "value": null
        },
        "attackBonus": 0,
        "chatFlavor": "",
        "critical": {
          "effect": "",
          "parts": []
        },
        "damage": {
          "parts": []
        },
        "description": {
          "chat": "",
          "unidentified": "",
          "value": "<p>&gt;<a class=\"entity-link\" data-pack=\"sfrpg.classes\" data-id=\"uf8ADOAeBrtUkPVl\" draggable=\"true\"><i class=\"fas fa-suitcase\"></i> Operative</a></p>\n        <p><span id=\"ctl00_MainContent_DataListClasses_ctl00_LabelName\">If you succeed at a Reflex save against an effect that normally has a partial effect on a successful save, you instead suffer no effect. You gain this benefit only when unencumbered and wearing light armor or no armor, and you lose the benefit when you are helpless or otherwise unable to move.</span></p>"
        },
        "descriptors": [],
        "duration": {
          "units": "",
          "value": null
        },
        "formula": "",
        "modifiers": [],
        "range": {
          "additional": "",
          "per": "",
          "units": "",
          "value": null
        },
        "recharge": {
          "charged": false,
          "value": null
        },
        "requirements": "2nd Level",
        "save": {
          "type": "",
          "dc": null,
          "descriptor": ""
        },
        "source": "Operative",
        "target": {
          "type": "",
          "value": null
        },
        "uses": {
          "max": 0,
          "per": null,
          "value": 0
        }
      },
      "flags": {},
      "img": "systems/sfrpg/icons/classes/evasion.png"
    },
    {
      "_id": "0aQYrcezUwbknu9o",
      "name": "Fast Healing 5",
      "type": "feat",
      "data": {
        "type": "",
        "ability": null,
        "actionType": null,
        "activation": {
          "type": "",
          "condition": "",
          "cost": 0
        },
        "area": {
          "effect": "",
          "shape": "",
          "units": "",
          "value": null
        },
        "attackBonus": 0,
        "chatFlavor": "",
        "critical": {
          "effect": "",
          "parts": []
        },
        "damage": {
          "parts": []
        },
        "description": {
          "chat": "",
          "unidentified": "",
          "value": ""
        },
        "descriptors": [],
        "duration": {
          "units": "",
          "value": null
        },
        "formula": "",
        "modifiers": [],
        "range": {
          "additional": "",
          "per": "",
          "units": "",
          "value": null
        },
        "recharge": {
          "charged": false,
          "value": null
        },
        "requirements": "",
        "save": {
          "type": "",
          "dc": null,
          "descriptor": ""
        },
        "source": "",
        "target": {
          "type": "",
          "value": null
        },
        "uses": {
          "max": 0,
          "per": null,
          "value": 0
        }
      },
      "flags": {},
      "img": "icons/svg/mystery-man.svg"
    },
    {
      "_id": "JBec5cY6rY4bEuy7",
      "name": "Prayer Scroll (Su)",
      "type": "feat",
      "data": {
        "type": "",
        "ability": null,
        "actionType": null,
        "activation": {
          "type": "",
          "condition": "",
          "cost": 0
        },
        "area": {
          "effect": "",
          "shape": "",
          "units": "",
          "value": null
        },
        "attackBonus": 0,
        "chatFlavor": "",
        "critical": {
          "effect": "",
          "parts": []
        },
        "damage": {
          "parts": []
        },
        "description": {
          "chat": "",
          "unidentified": "",
          "value": "The holographic prayer scroll at a jiang-shi’s brow grants immunity to any effects from spell gems or other items that store spells, as if the jiang-shi had unbeatable spell resistance. It also grants the jiangshi fast healing 5 and prevents the jiang-shi from being destroyed. When reduced to 0 Hit Points, a jiang-shi crumbles to dust, but it re-forms in 1 minute with 1 Hit Point in the nearest unoccupied space. Scattering the dust or mixing rice into the dust with a dose of vinegar before the jiang-shi re-forms destroys it permanently."
        },
        "descriptors": [],
        "duration": {
          "units": "",
          "value": null
        },
        "formula": "",
        "modifiers": [],
        "range": {
          "additional": "",
          "per": "",
          "units": "",
          "value": null
        },
        "recharge": {
          "charged": false,
          "value": null
        },
        "requirements": "",
        "save": {
          "type": "",
          "dc": null,
          "descriptor": ""
        },
        "source": "",
        "target": {
          "type": "",
          "value": null
        },
        "uses": {
          "max": 0,
          "per": null,
          "value": 0
        }
      },
      "flags": {},
      "img": "icons/svg/mystery-man.svg"
    },
    {
      "_id": "3W9eYHcIRIAFJoXf",
      "name": "Bite",
      "type": "weapon",
      "data": {
        "type": "",
        "ability": "",
        "abilityMods": {
          "parts": []
        },
        "actionType": "mwak",
        "activation": {
          "type": "",
          "condition": "",
          "cost": 0
        },
        "area": {
          "effect": "",
          "shape": "",
          "units": "",
          "value": null
        },
        "attackBonus": 12,
        "attributes": {
          "ac": {
            "value": ""
          },
          "customBuilt": false,
          "dex": {
            "mod": ""
          },
          "hardness": {
            "value": ""
          },
          "hp": {
            "max": "",
            "value": 6
          },
          "size": "medium",
          "sturdy": false
        },
        "attuned": false,
        "bulk": "L",
        "capacity": {
          "max": 0,
          "value": 0
        },
        "chatFlavor": "",
        "container": {
          "contents": [],
          "storage": [
            {
              "type": "slot",
              "acceptsType": [
                "fusion"
              ],
              "affectsEncumbrance": true,
              "amount": 0,
              "subtype": "fusion",
              "weightProperty": "level"
            }
          ]
        },
        "critical": {
          "effect": "",
          "parts": []
        },
        "damage": {
          "parts": [
            {
              "formula": "1d6+8",
              "operator": "",
              "types": {
                "piercing": true
              }
            }
          ]
        },
        "description": {
          "chat": "",
          "unidentified": "",
          "value": ""
        },
        "descriptors": [],
        "duration": {
          "units": "",
          "value": null
        },
        "equipped": true,
        "formula": "",
        "identified": true,
        "level": 1,
        "modifiers": [],
        "price": 0,
        "proficient": true,
        "properties": {
          "aeon": false,
          "amm": false,
          "analog": false,
          "antibiological": false,
          "archaic": false,
          "aurora": false,
          "automatic": false,
          "blast": false,
          "block": false,
          "boost": false,
          "breach": false,
          "breakdown": false,
          "bright": false,
          "cluster": false,
          "conceal": false,
          "deconstruct": false,
          "deflect": false,
          "disarm": false,
          "double": false,
          "drainCharge": false,
          "echo": false,
          "entangle": false,
          "explode": false,
          "extinguish": false,
          "feint": false,
          "fiery": false,
          "firstArc": false,
          "flexibleLine": false,
          "force": false,
          "freeHands": false,
          "fueled": false,
          "grapple": false,
          "gravitation": false,
          "guided": false,
          "harrying": false,
          "holyWater": false,
          "ignite": false,
          "indirect": false,
          "injection": false,
          "integrated": false,
          "line": false,
          "living": false,
          "lockdown": false,
          "mind-affecting": false,
          "mine": false,
          "mire": false,
          "modal": false,
          "necrotic": false,
          "nonlethal": false,
          "one": false,
          "operative": false,
          "penetrating": false,
          "polarize": false,
          "polymorphic": false,
          "powered": false,
          "professional": false,
          "punchGun": false,
          "qreload": false,
          "radioactive": false,
          "reach": false,
          "recall": false,
          "relic": false,
          "reposition": false,
          "shape": false,
          "shells": false,
          "shield": false,
          "sniper": false,
          "stun": false,
          "subtle": false,
          "sunder": false,
          "swarm": false,
          "tail": false,
          "teleportive": false,
          "thought": false,
          "throttle": false,
          "thrown": false,
          "trip": false,
          "two": false,
          "underwater": false,
          "unwieldy": false,
          "variantBoost": false,
          "wideLine": false
        },
        "quantity": 1,
        "range": {
          "additional": "",
          "per": "",
          "units": "",
          "value": null
        },
        "save": {
          "type": "",
          "dc": null,
          "descriptor": "negate"
        },
        "source": "",
        "special": "",
        "target": {
          "type": "",
          "value": null
        },
        "usage": {
          "per": "",
          "value": 0
        },
        "uses": {
          "max": 0,
          "per": null,
          "value": 0
        },
        "weaponCategory": "uncategorized",
        "weaponType": "basicM"
      },
      "flags": {},
      "img": "icons/svg/mystery-man.svg"
    },
    {
      "_id": "8Lb4N8jOg24Mx5CV",
      "name": "Claw (plus Grab)",
      "type": "weapon",
      "data": {
        "type": "",
        "ability": "",
        "abilityMods": {
          "parts": []
        },
        "actionType": "mwak",
        "activation": {
          "type": "",
          "condition": "",
          "cost": 0
        },
        "area": {
          "effect": "",
          "shape": "",
          "units": "",
          "value": null
        },
        "attackBonus": 14,
        "attributes": {
          "ac": {
            "value": ""
          },
          "customBuilt": false,
          "dex": {
            "mod": ""
          },
          "hardness": {
            "value": ""
          },
          "hp": {
            "max": "",
            "value": 6
          },
          "size": "medium",
          "sturdy": false
        },
        "attuned": false,
        "bulk": "L",
        "capacity": {
          "max": 0,
          "value": 0
        },
        "chatFlavor": "plus grab",
        "container": {
          "contents": [],
          "storage": [
            {
              "type": "slot",
              "acceptsType": [
                "fusion"
              ],
              "affectsEncumbrance": true,
              "amount": 0,
              "subtype": "fusion",
              "weightProperty": "level"
            }
          ]
        },
        "critical": {
          "effect": "",
          "parts": []
        },
        "damage": {
          "parts": [
            {
              "formula": "1d6+8",
              "operator": "",
              "types": {
                "slashing": true
              }
            }
          ]
        },
        "description": {
          "chat": "",
          "unidentified": "",
          "value": ""
        },
        "descriptors": [],
        "duration": {
          "units": "",
          "value": null
        },
        "equipped": true,
        "formula": "",
        "identified": true,
        "level": 1,
        "modifiers": [],
        "price": 0,
        "proficient": true,
        "properties": {
          "aeon": false,
          "amm": false,
          "analog": false,
          "antibiological": false,
          "archaic": false,
          "aurora": false,
          "automatic": false,
          "blast": false,
          "block": false,
          "boost": false,
          "breach": false,
          "breakdown": false,
          "bright": false,
          "cluster": false,
          "conceal": false,
          "deconstruct": false,
          "deflect": false,
          "disarm": false,
          "double": false,
          "drainCharge": false,
          "echo": false,
          "entangle": false,
          "explode": false,
          "extinguish": false,
          "feint": false,
          "fiery": false,
          "firstArc": false,
          "flexibleLine": false,
          "force": false,
          "freeHands": false,
          "fueled": false,
          "grapple": false,
          "gravitation": false,
          "guided": false,
          "harrying": false,
          "holyWater": false,
          "ignite": false,
          "indirect": false,
          "injection": false,
          "integrated": false,
          "line": false,
          "living": false,
          "lockdown": false,
          "mind-affecting": false,
          "mine": false,
          "mire": false,
          "modal": false,
          "necrotic": false,
          "nonlethal": false,
          "one": false,
          "operative": false,
          "penetrating": false,
          "polarize": false,
          "polymorphic": false,
          "powered": false,
          "professional": false,
          "punchGun": false,
          "qreload": false,
          "radioactive": false,
          "reach": false,
          "recall": false,
          "relic": false,
          "reposition": false,
          "shape": false,
          "shells": false,
          "shield": false,
          "sniper": false,
          "stun": false,
          "subtle": false,
          "sunder": false,
          "swarm": false,
          "tail": false,
          "teleportive": false,
          "thought": false,
          "throttle": false,
          "thrown": false,
          "trip": false,
          "two": false,
          "underwater": false,
          "unwieldy": false,
          "variantBoost": false,
          "wideLine": false
        },
        "quantity": 1,
        "range": {
          "additional": "",
          "per": "",
          "units": "",
          "value": null
        },
        "save": {
          "type": "",
          "dc": null,
          "descriptor": "negate"
        },
        "source": "",
        "special": "",
        "target": {
          "type": "",
          "value": null
        },
        "usage": {
          "per": "",
          "value": 0
        },
        "uses": {
          "max": 0,
          "per": null,
          "value": 0
        },
        "weaponCategory": "uncategorized",
        "weaponType": "basicM"
      },
      "flags": {},
      "img": "icons/svg/mystery-man.svg"
    },
    {
      "_id": "wV8DUW6OIdLbE6EX",
      "name": "Shirren-Eye Rifle, Advanced",
      "type": "weapon",
<<<<<<< HEAD
=======
      "img": "systems/sfrpg/icons/equipment/weapons/shirren-eye-rifle-advanced.webp",
>>>>>>> 2b095a38
      "data": {
        "type": "",
        "ability": "",
        "abilityMods": {
          "parts": []
        },
        "actionType": "rwak",
        "activation": {
          "type": "none",
          "condition": "",
          "cost": null
        },
        "area": {
          "effect": "",
          "shape": "",
          "units": null,
          "value": null
        },
        "attackBonus": 14,
        "attributes": {
          "ac": {
            "value": ""
          },
          "customBuilt": false,
          "dex": {
            "mod": ""
          },
          "hardness": {
            "value": ""
          },
          "hp": {
            "max": "",
            "value": 6
          },
          "size": "medium",
          "sturdy": false
        },
        "attuned": false,
        "bulk": "2",
        "capacity": {
          "max": 4,
          "value": 4
        },
        "chatFlavor": "",
        "container": {
          "contents": [],
          "storage": [
            {
              "type": "slot",
              "acceptsType": [
                "fusion"
              ],
              "affectsEncumbrance": true,
              "amount": 8,
              "subtype": "fusion",
              "weightProperty": "level"
            }
          ]
        },
        "critical": {
          "effect": "",
          "parts": []
        },
        "damage": {
          "parts": [
            {
              "formula": "2d10+6",
              "operator": "",
              "types": {
                "piercing": true
              }
            }
          ]
        },
        "description": {
          "chat": "",
          "unidentified": "",
          "value": "<p><span id=\"ctl00_MainContent_DataListTalentsAll_ctl00_LabelName\">Shirren-eye rifles are named for their compound sights, which resemble the eyes of the insectile race, but are rarely manufactured by @Compendium[sfrpg.races.VIJ6pdOVTJle3vJx]{Shirren} companies. Shirren-eye rifles are extremely accurate and favored by snipers and sharpshooters.</span></p>\n<h3 class=\"framing\"><strong>Projectile Weapons</strong></h3>\n<hr>\n<p>Projectile weapons fire solid rounds, such as bullets or rockets. While projectile weapons are relatively antiquated, they provide serviceable firepower at a reasonable price to many travelers and traders.</p>"
        },
        "descriptors": [],
        "duration": {
          "units": "",
          "value": ""
        },
        "equipped": true,
        "formula": "",
        "identified": true,
        "level": 8,
        "modifiers": [],
        "price": 9350,
        "proficient": true,
        "properties": {
          "aeon": false,
          "amm": false,
          "analog": true,
          "antibiological": false,
          "archaic": false,
          "aurora": false,
          "automatic": false,
          "blast": false,
          "block": false,
          "boost": false,
          "breach": false,
          "breakdown": false,
          "bright": false,
          "cluster": false,
          "conceal": false,
          "deconstruct": false,
          "deflect": false,
          "disarm": false,
          "double": false,
          "drainCharge": false,
          "echo": false,
          "entangle": false,
          "explode": false,
          "extinguish": false,
          "feint": false,
          "fiery": false,
          "firstArc": false,
          "flexibleLine": false,
          "force": false,
          "freeHands": false,
          "fueled": false,
          "grapple": false,
          "gravitation": false,
          "guided": false,
          "harrying": false,
          "holyWater": false,
          "ignite": false,
          "indirect": false,
          "injection": false,
          "integrated": false,
          "line": false,
          "living": false,
          "lockdown": false,
          "mind-affecting": false,
          "mine": false,
          "mire": false,
          "modal": false,
          "necrotic": false,
          "nonlethal": false,
          "one": false,
          "operative": false,
          "penetrating": true,
          "polarize": false,
          "polymorphic": false,
          "powered": false,
          "professional": false,
          "punchGun": false,
          "qreload": false,
          "radioactive": false,
          "reach": false,
          "recall": false,
          "relic": false,
          "reposition": false,
          "shape": false,
          "shells": false,
          "shield": false,
          "sniper": false,
          "stun": false,
          "subtle": false,
          "sunder": false,
          "swarm": false,
          "tail": false,
          "teleportive": false,
          "thought": false,
          "throttle": false,
          "thrown": false,
          "trip": false,
          "two": true,
          "underwater": false,
          "unwieldy": true,
          "variantBoost": false,
          "wideLine": false
        },
        "quantity": 1,
        "range": {
          "additional": "",
          "per": "",
          "units": "ft",
          "value": 70
        },
        "save": {
          "type": "",
          "dc": null,
          "descriptor": "negate"
        },
        "source": "Core Rulebook",
        "special": "",
        "target": {
          "type": "",
          "value": ""
        },
        "usage": {
          "per": "round",
          "value": 1
        },
        "uses": {
          "max": 0,
          "per": "",
          "value": 0
        },
        "weaponCategory": "uncategorized",
        "weaponType": "sniper"
      },
      "flags": {},
      "img": "systems/sfrpg/icons/equipment/weapons/shirren-eye-rifle-advanced.jpg"
    },
    {
      "_id": "ArqJHLXVG5QDUqdY",
      "name": "Laser pistol, corona",
      "type": "weapon",
<<<<<<< HEAD
=======
      "img": "systems/sfrpg/icons/equipment/weapons/laser-pistol-corona.webp",
>>>>>>> 2b095a38
      "data": {
        "type": "",
        "ability": "",
        "abilityMods": {
          "parts": []
        },
        "actionType": "rwak",
        "activation": {
          "type": "none",
          "condition": "",
          "cost": null
        },
        "area": {
          "effect": "",
          "shape": "",
          "units": null,
          "value": null
        },
        "attackBonus": 14,
        "attributes": {
          "ac": {
            "value": ""
          },
          "customBuilt": false,
          "dex": {
            "mod": ""
          },
          "hardness": {
            "value": ""
          },
          "hp": {
            "max": "",
            "value": 6
          },
          "size": "medium",
          "sturdy": false
        },
        "attuned": false,
        "bulk": "L",
        "capacity": {
          "max": 20,
          "value": 20
        },
        "chatFlavor": "",
        "container": {
          "contents": [],
          "storage": [
            {
              "type": "slot",
              "acceptsType": [
                "fusion"
              ],
              "affectsEncumbrance": true,
              "amount": 6,
              "subtype": "fusion",
              "weightProperty": "level"
            }
          ]
        },
        "critical": {
          "effect": "Burn",
          "parts": [
            {
              "formula": "1d4",
              "operator": "",
              "types": {
                "fire": true
              }
            }
          ]
        },
        "damage": {
          "parts": [
            {
              "formula": "2d4+6",
              "operator": "",
              "types": {
                "fire": true
              }
            }
          ]
        },
        "description": {
          "chat": "",
          "unidentified": "",
          "value": "<p>The laser pistol is possibly the most common small arm used by explorers, guards, mercenaries, and traders. Laser pistols are light and reliable, yet they still deal a respectable amount of damage.</p>"
        },
        "descriptors": [],
        "duration": {
          "units": "",
          "value": ""
        },
        "equipped": true,
        "formula": "",
        "identified": true,
        "level": 6,
        "modifiers": [],
        "price": 4270,
        "proficient": true,
        "properties": {
          "aeon": false,
          "amm": false,
          "analog": false,
          "antibiological": false,
          "archaic": false,
          "aurora": false,
          "automatic": false,
          "blast": false,
          "block": false,
          "boost": false,
          "breach": false,
          "breakdown": false,
          "bright": false,
          "cluster": false,
          "conceal": false,
          "deconstruct": false,
          "deflect": false,
          "disarm": false,
          "double": false,
          "drainCharge": false,
          "echo": false,
          "entangle": false,
          "explode": false,
          "extinguish": false,
          "feint": false,
          "fiery": false,
          "firstArc": false,
          "flexibleLine": false,
          "force": false,
          "freeHands": false,
          "fueled": false,
          "grapple": false,
          "gravitation": false,
          "guided": false,
          "harrying": false,
          "holyWater": false,
          "ignite": false,
          "indirect": false,
          "injection": false,
          "integrated": false,
          "line": false,
          "living": false,
          "lockdown": false,
          "mind-affecting": false,
          "mine": false,
          "mire": false,
          "modal": false,
          "necrotic": false,
          "nonlethal": false,
          "one": true,
          "operative": false,
          "penetrating": false,
          "polarize": false,
          "polymorphic": false,
          "powered": false,
          "professional": false,
          "punchGun": false,
          "qreload": false,
          "radioactive": false,
          "reach": false,
          "recall": false,
          "relic": false,
          "reposition": false,
          "shape": false,
          "shells": false,
          "shield": false,
          "sniper": false,
          "stun": false,
          "subtle": false,
          "sunder": false,
          "swarm": false,
          "tail": false,
          "teleportive": false,
          "thought": false,
          "throttle": false,
          "thrown": false,
          "trip": false,
          "two": false,
          "underwater": false,
          "unwieldy": false,
          "variantBoost": false,
          "wideLine": false
        },
        "quantity": 1,
        "range": {
          "additional": "",
          "per": "",
          "units": "ft",
          "value": 90
        },
        "save": {
          "type": "",
          "dc": null,
          "descriptor": "negate"
        },
        "source": "Core Rulebook, P. 173",
        "special": "",
        "target": {
          "type": "",
          "value": ""
        },
        "usage": {
          "per": "round",
          "value": 1
        },
        "uses": {
          "max": 0,
          "per": "",
          "value": 0
        },
        "weaponCategory": "uncategorized",
        "weaponType": "smallA"
      },
      "flags": {},
      "img": "systems/sfrpg/icons/equipment/weapons/laser-pistol-corona.jpg"
    },
    {
      "_id": "CVVe38eQSEnU7qAr",
      "name": "Debilitating Trick (Ex)",
      "type": "feat",
<<<<<<< HEAD
=======
      "img": "systems/sfrpg/icons/classes/debilitating_trick.webp",
>>>>>>> 2b095a38
      "data": {
        "type": "",
        "ability": null,
        "abilityMods": {
          "parts": []
        },
        "actionType": "",
        "activation": {
          "type": "",
          "condition": "",
          "cost": 0
        },
        "area": {
          "effect": "",
          "shape": "",
          "units": "",
          "value": null
        },
        "attackBonus": 0,
        "chatFlavor": "",
        "critical": {
          "effect": "",
          "parts": []
        },
        "damage": {
          "parts": []
        },
        "description": {
          "chat": "",
          "unidentified": "",
          "value": "<p>&gt;@Compendium[sfrpg.classes.uf8ADOAeBrtUkPVl]{Operative}</p>\n<p><span id=\"ctl00_MainContent_DataListClasses_ctl00_LabelName\">When you hit an enemy with a trick attack, you can make the creature flat-footed or off-target until the beginning of your next turn. You might learn exploits that grant you additional options for your debilitating trick, but you can select only one option each time you hit with a trick attack.</span></p>"
        },
        "descriptors": [],
        "duration": {
          "units": "",
          "value": null
        },
        "formula": "",
        "modifiers": [],
        "range": {
          "additional": "",
          "per": "",
          "units": "",
          "value": null
        },
        "recharge": {
          "charged": false,
          "value": null
        },
        "requirements": "4th Level",
        "save": {
          "type": "",
          "dc": null,
          "descriptor": ""
        },
        "source": "Operative",
        "target": {
          "type": "",
          "value": null
        },
        "uses": {
          "max": 0,
          "per": null,
          "value": 0
        }
      },
      "flags": {},
      "img": "systems/sfrpg/icons/classes/debilitating_trick.png"
    },
    {
      "_id": "Pt6cDw5jxvE88l61",
      "name": "Deft Claws (Ex)",
      "type": "feat",
      "data": {
        "type": "",
        "ability": null,
        "abilityMods": {
          "parts": []
        },
        "actionType": "",
        "activation": {
          "type": "",
          "condition": "",
          "cost": 0
        },
        "area": {
          "effect": "",
          "shape": "",
          "units": "",
          "value": null
        },
        "attackBonus": 0,
        "chatFlavor": "",
        "critical": {
          "effect": "",
          "parts": []
        },
        "damage": {
          "parts": []
        },
        "description": {
          "chat": "",
          "unidentified": "",
          "value": "A jiang-shi’s claw attack has the grab ability (Starfinder Alien Archive 155) and the operative weapon special property."
        },
        "descriptors": [],
        "duration": {
          "units": "",
          "value": null
        },
        "formula": "",
        "modifiers": [],
        "range": {
          "additional": "",
          "per": "",
          "units": "",
          "value": null
        },
        "recharge": {
          "charged": false,
          "value": null
        },
        "requirements": "",
        "save": {
          "type": "",
          "dc": null,
          "descriptor": ""
        },
        "source": "",
        "target": {
          "type": "",
          "value": null
        },
        "uses": {
          "max": 0,
          "per": null,
          "value": 0
        }
      },
      "flags": {},
      "img": "icons/svg/mystery-man.svg"
    },
    {
      "_id": "YRDoiCTVY1C4WqqR",
      "name": "Drain Chi (Su)",
      "type": "feat",
      "data": {
        "type": "",
        "ability": null,
        "abilityMods": {
          "parts": []
        },
        "actionType": "",
        "activation": {
          "type": "",
          "condition": "",
          "cost": 0
        },
        "area": {
          "effect": "",
          "shape": "",
          "units": "",
          "value": null
        },
        "attackBonus": 0,
        "chatFlavor": "",
        "critical": {
          "effect": "",
          "parts": []
        },
        "damage": {
          "parts": []
        },
        "description": {
          "chat": "",
          "unidentified": "",
          "value": "When a jiang-shi succeeds at a grapple combat maneuver, it can drain “chi,” or life energy, by drinking its victim’s breath. A victim must succeed at DC 16 Fortitude save or gain 1 negative level and be @Compendium[sfrpg.conditions.aAQ6SW6iK0EVq8Ce]{Staggered} for 1d4 rounds."
        },
        "descriptors": [],
        "duration": {
          "units": "",
          "value": null
        },
        "formula": "",
        "modifiers": [],
        "range": {
          "additional": "",
          "per": "",
          "units": "",
          "value": null
        },
        "recharge": {
          "charged": false,
          "value": null
        },
        "requirements": "",
        "save": {
          "type": "",
          "dc": null,
          "descriptor": ""
        },
        "source": "",
        "target": {
          "type": "",
          "value": null
        },
        "uses": {
          "max": 0,
          "per": null,
          "value": 0
        }
      },
      "flags": {},
      "img": "icons/svg/mystery-man.svg"
    },
    {
      "_id": "TR99PXnq4FNqK5I3",
      "name": "Trick Attack +3d8",
      "type": "feat",
      "data": {
        "type": "",
        "ability": null,
        "actionType": null,
        "activation": {
          "type": "",
          "condition": "",
          "cost": 0
        },
        "area": {
          "effect": "",
          "shape": "",
          "units": "",
          "value": null
        },
        "attackBonus": 0,
        "chatFlavor": "",
        "critical": {
          "effect": "",
          "parts": []
        },
        "damage": {
          "parts": []
        },
        "description": {
          "chat": "",
          "unidentified": "",
          "value": ""
        },
        "descriptors": [],
        "duration": {
          "units": "",
          "value": null
        },
        "formula": "",
        "modifiers": [],
        "range": {
          "additional": "",
          "per": "",
          "units": "",
          "value": null
        },
        "recharge": {
          "charged": false,
          "value": null
        },
        "requirements": "",
        "save": {
          "type": "",
          "dc": null,
          "descriptor": ""
        },
        "source": "",
        "target": {
          "type": "",
          "value": null
        },
        "uses": {
          "max": 0,
          "per": null,
          "value": 0
        }
      },
      "flags": {},
      "img": "icons/svg/mystery-man.svg"
    },
    {
      "_id": "zqzbThr5iJDGgT8X",
      "name": "Hopping Gait (Ex)",
      "type": "feat",
      "data": {
        "type": "",
        "ability": null,
        "abilityMods": {
          "parts": []
        },
        "actionType": "",
        "activation": {
          "type": "",
          "condition": "",
          "cost": 0
        },
        "area": {
          "effect": "",
          "shape": "",
          "units": "",
          "value": null
        },
        "attackBonus": 0,
        "chatFlavor": "",
        "critical": {
          "effect": "",
          "parts": []
        },
        "damage": {
          "parts": []
        },
        "description": {
          "chat": "",
          "unidentified": "",
          "value": "A jiang-shi moves by hopping, and its land speed is reduced by 10 feet from its base creature’s speed (this adjustment is already included in the statistics above). A jiang-shi ignores difficult terrain and can’t be tripped. Other speeds (such as fly and swim speeds) are unaffected by this ability."
        },
        "descriptors": [],
        "duration": {
          "units": "",
          "value": null
        },
        "formula": "",
        "modifiers": [],
        "range": {
          "additional": "",
          "per": "",
          "units": "",
          "value": null
        },
        "recharge": {
          "charged": false,
          "value": null
        },
        "requirements": "",
        "save": {
          "type": "",
          "dc": null,
          "descriptor": ""
        },
        "source": "",
        "target": {
          "type": "",
          "value": null
        },
        "uses": {
          "max": 0,
          "per": null,
          "value": 0
        }
      },
      "flags": {},
      "img": "icons/svg/mystery-man.svg"
    },
    {
      "_id": "GMTolIxLIadbfv4F",
      "name": "Specialization",
      "type": "feat",
<<<<<<< HEAD
=======
      "img": "systems/sfrpg/icons/classes/specialization.webp",
>>>>>>> 2b095a38
      "data": {
        "type": "",
        "ability": null,
        "abilityMods": {
          "parts": []
        },
        "actionType": "",
        "activation": {
          "type": "",
          "condition": "",
          "cost": 0
        },
        "area": {
          "effect": "",
          "shape": "",
          "units": "",
          "value": null
        },
        "attackBonus": 0,
        "chatFlavor": "",
        "critical": {
          "effect": "",
          "parts": []
        },
        "damage": {
          "parts": []
        },
        "description": {
          "chat": "",
          "unidentified": "",
          "value": "<p>&gt;<a class=\"entity-link\" data-pack=\"sfrpg.classes\" data-id=\"uf8ADOAeBrtUkPVl\" draggable=\"true\"><i class=\"fas fa-suitcase\"></i> Operative</a></p>\n        <p><span id=\"ctl00_MainContent_DataListClasses_ctl00_LabelName\">Your specialization represents your primary area of expertise. Pick one specialization upon taking your 1st level of the operative class. Once made, this choice cannot be changed. Descriptions of the specializations appear on page 94 <em>(Below).</em> Your specialization grants you the Skill Focus feat (see page 161) in your specialization’s associated skills, and you gain a free skill rank in each of those skills at each operative level (this does not allow you to exceed the maximum number of skill ranks in a single skill). </span></p>\n        <h2 class=\"title\">Specialization Exploit - 5th Level</h2>\n        <p>You gain your specialization’s listed exploit as a bonus operative exploit, even if you don’t meet the prerequisites.</p>\n        <h2 class=\"title\">Specialization Skill Mastery - 7th Level</h2>\n        <p>You become so confident in certain skills that you can use them reliably even under adverse conditions. When attempting a skill check with a skill in which you have the Skill Focus feat, you can take 10 even if stress or distractions would normally prevent you from doing so.</p>\n        <h2 class=\"title\">Specialization Power - 11th Level</h2>\n        <p>&nbsp;You gain a special power depending on the specialization you chose at 1st level.</p>\n        <p>&nbsp;</p>\n        <h2>Specializations</h2>\n        <p><a class=\"entity-link\" data-pack=\"sfrpg.class-features\" data-id=\"3zkJILkaP6Ua3YWe\" draggable=\"true\"><i class=\"fas fa-suitcase\"></i> Daredevil</a></p>\n        <p><a class=\"entity-link\" data-pack=\"sfrpg.class-features\" data-id=\"zKnRX8ZuVhyvC29H\" draggable=\"true\"><i class=\"fas fa-suitcase\"></i> Detective</a></p>\n        <p><a class=\"entity-link\" data-pack=\"sfrpg.class-features\" data-id=\"M8fM2cZz8pTEN6wP\" draggable=\"true\"><i class=\"fas fa-suitcase\"></i> Explorer</a></p>\n        <p><a class=\"entity-link\" data-pack=\"sfrpg.class-features\" data-id=\"nJxXUlTGdZ7Lc5ms\" draggable=\"true\"><i class=\"fas fa-suitcase\"></i> Ghost</a></p>\n        <p><a class=\"entity-link\" data-pack=\"sfrpg.class-features\" data-id=\"SWNQ1uqSQbAJlVng\" draggable=\"true\"><i class=\"fas fa-suitcase\"></i> Hacker</a></p>\n        <p><a class=\"entity-link\" data-pack=\"sfrpg.class-features\" data-id=\"RmU5en0JokeQXJyP\" draggable=\"true\"><i class=\"fas fa-suitcase\"></i> Spy</a></p>\n        <p><a class=\"entity-link\" data-pack=\"sfrpg.class-features\" data-id=\"7jvvARPoLgBv3xBA\" draggable=\"true\"><i class=\"fas fa-suitcase\"></i> Thief</a></p>"
        },
        "descriptors": [],
        "duration": {
          "units": "",
          "value": null
        },
        "formula": "",
        "modifiers": [],
        "range": {
          "additional": "",
          "per": "",
          "units": "",
          "value": null
        },
        "recharge": {
          "charged": false,
          "value": null
        },
        "requirements": "1st Level",
        "save": {
          "type": "",
          "dc": null,
          "descriptor": ""
        },
        "source": "Operative",
        "target": {
          "type": "",
          "value": null
        },
        "uses": {
          "max": 0,
          "per": null,
          "value": 0
        }
      },
      "flags": {},
      "img": "systems/sfrpg/icons/classes/specialization.png"
    },
    {
      "_id": "KVSHPhpdjRD3P35L",
      "name": "Unliving",
      "type": "feat",
      "data": {
        "type": "",
        "ability": null,
        "abilityMods": {
          "parts": []
        },
        "actionType": "",
        "activation": {
          "type": "",
          "condition": "",
          "cost": 0
        },
        "area": {
          "effect": "",
          "shape": "",
          "units": "",
          "value": null
        },
        "attackBonus": 0,
        "chatFlavor": "",
        "critical": {
          "effect": "",
          "parts": []
        },
        "damage": {
          "parts": []
        },
        "description": {
          "chat": "",
          "unidentified": "",
          "value": "<p>(EX)</p>\n<p>The creature has no Constitution score or modifier. Any DCs or other statistics that rely on a Constitution score treat the creature as having a score of 10 (+0). The creature is immediately destroyed when it reaches 0 Hit Points. An unliving creature doesn’t heal damage naturally, but a construct can be repaired with the right tools. Spells such as make whole can heal constructs, and magic effects can heal undead. An unliving creature with fast healing (see page 154) still benefits from that ability. Unliving creatures don’t breathe, eat, or sleep. They can’t be raised or resurrected, except through the use of miracle, wish, or a similar effect that specifically works on unliving creatures.</p>\n<hr>\n<p>&nbsp;</p>"
        },
        "descriptors": [],
        "duration": {
          "units": "",
          "value": null
        },
        "formula": "",
        "modifiers": [],
        "range": {
          "additional": "",
          "per": "",
          "units": "",
          "value": null
        },
        "recharge": {
          "charged": false,
          "value": null
        },
        "requirements": "",
        "save": {
          "type": "",
          "dc": null,
          "descriptor": ""
        },
        "source": "",
        "target": {
          "type": "",
          "value": null
        },
        "uses": {
          "max": 0,
          "per": null,
          "value": 0
        }
      },
      "flags": {},
      "img": "icons/svg/mystery-man.svg"
    },
    {
      "_id": "XNCxZ6WYs4lx1MVV",
      "name": "Freebooter Armor II",
      "type": "equipment",
<<<<<<< HEAD
=======
      "img": "systems/sfrpg/icons/equipment/armor/freebooter-armor-2.webp",
>>>>>>> 2b095a38
      "data": {
        "type": "",
        "ability": null,
        "abilityMods": {
          "parts": []
        },
        "actionType": "",
        "activation": {
          "type": "",
          "condition": "",
          "cost": 0
        },
        "area": {
          "effect": "",
          "shape": "",
          "units": "",
          "value": null
        },
        "armor": {
          "type": "light",
          "acp": 0,
          "dex": 5,
          "eac": 6,
          "kac": 8,
          "speedAdjust": 0
        },
        "attackBonus": 0,
        "attributes": {
          "ac": {
            "value": ""
          },
          "customBuilt": false,
          "dex": {
            "mod": ""
          },
          "hardness": {
            "value": ""
          },
          "hp": {
            "max": "",
            "value": 6
          },
          "size": "medium",
          "sturdy": false
        },
        "attuned": false,
        "bulk": "L",
        "chatFlavor": "",
        "container": {
          "contents": [],
          "storage": [
            {
              "type": "slot",
              "acceptsType": [
                "upgrade",
                "weapon"
              ],
              "affectsEncumbrance": true,
              "amount": 1,
              "subtype": "armorUpgrade",
              "weightProperty": "slots"
            },
            {
              "type": "slot",
              "acceptsType": [
                "weapon"
              ],
              "affectsEncumbrance": true,
              "amount": 0,
              "subtype": "weaponSlot",
              "weightProperty": ""
            }
          ]
        },
        "critical": {
          "effect": "",
          "parts": []
        },
        "damage": {
          "parts": []
        },
        "description": {
          "chat": "",
          "unidentified": "",
          "value": "<p><span id=\"ctl00_MainContent_DataListTalentsAll_ctl00_LabelName\">Popularized by the Free Captains of @Compendium[sfrpg.setting.Yt2xT4Iy6lHjCzso]{The Diaspora}, freebooter armor features an armored jacket or breastplate, heavy boots and gloves, numerous straps and hidden weapons, and a helmet. Novice explorers and mercenaries beginning their career sometimes choose freebooter armor for the air of rakish experience this light armor lends its wearer.&nbsp;</span></p>"
        },
        "descriptors": [],
        "duration": {
          "units": "",
          "value": null
        },
        "equipped": false,
        "formula": "",
        "identified": true,
        "level": 6,
        "modifiers": [],
        "price": 4720,
        "proficient": true,
        "quantity": 1,
        "range": {
          "additional": "",
          "per": "",
          "units": "",
          "value": null
        },
        "reach": "",
        "save": {
          "type": "",
          "dc": null,
          "descriptor": ""
        },
        "size": "",
        "source": "Core Rulebook",
        "speed": "",
        "strength": 0,
        "target": {
          "type": "",
          "value": null
        },
        "uses": {
          "max": 0,
          "per": null,
          "value": 0
        }
      },
      "flags": {},
      "img": "systems/sfrpg/icons/equipment/armor/freebooter-armor-2.jpg"
    },
    {
      "_id": "CONhR46xciDBtEqj",
      "name": "25 Sniper Rounds",
      "type": "goods",
      "data": {
        "type": "",
        "attributes": {
          "ac": {
            "value": ""
          },
          "customBuilt": false,
          "dex": {
            "mod": ""
          },
          "hardness": {
            "value": ""
          },
          "hp": {
            "max": "",
            "value": 6
          },
          "size": "medium",
          "sturdy": false
        },
        "attuned": false,
        "bulk": "L",
        "description": {
          "chat": "",
          "unidentified": "",
          "value": ""
        },
        "equipped": false,
        "identified": true,
        "level": 1,
        "modifiers": [],
        "price": 0,
        "quantity": "25",
        "source": ""
      },
      "flags": {},
      "img": "icons/svg/mystery-man.svg"
    },
    {
      "_id": "stSXcCjE67mL90dB",
      "name": "2 Batteries (20 Charges Each)",
      "type": "goods",
      "data": {
        "type": "",
        "attributes": {
          "ac": {
            "value": ""
          },
          "customBuilt": false,
          "dex": {
            "mod": ""
          },
          "hardness": {
            "value": ""
          },
          "hp": {
            "max": "",
            "value": 6
          },
          "size": "medium",
          "sturdy": false
        },
        "attuned": false,
        "bulk": "L",
        "description": {
          "chat": "",
          "unidentified": "",
          "value": ""
        },
        "equipped": false,
        "identified": true,
        "level": 1,
        "modifiers": [],
        "price": 0,
        "quantity": "2",
        "source": ""
      },
      "flags": {},
      "img": "icons/svg/mystery-man.svg"
    },
    {
      "_id": "iacVYzSunqoLGx4K",
      "name": "Debilitating Sniper (Ex)",
      "type": "feat",
<<<<<<< HEAD
=======
      "img": "systems/sfrpg/icons/classes/debilitating_sniper.webp",
>>>>>>> 2b095a38
      "data": {
        "type": "",
        "ability": null,
        "abilityMods": {
          "parts": []
        },
        "actionType": "",
        "activation": {
          "type": "",
          "condition": "",
          "cost": 0
        },
        "area": {
          "effect": "",
          "shape": "",
          "units": "",
          "value": null
        },
        "attackBonus": 0,
        "chatFlavor": "",
        "critical": {
          "effect": "",
          "parts": []
        },
        "damage": {
          "parts": []
        },
        "description": {
          "chat": "",
          "unidentified": "",
          "value": "<p>&gt;@Compendium[sfrpg.class-features.On2ZrPJTe8FURsXY]{Operative Exploit}</p>\n<p><span id=\"ctl00_MainContent_DataListTalentsAll_ctl24_LabelName\">You can use trick attack with sniper weapons. You do not add trick attack damage to your attack, but the target is still @Compendium[sfrpg.conditions.MZ8OoH1GE9qDMyCD]{Flat-footed}, and you can use debilitating tricks.</span></p>"
        },
        "descriptors": [],
        "duration": {
          "units": "",
          "value": null
        },
        "formula": "",
        "modifiers": [],
        "range": {
          "additional": "",
          "per": "",
          "units": "",
          "value": null
        },
        "recharge": {
          "charged": false,
          "value": null
        },
        "requirements": "6th Level",
        "save": {
          "type": "",
          "dc": null,
          "descriptor": ""
        },
        "source": "Operative Exploit",
        "target": {
          "type": "",
          "value": null
        },
        "uses": {
          "max": 0,
          "per": null,
          "value": 0
        }
      },
      "flags": {},
      "img": "systems/sfrpg/icons/classes/debilitating_sniper.png"
    },
    {
      "_id": "goglR7dY1R60hlT8",
      "name": "Master of Disguise (Ex) [DC 16]",
      "type": "feat",
<<<<<<< HEAD
=======
      "img": "systems/sfrpg/icons/classes/master_of_disguise.webp",
>>>>>>> 2b095a38
      "data": {
        "type": "",
        "ability": null,
        "abilityMods": {
          "parts": []
        },
        "actionType": "",
        "activation": {
          "type": "action",
          "condition": "",
          "cost": 1
        },
        "area": {
          "effect": "",
          "shape": "",
          "units": null,
          "value": null
        },
        "attackBonus": 0,
        "chatFlavor": "",
        "critical": {
          "effect": "",
          "parts": []
        },
        "damage": {
          "parts": []
        },
        "description": {
          "chat": "",
          "unidentified": "",
          "value": "<p>&gt;<a class=\"entity-link\" data-pack=\"sfrpg.class-features\" data-id=\"On2ZrPJTe8FURsXY\" draggable=\"true\"><i class=\"fas fa-suitcase\"></i> Operative Exploit</a></p>\n        <p><span id=\"ctl00_MainContent_DataListTalentsAll_ctl52_LabelName\">You can take on the appearances of other creatures and even specific individuals. This functions as the quick disguise exploit, but the duration increases to 10 minutes per operative level. Alternatively, for 1 minute per operative level, you can take on the appearance of a specific individual that you have seen before. If you have heard the individual talk and can speak her language, you can also modulate your speech to match hers. This disguise is so convincing that creatures familiar with the individual must succeed at a Will saving throw before they can attempt a Perception check to pierce the disguise. You must have the quick disguise exploit to learn this exploit.</span></p>"
        },
        "descriptors": [],
        "duration": {
          "units": "",
          "value": "60 or 6 minutes"
        },
        "formula": "",
        "modifiers": [],
        "range": {
          "additional": "",
          "per": "",
          "units": null,
          "value": null
        },
        "recharge": {
          "charged": false,
          "value": null
        },
        "requirements": "10th Level",
        "save": {
          "type": "",
          "dc": null,
          "descriptor": ""
        },
        "source": "Operative Exploit",
        "target": {
          "type": "",
          "value": ""
        },
        "uses": {
          "max": 2,
          "per": "day",
          "value": 2
        }
      },
      "flags": {},
      "img": "systems/sfrpg/icons/classes/master_of_disguise.png"
    },
    {
      "_id": "EDsCvwsnNHJwVVuh",
      "name": "Spy",
      "type": "feat",
<<<<<<< HEAD
=======
      "img": "systems/sfrpg/icons/classes/spy.webp",
>>>>>>> 2b095a38
      "data": {
        "type": "",
        "ability": null,
        "abilityMods": {
          "parts": []
        },
        "actionType": "",
        "activation": {
          "type": "",
          "condition": "",
          "cost": 0
        },
        "area": {
          "effect": "",
          "shape": "",
          "units": "",
          "value": null
        },
        "attackBonus": 0,
        "chatFlavor": "",
        "critical": {
          "effect": "",
          "parts": []
        },
        "damage": {
          "parts": []
        },
        "description": {
          "chat": "",
          "unidentified": "",
          "value": "<p>&gt;<a class=\"entity-link\" data-pack=\"sfrpg.class-features\" data-id=\"PU3uwrAcmGXMGo2n\" draggable=\"true\"><i class=\"fas fa-suitcase\"></i> Specialization</a></p>\n        <p><span id=\"ctl00_MainContent_DataListTalentsAll_ctl06_LabelName\">You can steal or adopt new identities as easily as most people change clothes, allowing you to infiltrate nearly any circle.<br><br><strong>Associated Skills</strong>: Bluff and Disguise. When you use Bluff to make a trick attack, you gain a +4 bonus to the skill check.<br><strong>Specialization Exploit</strong>: <a class=\"entity-link\" data-pack=\"sfrpg.class-features\" data-id=\"92c1eOFEI5CQy2y4\" draggable=\"true\"><i class=\"fas fa-suitcase\"></i> Master of Disguise (Ex)</a><br><strong>Fool Detection (Ex)</strong>: At 11th level, whenever you succeed at a saving throw against a spell, technological device, or ability that would provide information about you (such as <em>detect thoughts</em>), instead of negating the effect, you can provide false information that matches your cover identity. If such an effect has no saving throw, you can attempt a Bluff check opposed by the Sense Motive check of the caster or user, and provide similar false information on a success.</span></p>"
        },
        "descriptors": [],
        "duration": {
          "units": "",
          "value": null
        },
        "formula": "",
        "modifiers": [],
        "range": {
          "additional": "",
          "per": "",
          "units": "",
          "value": null
        },
        "recharge": {
          "charged": false,
          "value": null
        },
        "requirements": "1st Level",
        "save": {
          "type": "",
          "dc": null,
          "descriptor": ""
        },
        "source": "Specialization",
        "target": {
          "type": "",
          "value": null
        },
        "uses": {
          "max": 0,
          "per": null,
          "value": 0
        }
      },
      "flags": {},
      "img": "systems/sfrpg/icons/classes/spy.png"
    }
  ],
  "token": {
    "name": "Vampire, Jiang-Shi",
    "actorData": {},
    "actorId": "WLKh3tH2HugbIbKV",
    "actorLink": false,
    "bar1": {
      "attribute": "attributes.hp"
    },
    "bar2": {
      "attribute": ""
    },
    "brightLight": 0,
    "brightSight": 0,
    "dimLight": 0,
    "dimSight": 0,
    "displayBars": 40,
    "displayName": 0,
    "disposition": -1,
    "flags": {},
    "height": 1,
    "img": "icons/svg/mystery-man.svg",
    "lightAlpha": 1,
    "lightAngle": 360,
    "lightColor": "",
    "lockRotation": false,
    "mirrorX": false,
    "mirrorY": false,
    "randomImg": false,
    "rotation": 0,
    "scale": 1,
    "sightAngle": 360,
    "tint": "",
    "vision": false,
    "width": 1
  }
}<|MERGE_RESOLUTION|>--- conflicted
+++ resolved
@@ -446,10 +446,6 @@
       "_id": "Y8DvcLEAtOZmcwgv",
       "name": "Evasion (Ex) (Operative)",
       "type": "feat",
-<<<<<<< HEAD
-=======
-      "img": "systems/sfrpg/icons/classes/evasion.webp",
->>>>>>> 2b095a38
       "data": {
         "type": "",
         "ability": null,
@@ -517,7 +513,7 @@
         }
       },
       "flags": {},
-      "img": "systems/sfrpg/icons/classes/evasion.png"
+      "img": "systems/sfrpg/icons/classes/evasion.webp"
     },
     {
       "_id": "0aQYrcezUwbknu9o",
@@ -1087,10 +1083,6 @@
       "_id": "wV8DUW6OIdLbE6EX",
       "name": "Shirren-Eye Rifle, Advanced",
       "type": "weapon",
-<<<<<<< HEAD
-=======
-      "img": "systems/sfrpg/icons/equipment/weapons/shirren-eye-rifle-advanced.webp",
->>>>>>> 2b095a38
       "data": {
         "type": "",
         "ability": "",
@@ -1297,16 +1289,12 @@
         "weaponType": "sniper"
       },
       "flags": {},
-      "img": "systems/sfrpg/icons/equipment/weapons/shirren-eye-rifle-advanced.jpg"
+      "img": "systems/sfrpg/icons/equipment/weapons/shirren-eye-rifle-advanced.webp"
     },
     {
       "_id": "ArqJHLXVG5QDUqdY",
       "name": "Laser pistol, corona",
       "type": "weapon",
-<<<<<<< HEAD
-=======
-      "img": "systems/sfrpg/icons/equipment/weapons/laser-pistol-corona.webp",
->>>>>>> 2b095a38
       "data": {
         "type": "",
         "ability": "",
@@ -1521,16 +1509,12 @@
         "weaponType": "smallA"
       },
       "flags": {},
-      "img": "systems/sfrpg/icons/equipment/weapons/laser-pistol-corona.jpg"
+      "img": "systems/sfrpg/icons/equipment/weapons/laser-pistol-corona.webp"
     },
     {
       "_id": "CVVe38eQSEnU7qAr",
       "name": "Debilitating Trick (Ex)",
       "type": "feat",
-<<<<<<< HEAD
-=======
-      "img": "systems/sfrpg/icons/classes/debilitating_trick.webp",
->>>>>>> 2b095a38
       "data": {
         "type": "",
         "ability": null,
@@ -1598,7 +1582,7 @@
         }
       },
       "flags": {},
-      "img": "systems/sfrpg/icons/classes/debilitating_trick.png"
+      "img": "systems/sfrpg/icons/classes/debilitating_trick.webp"
     },
     {
       "_id": "Pt6cDw5jxvE88l61",
@@ -1893,10 +1877,6 @@
       "_id": "GMTolIxLIadbfv4F",
       "name": "Specialization",
       "type": "feat",
-<<<<<<< HEAD
-=======
-      "img": "systems/sfrpg/icons/classes/specialization.webp",
->>>>>>> 2b095a38
       "data": {
         "type": "",
         "ability": null,
@@ -1964,7 +1944,7 @@
         }
       },
       "flags": {},
-      "img": "systems/sfrpg/icons/classes/specialization.png"
+      "img": "systems/sfrpg/icons/classes/specialization.webp"
     },
     {
       "_id": "KVSHPhpdjRD3P35L",
@@ -2043,10 +2023,6 @@
       "_id": "XNCxZ6WYs4lx1MVV",
       "name": "Freebooter Armor II",
       "type": "equipment",
-<<<<<<< HEAD
-=======
-      "img": "systems/sfrpg/icons/equipment/armor/freebooter-armor-2.webp",
->>>>>>> 2b095a38
       "data": {
         "type": "",
         "ability": null,
@@ -2173,7 +2149,7 @@
         }
       },
       "flags": {},
-      "img": "systems/sfrpg/icons/equipment/armor/freebooter-armor-2.jpg"
+      "img": "systems/sfrpg/icons/equipment/armor/freebooter-armor-2.webp"
     },
     {
       "_id": "CONhR46xciDBtEqj",
@@ -2263,10 +2239,6 @@
       "_id": "iacVYzSunqoLGx4K",
       "name": "Debilitating Sniper (Ex)",
       "type": "feat",
-<<<<<<< HEAD
-=======
-      "img": "systems/sfrpg/icons/classes/debilitating_sniper.webp",
->>>>>>> 2b095a38
       "data": {
         "type": "",
         "ability": null,
@@ -2334,16 +2306,12 @@
         }
       },
       "flags": {},
-      "img": "systems/sfrpg/icons/classes/debilitating_sniper.png"
+      "img": "systems/sfrpg/icons/classes/debilitating_sniper.webp"
     },
     {
       "_id": "goglR7dY1R60hlT8",
       "name": "Master of Disguise (Ex) [DC 16]",
       "type": "feat",
-<<<<<<< HEAD
-=======
-      "img": "systems/sfrpg/icons/classes/master_of_disguise.webp",
->>>>>>> 2b095a38
       "data": {
         "type": "",
         "ability": null,
@@ -2411,16 +2379,12 @@
         }
       },
       "flags": {},
-      "img": "systems/sfrpg/icons/classes/master_of_disguise.png"
+      "img": "systems/sfrpg/icons/classes/master_of_disguise.webp"
     },
     {
       "_id": "EDsCvwsnNHJwVVuh",
       "name": "Spy",
       "type": "feat",
-<<<<<<< HEAD
-=======
-      "img": "systems/sfrpg/icons/classes/spy.webp",
->>>>>>> 2b095a38
       "data": {
         "type": "",
         "ability": null,
@@ -2488,7 +2452,7 @@
         }
       },
       "flags": {},
-      "img": "systems/sfrpg/icons/classes/spy.png"
+      "img": "systems/sfrpg/icons/classes/spy.webp"
     }
   ],
   "token": {
