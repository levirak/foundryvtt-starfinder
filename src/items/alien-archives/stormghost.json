{
  "_id": "V7uU37GWenuowuH6",
  "name": "Stormghost",
  "type": "npc2",
  "data": {
    "abilities": {
      "cha": {
        "base": 3,
        "min": 3,
        "misc": 0,
        "mod": 3,
        "value": 16
      },
      "con": {
        "base": 5,
        "min": 3,
        "misc": 0,
        "mod": 5,
        "value": 20
      },
      "dex": {
        "base": 7,
        "min": 3,
        "misc": 0,
        "mod": 7,
        "value": 24
      },
      "int": {
        "base": 2,
        "min": 3,
        "misc": 0,
        "mod": 2,
        "value": 14
      },
      "str": {
        "base": 9,
        "min": 3,
        "misc": 0,
        "mod": 9,
        "value": 28
      },
      "wis": {
        "base": 5,
        "min": 3,
        "misc": 0,
        "mod": 5,
        "value": 20
      }
    },
    "attributes": {
      "arms": "2",
      "bab": 0,
      "baseAttackBonus": {
        "rolledMods": [],
        "tooltip": [],
        "value": 0
      },
      "cmd": {
        "min": 0,
        "tooltip": [],
        "value": 10
      },
      "eac": {
        "base": 29,
        "min": 0,
        "tooltip": [],
        "value": 29
      },
      "fort": {
        "base": 17,
        "bonus": 17,
        "misc": 0,
        "tooltip": [],
        "value": 0
      },
      "hp": {
        "max": 275,
        "min": 0,
        "temp": null,
        "tempmax": null,
        "tooltip": [],
        "value": 275
      },
      "init": {
        "bonus": 0,
        "tooltip": [],
        "total": 9,
        "value": 9
      },
      "kac": {
        "base": 31,
        "min": 0,
        "tooltip": [],
        "value": 31
      },
      "keyability": "",
      "reach": "5 ft. (10 ft. with claws)",
      "reflex": {
        "base": 19,
        "bonus": 19,
        "misc": 0,
        "tooltip": [],
        "value": 0
      },
      "rp": {
        "max": 0,
        "min": 0,
        "tooltip": [],
        "value": 0
      },
      "sp": {
        "max": 0,
        "min": 0,
        "tooltip": [],
        "value": 0
      },
      "space": "10 ft.",
      "speed": {
        "burrowing": {
          "base": 0
        },
        "climbing": {
          "base": 0
        },
        "flying": {
          "base": 0
        },
        "land": {
          "base": 50
        },
        "mainMovement": "land",
        "special": "original base: 50 ft.; original special: climb 30 ft.",
        "swimming": {
          "base": 0
        }
      },
      "spellcasting": "",
      "will": {
        "base": 15,
        "bonus": 15,
        "misc": 0,
        "tooltip": [],
        "value": 0
      }
    },
    "classes": {},
    "conditions": {
      "asleep": false,
      "bleeding": false,
      "blinded": false,
      "broken": false,
      "burning": false,
      "confused": false,
      "cowering": false,
      "dazed": false,
      "dazzled": false,
      "dead": false,
      "deafened": false,
      "dying": false,
      "encumbered": false,
      "entangled": false,
      "exhausted": false,
      "fascinated": false,
      "fatigued": false,
      "flat-footed": false,
      "frightened": false,
      "grappled": false,
      "helpless": false,
      "nauseated": false,
      "off-kilter": false,
      "off-target": false,
      "overburdened": false,
      "panicked": false,
      "paralyzed": false,
      "pinned": false,
      "prone": false,
      "shaken": false,
      "sickened": false,
      "stable": false,
      "staggered": false,
      "stunned": false,
      "unconscious": false
    },
    "counterClasses": {
      "values": {}
    },
    "currency": {
      "credit": 0,
      "upb": 0
    },
    "details": {
      "type": "Monstrous Humanoid",
      "alignment": "CE",
      "aura": "Static - 5 Ft., 2d6 e",
      "biography": {
        "public": "",
        "value": "<h2>Description</h2>\n<p>Stormghosts can live for an exceedingly long time&mdash;up to 2,000 years&mdash;thanks to their natural regeneration. Each of these rarely encountered hunters has a muscular humanoid torso and stands nearly 8 feet tall on four jagged insectile legs. Tiny eyes ring a stormghost&rsquo;s conical head, which also bears a toothy mouth. Built of muscled flesh and hardened chitin, a stormghost weighs roughly 1,500 pounds.</p>\n<p>Triaxians who first encountered these creatures named them stormghosts because of their ability to conjure malignant weather and attack unseen. Though stormghosts inhabit many different locales, they often hunt their prey in remote mountainous areas, where they leap down on their victims from cliffsides or ambush them in blind mountain passes. These predators engage any target, posing a risk to not only the humanoids of @Compendium[sfrpg.setting.sRunEYMfbrHeHcl7]{Triaxus}, but also the dragons. While most stormghosts have tints with shades of blue, gray, and white, the pigments in their hide adapt to their surroundings; for example, stormghosts in the jungles of @Compendium[sfrpg.setting.mkJGLfpJkvAKLZz3]{Castrovel} are mottled greens and browns.</p>\n<p>Exceptionally single-minded, stormghosts live to hunt and hate losing quarry, and they persistently pursue their fleeing prey, even forgoing rest. As with many efficient hunters, stormghosts&rsquo; senses and tenacity make them difficult to evade. These traits, in addition to their superior stamina, help them doggedly track down any prey that initially escape their attack. Only when another major predator begins hunting in the same region does a stormghost shift their attention from their original prey. Solitary creatures, stormghosts resist sharing their hunting grounds, especially with others of their kind.</p>\n<p>According to records kept by dragonriders of the Skyfire Mandate, fewer than 1,000 stormghosts have been spotted on @Compendium[sfrpg.setting.sRunEYMfbrHeHcl7]{Triaxus}. Multiple sightings of these rare creatures, made safely from the back of a dragonkin, seem to be of the same stormghost; many scholars estimate that the creatures have a smaller population than initially believed, with a few at most living in the Parapet Mountains. A naturalist in Preita recently published a journal detailing his journey in search for evidence of a stormghost, as tales of these creatures and other vicious beasts are fashionable in the cosmopolitan cities of the Allied Territories. In these writings, he postulates that stormghosts initially came from another world in the solar system, or perhaps beyond. In fact, while stormghosts first appeared on @Compendium[sfrpg.setting.sRunEYMfbrHeHcl7]{Triaxus} long before the Gap, people in the Pact Worlds and even worlds in Near Space have since reported incidents that strongly indicate stormghost activity, suggesting that they&rsquo;ve since spread beyond their original planet&mdash;or that they didn&rsquo;t originate on @Compendium[sfrpg.setting.sRunEYMfbrHeHcl7]{Triaxus} to begin with.</p>\n<h2>Ecology</h2>\n<section>\n<h3>Environment</h3>\n<p>any</p>\n<p>&nbsp;</p>\n<h3>Organization</h3>\n<p>solitary</p>\n<p>&nbsp;</p>\n</section>"
      },
      "class": "",
      "cr": 15,
      "environment": "",
      "race": "",
      "raceAndGrafts": "",
      "source": "AA4 pg. 118",
      "xp": {
        "value": 51200
      }
    },
    "modifiers": [],
    "skillpoints": {
      "max": 0,
      "tooltip": [],
      "used": 0
    },
    "skills": {
      "acr": {
        "ability": "dex",
        "enabled": true,
        "hasArmorCheckPenalty": true,
        "isTrainedOnly": false,
        "min": 0,
        "misc": 0,
        "mod": 26,
        "ranks": 26,
        "value": 0
      },
      "ath": {
        "ability": "str",
        "enabled": true,
        "hasArmorCheckPenalty": true,
        "isTrainedOnly": false,
        "min": 0,
        "misc": 0,
        "mod": 26,
        "ranks": 26,
        "value": 0
      },
      "blu": {
        "ability": "cha",
        "enabled": false,
        "hasArmorCheckPenalty": false,
        "isTrainedOnly": false,
        "min": 0,
        "misc": 0,
        "mod": 0,
        "ranks": 0,
        "value": 0
      },
      "com": {
        "ability": "int",
        "enabled": false,
        "hasArmorCheckPenalty": false,
        "isTrainedOnly": true,
        "min": 0,
        "misc": 0,
        "mod": 0,
        "ranks": 0,
        "value": 0
      },
      "cul": {
        "ability": "int",
        "enabled": false,
        "hasArmorCheckPenalty": false,
        "isTrainedOnly": true,
        "min": 0,
        "misc": 0,
        "mod": 0,
        "ranks": 0,
        "value": 0
      },
      "dip": {
        "ability": "cha",
        "enabled": false,
        "hasArmorCheckPenalty": false,
        "isTrainedOnly": false,
        "min": 0,
        "misc": 0,
        "mod": 0,
        "ranks": 0,
        "value": 0
      },
      "dis": {
        "ability": "cha",
        "enabled": false,
        "hasArmorCheckPenalty": false,
        "isTrainedOnly": false,
        "min": 0,
        "misc": 0,
        "mod": 0,
        "ranks": 0,
        "value": 0
      },
      "eng": {
        "ability": "int",
        "enabled": false,
        "hasArmorCheckPenalty": false,
        "isTrainedOnly": true,
        "min": 0,
        "misc": 0,
        "mod": 0,
        "ranks": 0,
        "value": 0
      },
      "int": {
        "ability": "cha",
        "enabled": false,
        "hasArmorCheckPenalty": false,
        "isTrainedOnly": false,
        "min": 0,
        "misc": 0,
        "mod": 0,
        "ranks": 0,
        "value": 0
      },
      "lsc": {
        "ability": "int",
        "enabled": false,
        "hasArmorCheckPenalty": false,
        "isTrainedOnly": true,
        "min": 0,
        "misc": 0,
        "mod": 0,
        "ranks": 0,
        "value": 0
      },
      "med": {
        "ability": "int",
        "enabled": false,
        "hasArmorCheckPenalty": false,
        "isTrainedOnly": true,
        "min": 0,
        "misc": 0,
        "mod": 0,
        "ranks": 0,
        "value": 0
      },
      "mys": {
        "ability": "wis",
        "enabled": false,
        "hasArmorCheckPenalty": false,
        "isTrainedOnly": true,
        "min": 0,
        "misc": 0,
        "mod": 0,
        "ranks": 0,
        "value": 0
      },
      "per": {
        "ability": "wis",
        "enabled": true,
        "hasArmorCheckPenalty": false,
        "isTrainedOnly": false,
        "min": 0,
        "misc": 0,
        "mod": 31,
        "ranks": 31,
        "value": 0
      },
      "phs": {
        "ability": "int",
        "enabled": false,
        "hasArmorCheckPenalty": false,
        "isTrainedOnly": true,
        "min": 0,
        "misc": 0,
        "mod": 0,
        "ranks": 0,
        "value": 0
      },
      "pil": {
        "ability": "dex",
        "enabled": false,
        "hasArmorCheckPenalty": false,
        "isTrainedOnly": false,
        "min": 0,
        "misc": 0,
        "mod": 0,
        "ranks": 0,
        "value": 0
      },
      "pro": {
        "ability": "int",
        "enabled": false,
        "hasArmorCheckPenalty": false,
        "isTrainedOnly": true,
        "min": 0,
        "misc": 0,
        "mod": 0,
        "ranks": 0,
        "subname": "",
        "value": 3
      },
      "sen": {
        "ability": "wis",
        "enabled": false,
        "hasArmorCheckPenalty": false,
        "isTrainedOnly": false,
        "min": 0,
        "misc": 0,
        "mod": 0,
        "ranks": 0,
        "value": 0
      },
      "sle": {
        "ability": "dex",
        "enabled": false,
        "hasArmorCheckPenalty": true,
        "isTrainedOnly": true,
        "min": 0,
        "misc": 0,
        "mod": 0,
        "ranks": 0,
        "value": 0
      },
      "ste": {
        "ability": "dex",
        "enabled": true,
        "hasArmorCheckPenalty": true,
        "isTrainedOnly": false,
        "min": 0,
        "misc": 0,
        "mod": 31,
        "ranks": 31,
        "value": 0
      },
      "sur": {
        "ability": "wis",
        "enabled": true,
        "hasArmorCheckPenalty": false,
        "isTrainedOnly": false,
        "min": 0,
        "misc": 0,
        "mod": 26,
        "ranks": 26,
        "value": 0
      }
    },
    "spells": {
      "spell0": {
        "max": 0,
        "value": 0
      },
      "spell1": {
        "max": 0,
        "value": 0
      },
      "spell2": {
        "max": 0,
        "value": 0
      },
      "spell3": {
        "max": 0,
        "value": 0
      },
      "spell4": {
        "max": 0,
        "value": 0
      },
      "spell5": {
        "max": 0,
        "value": 0
      },
      "spell6": {
        "max": 0,
        "value": 0
      }
    },
    "traits": {
      "ci": {
        "custom": "Disease, Poison",
        "value": []
      },
      "damageReduction": {
        "negatedBy": "",
        "value": 0
      },
      "di": {
        "custom": "Disease, Poison",
        "value": [
          "electricity"
        ]
      },
      "dr": {
        "custom": "",
        "value": [
          {
            "cold": "10"
          },
          {
            "fire": "10"
          }
        ]
      },
      "dv": {
        "custom": "",
        "value": []
      },
      "languages": {
        "custom": "",
        "value": [
          "auran"
        ]
      },
      "senses": "blindsense (scent) 60 ft., darkvision 90 ft., low-light vision, weathersight",
      "size": "large",
      "sr": 0
    }
  },
  "effects": [],
  "flags": {},
  "img": "icons/svg/mystery-man.svg",
  "items": [
    {
      "_id": "tcJVCT53kDAgTG5W",
      "name": "Static - 5 Ft., 2d6 Electricity",
      "type": "feat",
      "data": {
        "type": "",
        "ability": null,
        "actionType": null,
        "activation": {
          "type": "",
          "condition": "",
          "cost": 0
        },
        "area": {
          "effect": "",
          "shape": "",
          "units": "",
          "value": 0
        },
        "attackBonus": 0,
        "chatFlavor": "",
        "critical": {
          "effect": "",
          "parts": []
        },
        "damage": {
          "parts": []
        },
        "description": {
          "chat": "",
          "unidentified": "",
          "value": ""
        },
        "descriptors": [],
        "duration": {
          "units": "",
          "value": null
        },
        "formula": "",
        "isActive": null,
        "modifiers": [],
        "range": {
          "additional": "",
          "per": "",
          "units": "",
          "value": null
        },
        "recharge": {
          "charged": false,
          "value": null
        },
        "requirements": "",
        "save": {
          "type": "",
          "dc": null,
          "descriptor": ""
        },
        "source": "",
        "target": {
          "type": "",
          "value": null
        },
        "uses": {
          "max": 0,
          "per": null,
          "value": 0
        }
      },
      "effects": [],
      "flags": {},
      "sort": 100000
    },
    {
      "_id": "ooE5uzU801Xmm9bq",
      "name": "Regeneration 5 - Acid",
      "type": "feat",
      "data": {
        "type": "",
        "ability": null,
        "actionType": null,
        "activation": {
          "type": "",
          "condition": "",
          "cost": 0
        },
        "area": {
          "effect": "",
          "shape": "",
          "units": "",
          "value": 0
        },
        "attackBonus": 0,
        "chatFlavor": "",
        "critical": {
          "effect": "",
          "parts": []
        },
        "damage": {
          "parts": []
        },
        "description": {
          "chat": "",
          "unidentified": "",
          "value": ""
        },
        "descriptors": [],
        "duration": {
          "units": "",
          "value": null
        },
        "formula": "",
        "isActive": null,
        "modifiers": [],
        "range": {
          "additional": "",
          "per": "",
          "units": "",
          "value": null
        },
        "recharge": {
          "charged": false,
          "value": null
        },
        "requirements": "",
        "save": {
          "type": "",
          "dc": null,
          "descriptor": ""
        },
        "source": "",
        "target": {
          "type": "",
          "value": null
        },
        "uses": {
          "max": 0,
          "per": null,
          "value": 0
        }
      },
      "effects": [],
      "flags": {},
      "sort": 200000
    },
    {
      "_id": "CN3qnDdRmx39Apor",
      "name": "Claw",
      "type": "weapon",
      "data": {
        "type": "",
        "ability": "",
        "actionType": "mwak",
        "activation": {
          "type": "",
          "condition": "",
          "cost": 0
        },
        "area": {
          "effect": "",
          "shape": "",
          "units": "",
          "value": 0
        },
        "attackBonus": 29,
        "attributes": {
          "ac": {
            "value": ""
          },
          "customBuilt": false,
          "dex": {
            "mod": ""
          },
          "hardness": {
            "value": ""
          },
          "hp": {
            "max": "",
            "value": 6
          },
          "size": "medium",
          "sturdy": true
        },
        "attuned": false,
        "bulk": "L",
        "capacity": {
          "max": 0,
          "value": 0
        },
        "chatFlavor": "",
        "container": {
          "contents": [],
          "isOpen": true,
          "storage": [
            {
              "type": "slot",
              "acceptsType": [
                "fusion"
              ],
              "affectsEncumbrance": true,
              "amount": 0,
              "subtype": "fusion",
              "weightProperty": "level"
            }
          ]
        },
        "critical": {
          "effect": "",
          "parts": []
        },
        "damage": {
          "parts": [
            {
              "formula": "8d6+24",
              "operator": "",
              "types": {
                "slashing": true
              }
            }
          ]
        },
        "description": {
          "chat": "",
          "unidentified": "",
          "value": ""
        },
        "descriptors": [],
        "duration": {
          "units": "",
          "value": null
        },
        "equipped": true,
        "formula": "",
        "identified": true,
        "isActive": null,
        "level": 1,
        "modifiers": [],
        "price": 0,
        "proficient": true,
        "properties": {},
        "quantity": 1,
        "range": {
          "additional": "",
          "per": "",
          "units": "",
          "value": null
        },
        "save": {
          "type": "",
          "dc": null,
          "descriptor": ""
        },
        "source": "",
        "special": "",
        "target": {
          "type": "",
          "value": null
        },
        "usage": {
          "per": "",
          "value": 0
        },
        "uses": {
          "max": 0,
          "per": null,
          "value": 0
        },
        "weaponCategory": "uncategorized",
        "weaponType": "basicM"
      },
      "effects": [],
      "flags": {},
      "sort": 300000
    },
    {
      "_id": "lmPaGSJYr8eqyxma",
      "name": "[MultiATK] Bite",
      "type": "weapon",
      "data": {
        "type": "",
        "ability": "",
        "actionType": "mwak",
        "activation": {
          "type": "",
          "condition": "",
          "cost": 0
        },
        "area": {
          "effect": "",
          "shape": "",
          "units": "",
          "value": 0
        },
        "attackBonus": 23,
        "attributes": {
          "ac": {
            "value": ""
          },
          "customBuilt": false,
          "dex": {
            "mod": ""
          },
          "hardness": {
            "value": ""
          },
          "hp": {
            "max": "",
            "value": 6
          },
          "size": "medium",
          "sturdy": true
        },
        "attuned": false,
        "bulk": "L",
        "capacity": {
          "max": 0,
          "value": 0
        },
        "chatFlavor": "",
        "container": {
          "contents": [],
          "isOpen": true,
          "storage": [
            {
              "type": "slot",
              "acceptsType": [
                "fusion"
              ],
              "affectsEncumbrance": true,
              "amount": 0,
              "subtype": "fusion",
              "weightProperty": "level"
            }
          ]
        },
        "critical": {
          "effect": "",
          "parts": []
        },
        "damage": {
          "parts": [
            {
              "formula": "3d12+24",
              "operator": "",
              "types": {
                "slashing": true
              }
            }
          ]
        },
        "description": {
          "chat": "",
          "unidentified": "",
          "value": ""
        },
        "descriptors": [],
        "duration": {
          "units": "",
          "value": null
        },
        "equipped": true,
        "formula": "",
        "identified": true,
        "isActive": null,
        "level": 1,
        "modifiers": [],
        "price": 0,
        "proficient": true,
        "properties": {},
        "quantity": 1,
        "range": {
          "additional": "",
          "per": "",
          "units": "",
          "value": null
        },
        "save": {
          "type": "",
          "dc": null,
          "descriptor": ""
        },
        "source": "",
        "special": "",
        "target": {
          "type": "",
          "value": null
        },
        "usage": {
          "per": "",
          "value": 0
        },
        "uses": {
          "max": 0,
          "per": null,
          "value": 0
        },
        "weaponCategory": "uncategorized",
        "weaponType": "basicM"
      },
      "effects": [],
      "flags": {},
      "sort": 400000
    },
    {
      "_id": "d3qxlPwIF8xIgO73",
      "name": "[MultiATK] 2 Claws",
      "type": "weapon",
      "data": {
        "type": "",
        "ability": "",
        "actionType": "mwak",
        "activation": {
          "type": "",
          "condition": "",
          "cost": 0
        },
        "area": {
          "effect": "",
          "shape": "",
          "units": "",
          "value": 0
        },
        "attackBonus": 23,
        "attributes": {
          "ac": {
            "value": ""
          },
          "customBuilt": false,
          "dex": {
            "mod": ""
          },
          "hardness": {
            "value": ""
          },
          "hp": {
            "max": "",
            "value": 6
          },
          "size": "medium",
          "sturdy": true
        },
        "attuned": false,
        "bulk": "L",
        "capacity": {
          "max": 0,
          "value": 0
        },
        "chatFlavor": "",
        "container": {
          "contents": [],
          "isOpen": true,
          "storage": [
            {
              "type": "slot",
              "acceptsType": [
                "fusion"
              ],
              "affectsEncumbrance": true,
              "amount": 0,
              "subtype": "fusion",
              "weightProperty": "level"
            }
          ]
        },
        "critical": {
          "effect": "",
          "parts": []
        },
        "damage": {
          "parts": [
            {
              "formula": "3d12+24",
              "operator": "",
              "types": {
                "slashing": true
              }
            }
          ]
        },
        "description": {
          "chat": "",
          "unidentified": "",
          "value": ""
        },
        "descriptors": [],
        "duration": {
          "units": "",
          "value": null
        },
        "equipped": true,
        "formula": "",
        "identified": true,
        "isActive": null,
        "level": 1,
        "modifiers": [],
        "price": 0,
        "proficient": true,
        "properties": {},
        "quantity": 1,
        "range": {
          "additional": "",
          "per": "",
          "units": "",
          "value": null
        },
        "save": {
          "type": "",
          "dc": null,
          "descriptor": ""
        },
        "source": "",
        "special": "",
        "target": {
          "type": "",
          "value": null
        },
        "usage": {
          "per": "",
          "value": 0
        },
        "uses": {
          "max": 0,
          "per": null,
          "value": 0
        },
        "weaponCategory": "uncategorized",
        "weaponType": "basicM"
      },
      "effects": [],
      "flags": {},
      "sort": 500000
    },
    {
      "_id": "Tbmz0qBfba8EKJDN",
      "name": "Impaling Leap (Ex)",
      "type": "feat",
      "data": {
        "type": "",
        "ability": "",
        "abilityMods": {
          "parts": []
        },
        "actionType": "save",
        "activation": {
          "type": "full",
          "condition": "",
          "cost": 1
        },
        "area": {
          "effect": "",
          "shape": "",
          "units": "none",
          "value": null
        },
        "attackBonus": 0,
        "chatFlavor": "",
        "critical": {
          "effect": "",
          "parts": []
        },
        "damage": {
          "parts": [
            {
              "formula": "4d8+24",
              "operator": "",
              "types": {
                "piercing": true
              }
            }
          ]
        },
        "description": {
          "chat": "",
          "unidentified": "",
          "value": "As a full action, a stormghost can leap up to 30 feet and land adjacent to a target that is at least one size smaller than themself and impale the victim with their spiky legs. The target must succeed at a DC 21 Reflex save or take 4d8+24 points of piercing damage and gain the @Compendium[sfrpg.conditions.XgK4EdO5D3Fj3iWz]{Pinned} condition until the beginning of the stormghost’s next turn, at which point the stormghost can attempt to renew the @Compendium[sfrpg.conditions.XgK4EdO5D3Fj3iWz]{Pinned} condition with a grapple combat maneuver as normal."
        },
        "descriptors": [],
        "duration": {
          "units": "",
          "value": ""
        },
        "formula": "",
        "isActive": null,
        "modifiers": [],
        "range": {
          "additional": "",
          "per": "",
          "units": "ft",
          "value": 30
        },
        "recharge": {
          "charged": false,
          "value": null
        },
        "requirements": "",
        "save": {
          "type": "reflex",
          "dc": "21",
          "descriptor": "negate"
        },
        "source": "",
        "target": {
          "type": "",
          "value": ""
        },
        "uses": {
          "max": 0,
          "per": "",
          "value": 0
        }
      },
      "effects": [],
      "flags": {},
      "img": "icons/svg/mystery-man.svg",
      "sort": 600000
    },
    {
      "_id": "DGvgD9I9TwE2ey5v",
      "name": "Static Charge (Su)",
      "type": "feat",
      "data": {
        "type": "",
        "ability": "",
        "abilityMods": {
          "parts": []
        },
        "actionType": "save",
        "activation": {
          "type": "action",
          "condition": "Once every 1d4 rounds",
          "cost": 1
        },
        "area": {
          "effect": "",
          "shape": "line",
          "units": "ft",
          "value": 40
        },
        "attackBonus": 0,
        "chatFlavor": "",
        "critical": {
          "effect": "",
          "parts": []
        },
        "damage": {
          "parts": [
            {
              "formula": "8d6",
              "operator": "",
              "types": {
                "electricity": true
              }
            }
          ]
        },
        "description": {
          "chat": "",
          "unidentified": "",
          "value": "Crackling electricity surrounds a stormghost. As a standard action once every 1d4 rounds, a stormghost can focus this static charge into a bolt, releasing it in a 40-foot line that deals 8d6 electricity damage. A successful DC 20 Reflex save halves this damage."
        },
        "descriptors": [],
        "duration": {
          "units": "",
          "value": ""
        },
        "formula": "",
        "isActive": null,
        "modifiers": [],
        "range": {
          "additional": "",
          "per": "",
          "units": "none",
          "value": null
        },
        "recharge": {
          "charged": false,
          "value": null
        },
        "requirements": "",
        "save": {
          "type": "reflex",
          "dc": "20",
          "descriptor": "half"
        },
        "source": "",
        "target": {
          "type": "",
          "value": ""
        },
        "uses": {
          "max": 0,
          "per": "",
          "value": 0
        }
      },
      "effects": [],
      "flags": {},
      "img": "icons/svg/mystery-man.svg",
      "sort": 0
    },
    {
      "_id": "DYHQMCRlWmJ0mwHg",
      "name": "Greater Invisibility",
      "type": "spell",
      "data": {
        "type": "",
        "ability": "",
        "abilityMods": {
          "parts": []
        },
        "actionType": "save",
        "activation": {
          "type": "action",
          "condition": "",
          "cost": 1
        },
        "allowedClasses": {
          "myst": false,
          "tech": true,
          "wysh": true
        },
        "area": {
          "effect": "",
          "shape": "",
          "units": null,
          "value": null
        },
        "attackBonus": 0,
        "chatFlavor": "",
        "concentration": false,
        "critical": {
          "effect": "",
          "parts": []
        },
        "damage": {
          "parts": []
        },
        "description": {
          "chat": "",
          "unidentified": "",
          "value": "<p>This spell functions like&nbsp;invisibility, except it doesn&rsquo;t end if the target attacks.</p>\n<p>&nbsp;</p>\n<h2>Invisibility</h2>\n<p>The creature or object touched becomes invisible (see page 264). If the target is a creature, any gear it is carrying vanishes as well. If you cast the spell on someone else, neither you nor your allies can see the target unless you can normally see invisible things or you employ magic to do so.<br /><br />The spell ends if the target attacks any creature. For purposes of this spell, an attack includes any spell or harmful effect targeting a foe or whose area or effect includes a foe. Actions directed at unattended objects don&rsquo;t break the spell. Spells that specifically affect allies but not foes are not attacks for this purpose, even when they include foes in their area. Causing harm indirectly is not an attack. Thus, an invisible being can open doors, talk, eat, climb stairs, summon security forces and have them attack, start a trash compactor with foes inside, remotely trigger traps, and so forth.</p>"
        },
        "descriptors": [],
        "dismissible": true,
        "duration": {
          "units": "",
          "value": "1 round/level (D)"
        },
        "formula": "",
        "isActive": null,
        "level": 4,
        "materials": {
          "consumed": false,
          "cost": 0,
          "supply": 0,
          "value": ""
        },
        "modifiers": [],
        "preparation": {
          "mode": "innate",
          "prepared": true
        },
        "range": {
          "additional": "",
          "per": "",
          "units": "touch",
          "value": null
        },
        "save": {
          "type": "will",
          "dc": "",
          "descriptor": "harmless"
        },
        "school": "ill",
        "source": "CRB pg. 362",
        "sr": true,
        "target": {
          "type": "",
          "value": "one creature"
        },
        "uses": {
          "max": 3,
          "per": "day",
          "value": 3
        }
      },
      "effects": [],
      "flags": {},
<<<<<<< HEAD
      "img": "systems/sfrpg/icons/spells/invisibility_greater.png",
      "sort": 900000
=======
      "img": "systems/sfrpg/icons/spells/invisibility_greater.webp",
      "effects": []
>>>>>>> 2b095a38
    },
    {
      "_id": "dTrSc8me2pKaEqtI",
      "name": "Ray Of Exhaustion (DC 19) (At Will)",
      "type": "spell",
      "data": {
        "type": "",
        "ability": "dex",
        "abilityMods": {
          "parts": []
        },
        "actionType": "rsak",
        "activation": {
          "type": "action",
          "condition": "",
          "cost": 1
        },
        "allowedClasses": {
          "myst": true,
          "tech": false,
          "wysh": true
        },
        "area": {
          "effect": "",
          "shape": "",
          "units": null,
          "value": null
        },
        "attackBonus": 0,
        "chatFlavor": "",
        "concentration": false,
        "critical": {
          "effect": "",
          "parts": []
        },
        "damage": {
          "parts": []
        },
        "description": {
          "chat": "",
          "unidentified": "",
          "value": "<p style=\"text-align: justify;\">You create an enervating ray of magic. You must make a ranged attack against your opponent’s EAC. On a hit, the target is immediately exhausted for the spell’s duration. A creature that succeeds at a Fortitude saving throw is only fatigued, unless it is already fatigued, in which case it instead becomes exhausted despite the saving throw.<br><br>This spell has no effect on a creature that is already exhausted. Unlike normal exhaustion or fatigue, the effect ends as soon as the spell’s duration expires.</p>"
        },
        "descriptors": [],
        "dismissible": false,
        "duration": {
          "units": "",
          "value": "1 minute/level"
        },
        "formula": "",
        "isActive": null,
        "level": 3,
        "materials": {
          "consumed": false,
          "cost": 0,
          "supply": 0,
          "value": ""
        },
        "modifiers": [],
        "preparation": {
          "mode": "always",
          "prepared": true
        },
        "range": {
          "additional": "5 ft.",
          "per": "2 levels",
          "units": "ft",
          "value": 25
        },
        "save": {
          "type": "fort",
          "dc": "",
          "descriptor": "partial"
        },
        "school": "nec",
        "source": "CRB pg. 371",
        "sr": true,
        "target": {
          "type": "",
          "value": "one creature"
        },
        "uses": {
          "max": null,
          "per": "",
          "value": null
        }
      },
      "effects": [],
      "flags": {},
<<<<<<< HEAD
      "img": "systems/sfrpg/icons/spells/ray_of_exhaustion.png",
      "sort": 1100000
=======
      "img": "systems/sfrpg/icons/spells/ray_of_exhaustion.webp",
      "effects": []
>>>>>>> 2b095a38
    },
    {
      "_id": "YRl83PgFTS1610sA",
      "name": "Weathersight (Ex)",
      "type": "feat",
      "data": {
        "type": "",
        "ability": null,
        "abilityMods": {
          "parts": []
        },
        "actionType": "",
        "activation": {
          "type": "",
          "condition": "",
          "cost": 0
        },
        "area": {
          "effect": "",
          "shape": "",
          "units": "",
          "value": 0
        },
        "attackBonus": 0,
        "chatFlavor": "",
        "critical": {
          "effect": "",
          "parts": []
        },
        "damage": {
          "parts": []
        },
        "description": {
          "chat": "",
          "unidentified": "",
          "value": "<p>A stormghost can see perfectly through dust, fog, mist, rain, heavy snow, and smoke. They ignore concealment and penalties to Perception checks from such effects.</p>"
        },
        "descriptors": [],
        "duration": {
          "units": "",
          "value": null
        },
        "formula": "",
        "isActive": null,
        "modifiers": [],
        "range": {
          "additional": "",
          "per": "",
          "units": "",
          "value": null
        },
        "recharge": {
          "charged": false,
          "value": null
        },
        "requirements": "",
        "save": {
          "type": "",
          "dc": null,
          "descriptor": ""
        },
        "source": "",
        "target": {
          "type": "",
          "value": null
        },
        "uses": {
          "max": 0,
          "per": null,
          "value": 0
        }
      },
      "effects": [],
      "flags": {},
      "img": "icons/svg/mystery-man.svg",
      "sort": 1200000
    },
    {
      "_id": "OQSDeLDhLuGbVkzJ",
      "name": "Hailstorm (DC 20)",
      "type": "spell",
      "data": {
        "type": "",
        "ability": "",
        "abilityMods": {
          "parts": []
        },
        "actionType": "save",
        "activation": {
          "type": "action",
          "condition": "",
          "cost": 1
        },
        "allowedClasses": {
          "myst": true,
          "tech": false,
          "wysh": true
        },
        "area": {
          "effect": "",
          "shape": "cylinder",
          "units": "ft",
          "value": 20
        },
        "attackBonus": 0,
        "chatFlavor": "",
        "concentration": false,
        "critical": {
          "effect": "",
          "parts": []
        },
        "damage": {
          "parts": [
            {
              "formula": "6d8",
              "operator": "",
              "types": {
                "cold": true
              }
            },
            {
              "formula": "7d8",
              "operator": "",
              "types": {
                "bludgeoning": true
              }
            }
          ]
        },
        "description": {
          "chat": "",
          "unidentified": "",
          "value": "<p>A barrage of fist-sized hailstones pelts the area. Creatures that enter or start their turn in the area during the first round of the spell take 6d8 cold damage and 7d8 bludgeoning damage. For the remaining duration of the spell, heavy snow and sleet rain down in the area. Until the spell is dismissed or until the end of the duration, this area provides concealment, creatures inside it take a &ndash;4 penalty to Perception checks, and the entire area is considered difficult terrain.</p>"
        },
        "descriptors": [],
        "dismissible": true,
        "duration": {
          "units": "",
          "value": "1 round/level (D)"
        },
        "formula": "",
        "isActive": null,
        "level": 5,
        "materials": {
          "consumed": false,
          "cost": 0,
          "supply": 0,
          "value": ""
        },
        "modifiers": [],
        "preparation": {
          "mode": "innate",
          "prepared": false
        },
        "range": {
          "additional": "40 ft.",
          "per": "level",
          "units": "ft",
          "value": 400
        },
        "save": {
          "type": "reflex",
          "dc": "20",
          "descriptor": "half"
        },
        "school": "con",
        "source": "AA4 pg. 119",
        "sr": true,
        "target": {
          "type": "",
          "value": ""
        },
        "uses": {
          "max": 1,
          "per": "day",
          "value": 1
        }
      },
      "effects": [],
      "flags": {},
<<<<<<< HEAD
      "img": "systems/sfrpg/icons/feats/focused_sense.png",
      "sort": 1200000
=======
      "img": "systems/sfrpg/icons/feats/focused_sense.webp",
      "effects": []
>>>>>>> 2b095a38
    },
    {
      "_id": "8a0M2rFRKgw4ZsSh",
      "name": "Control Atmosphere (DC 20)",
      "type": "spell",
      "data": {
        "type": "",
        "ability": "",
        "abilityMods": {
          "parts": []
        },
        "actionType": "save",
        "activation": {
          "type": "action",
          "condition": "",
          "cost": 1
        },
        "allowedClasses": {
          "myst": true,
          "tech": false,
          "wysh": true
        },
        "area": {
          "effect": "spread",
          "shape": "sphere",
          "units": "ft",
          "value": 30
        },
        "attackBonus": 0,
        "chatFlavor": "",
        "concentration": false,
        "critical": {
          "effect": "",
          "parts": []
        },
        "damage": {
          "parts": []
        },
        "description": {
          "chat": "",
          "unidentified": "",
          "value": "<p><span id=\"ctl00_MainContent_DataListTalentsAll_ctl00_LabelName\">You can alter the atmosphere within the spell&rsquo;s area to cause it to become more like the atmosphere of another planet. You can alter one aspect of the atmosphere&mdash;its corrosiveness, density, or toxicity. The possible effects of each of these changes are detailed below.<br /></span></p>\n<p><span id=\"ctl00_MainContent_DataListTalentsAll_ctl00_LabelName\"><strong>Corrosiveness</strong>: You can make the atmosphere corrosive. Each creature and object in the area when you cast the spell must succeed at a Fortitude save or take [[/r 5d6 acid]] damage. Creatures and objects that remain in the area take [[/r 3d6]] additional acid damage every 10 minutes (Fortitude half).<br /></span></p>\n<p><span id=\"ctl00_MainContent_DataListTalentsAll_ctl00_LabelName\">Alternatively, you can make a normally corrosive atmosphere noncorrosive. In this case, the atmosphere within the spell&rsquo;s area deals no acid damage for the duration of the spell.<br /></span></p>\n<p><span id=\"ctl00_MainContent_DataListTalentsAll_ctl00_LabelName\"><strong>Density</strong>: You can make the atmosphere in the area one step thinner (going from severely thick to thick, thick to normal, normal to thin, or thin to severely thin) or thicker (going from severely thin to thin, thin to normal, normal to thick, or thick to severely thick). The spell cannot make an atmosphere thicker than severely thick or thinner than severely thin.<br /></span></p>\n<p><span id=\"ctl00_MainContent_DataListTalentsAll_ctl00_LabelName\">In addition to the normal long-term effects of being in an atmosphere thinner or thicker than a creature is acclimated to, each creature in the area of the spell when it is cast must succeed at a Fortitude save or suffer the immediate effects described below. This is true even for creatures with environmental protection from equipment (such as armor), as the air within the armor is affected on a failed saving throw. Creatures that do not need to breathe are not affected by changes in atmospheric density.<br /></span></p>\n<p><span id=\"ctl00_MainContent_DataListTalentsAll_ctl00_LabelName\">If the air is thicker than a creature is acclimated to, on a failed saving throw, that creature becomes sickened. For every step beyond the first that the air is thicker than the target&rsquo;s acclimation, it takes a &ndash;1 penalty to its save against this effect. If the air is thinner than a creature is acclimated to, on a failed saving throw, it is fatigued. For every step beyond the first that the air is thinner than the target&rsquo;s acclimation, it takes a &ndash;1 penalty to its saving throw against this effect. The effect ends if the creature moves out of the area, and it is not required to attempt a new saving throw upon reentering the area (instead it is subject only to the normal dangers of thicker or thinner air).<br /></span></p>\n<p><span id=\"ctl00_MainContent_DataListTalentsAll_ctl00_LabelName\"><strong>Toxicity</strong>: You can make the atmosphere toxic. Each creature in the area of the spell when it is cast must succeed at a Fortitude save or suffer the immediate effects described below. Creatures with environmental protection from equipment already active (such as armor) are not exposed to the toxic atmosphere. A creature that fails its save contracts bubonic plague (no save) and immediately moves to the weakened state. Creatures that enter the area of toxic atmosphere later are exposed to inhaled bubonic plague and follow the normal @Compendium[sfrpg.rules.GnEF27Oot3zqTaBQ]{disease} rules for contracting the @Compendium[sfrpg.rules.GnEF27Oot3zqTaBQ]{disease} and progressing on the physical @Compendium[sfrpg.rules.GnEF27Oot3zqTaBQ]{disease} track. The @Compendium[sfrpg.rules.GnEF27Oot3zqTaBQ]{disease} is nonmagical, and those infected are still infected when the spell&rsquo;s duration ends.<br /></span></p>\n<p><span id=\"ctl00_MainContent_DataListTalentsAll_ctl00_LabelName\">Alternatively, you can make a normally toxic atmosphere nontoxic. In this case, the atmosphere within the spell&rsquo;s area does not expose those who breathe it to any toxic @Compendium[sfrpg.rules.GnEF27Oot3zqTaBQ]{disease} for the duration of the spell.</span></p>"
        },
        "descriptors": [],
        "dismissible": false,
        "duration": {
          "units": "",
          "value": "10 minute/level"
        },
        "formula": "",
        "isActive": null,
        "level": 4,
        "materials": {
          "consumed": false,
          "cost": 0,
          "supply": 0,
          "value": ""
        },
        "modifiers": [],
        "preparation": {
          "mode": "innate",
          "prepared": true
        },
        "range": {
          "additional": "10 ft.",
          "per": "level",
          "units": "ft",
          "value": 100
        },
        "save": {
          "type": "fort",
          "dc": "20",
          "descriptor": "partial"
        },
        "school": "trs",
        "source": "PW pg. 204",
        "sr": false,
        "target": {
          "type": "",
          "value": ""
        },
        "uses": {
          "max": 3,
          "per": "day",
          "value": 3
        }
      },
      "effects": [],
      "flags": {},
<<<<<<< HEAD
      "img": "systems/sfrpg/icons/spells/controle_atmosphere.png",
      "sort": 1300000
=======
      "img": "systems/sfrpg/icons/spells/controle_atmosphere.webp",
      "effects": []
>>>>>>> 2b095a38
    }
  ],
  "token": {
    "name": "Stormghost",
    "actorId": "eL2yIHhNmtFPGk2S",
    "actorLink": false,
    "bar1": {
      "attribute": "attributes.hp"
    },
    "bar2": {
      "attribute": ""
    },
    "brightLight": 0,
    "brightSight": 0,
    "dimLight": 0,
    "dimSight": 0,
    "displayBars": 40,
    "displayName": 0,
    "disposition": -1,
    "flags": {},
    "height": 2,
    "img": "icons/svg/mystery-man.svg",
    "lightAlpha": 1,
    "lightAngle": 360,
    "lightAnimation": {
      "type": "",
      "intensity": 5,
      "speed": 5
    },
    "lightColor": "",
    "lockRotation": false,
    "mirrorX": false,
    "mirrorY": false,
    "randomImg": false,
    "rotation": 0,
    "scale": 1,
    "sightAngle": 360,
    "tint": "",
    "vision": false,
    "width": 2
  }
}<|MERGE_RESOLUTION|>--- conflicted
+++ resolved
@@ -580,6 +580,7 @@
       },
       "effects": [],
       "flags": {},
+      "img": "icons/svg/mystery-man.svg",
       "sort": 100000
     },
     {
@@ -652,6 +653,7 @@
       },
       "effects": [],
       "flags": {},
+      "img": "icons/svg/mystery-man.svg",
       "sort": 200000
     },
     {
@@ -781,6 +783,7 @@
       },
       "effects": [],
       "flags": {},
+      "img": "icons/svg/mystery-man.svg",
       "sort": 300000
     },
     {
@@ -910,6 +913,7 @@
       },
       "effects": [],
       "flags": {},
+      "img": "icons/svg/mystery-man.svg",
       "sort": 400000
     },
     {
@@ -1039,6 +1043,7 @@
       },
       "effects": [],
       "flags": {},
+      "img": "icons/svg/mystery-man.svg",
       "sort": 500000
     },
     {
@@ -1297,13 +1302,8 @@
       },
       "effects": [],
       "flags": {},
-<<<<<<< HEAD
-      "img": "systems/sfrpg/icons/spells/invisibility_greater.png",
+      "img": "systems/sfrpg/icons/spells/invisibility_greater.webp",
       "sort": 900000
-=======
-      "img": "systems/sfrpg/icons/spells/invisibility_greater.webp",
-      "effects": []
->>>>>>> 2b095a38
     },
     {
       "_id": "dTrSc8me2pKaEqtI",
@@ -1393,13 +1393,8 @@
       },
       "effects": [],
       "flags": {},
-<<<<<<< HEAD
-      "img": "systems/sfrpg/icons/spells/ray_of_exhaustion.png",
+      "img": "systems/sfrpg/icons/spells/ray_of_exhaustion.webp",
       "sort": 1100000
-=======
-      "img": "systems/sfrpg/icons/spells/ray_of_exhaustion.webp",
-      "effects": []
->>>>>>> 2b095a38
     },
     {
       "_id": "YRl83PgFTS1610sA",
@@ -1580,13 +1575,8 @@
       },
       "effects": [],
       "flags": {},
-<<<<<<< HEAD
-      "img": "systems/sfrpg/icons/feats/focused_sense.png",
+      "img": "systems/sfrpg/icons/feats/focused_sense.webp",
       "sort": 1200000
-=======
-      "img": "systems/sfrpg/icons/feats/focused_sense.webp",
-      "effects": []
->>>>>>> 2b095a38
     },
     {
       "_id": "8a0M2rFRKgw4ZsSh",
@@ -1676,13 +1666,8 @@
       },
       "effects": [],
       "flags": {},
-<<<<<<< HEAD
-      "img": "systems/sfrpg/icons/spells/controle_atmosphere.png",
+      "img": "systems/sfrpg/icons/spells/controle_atmosphere.webp",
       "sort": 1300000
-=======
-      "img": "systems/sfrpg/icons/spells/controle_atmosphere.webp",
-      "effects": []
->>>>>>> 2b095a38
     }
   ],
   "token": {
