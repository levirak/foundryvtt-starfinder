--- conflicted
+++ resolved
@@ -443,10 +443,6 @@
       "_id": "chBLdweyUsmv5Gim",
       "name": "Evasion (Ex) (Operative)",
       "type": "feat",
-<<<<<<< HEAD
-=======
-      "img": "systems/sfrpg/icons/classes/evasion.webp",
->>>>>>> 2b095a38
       "data": {
         "type": "",
         "ability": null,
@@ -514,17 +510,13 @@
         }
       },
       "flags": {},
-      "img": "systems/sfrpg/icons/classes/evasion.png",
+      "img": "systems/sfrpg/icons/classes/evasion.webp",
       "sort": 100000
     },
     {
       "_id": "HLesCw2n7lc91lXC",
       "name": "Knife, survival",
       "type": "weapon",
-<<<<<<< HEAD
-=======
-      "img": "systems/sfrpg/icons/equipment/weapons/survival-knife.webp",
->>>>>>> 2b095a38
       "data": {
         "type": "",
         "ability": "",
@@ -731,17 +723,13 @@
         "weaponType": "basicM"
       },
       "flags": {},
-      "img": "systems/sfrpg/icons/equipment/weapons/survival-knife.jpg",
+      "img": "systems/sfrpg/icons/equipment/weapons/survival-knife.webp",
       "sort": 100000
     },
     {
       "_id": "hRGYDaXKp1FHtRGZ",
       "name": "Arc pistol, static",
       "type": "weapon",
-<<<<<<< HEAD
-=======
-      "img": "systems/sfrpg/icons/equipment/weapons/arc-pistol.webp",
->>>>>>> 2b095a38
       "data": {
         "type": "",
         "ability": "",
@@ -956,17 +944,13 @@
         "weaponType": "smallA"
       },
       "flags": {},
-      "img": "systems/sfrpg/icons/equipment/weapons/arc-pistol.jpg",
+      "img": "systems/sfrpg/icons/equipment/weapons/arc-pistol.webp",
       "sort": 200001
     },
     {
       "_id": "EAXAJhaGKPSsJsk3",
       "name": "Shirren-Eye Rifle, Tactical",
       "type": "weapon",
-<<<<<<< HEAD
-=======
-      "img": "systems/sfrpg/icons/equipment/weapons/shirren-eye-rifle-tactical.webp",
->>>>>>> 2b095a38
       "data": {
         "type": "",
         "ability": "",
@@ -1173,7 +1157,7 @@
         "weaponType": "sniper"
       },
       "flags": {},
-      "img": "systems/sfrpg/icons/equipment/weapons/shirren-eye-rifle-tactical.jpg",
+      "img": "systems/sfrpg/icons/equipment/weapons/shirren-eye-rifle-tactical.webp",
       "sort": 300001
     },
     {
@@ -1470,10 +1454,6 @@
       "_id": "SG1zKyjPV3EPBedP",
       "name": "Estex Suit I",
       "type": "equipment",
-<<<<<<< HEAD
-=======
-      "img": "systems/sfrpg/icons/equipment/armor/estex-suit-1.webp",
->>>>>>> 2b095a38
       "data": {
         "type": "",
         "ability": null,
@@ -1600,7 +1580,7 @@
         }
       },
       "flags": {},
-      "img": "systems/sfrpg/icons/equipment/armor/estex-suit-1.jpg",
+      "img": "systems/sfrpg/icons/equipment/armor/estex-suit-1.webp",
       "sort": 800001
     },
     {
