{
  "_id": "5VTsS5lNTvOi9Qm1",
  "name": "Hallajin",
  "type": "npc2",
  "data": {
    "abilities": {
      "cha": {
        "base": 5,
        "min": 3,
        "misc": 0,
        "mod": 5,
        "value": 10
      },
      "con": {
        "base": 8,
        "min": 3,
        "misc": 0,
        "mod": 8,
        "value": 10
      },
      "dex": {
        "base": 5,
        "min": 3,
        "misc": 0,
        "mod": 5,
        "value": 10
      },
      "int": {
        "base": 11,
        "min": 3,
        "misc": 0,
        "mod": 11,
        "value": 10
      },
      "str": {
        "base": 0,
        "min": 3,
        "misc": 0,
        "mod": 0,
        "value": 10
      },
      "wis": {
        "base": 8,
        "min": 3,
        "misc": 0,
        "mod": 8,
        "value": 10
      }
    },
    "attributes": {
      "arms": "2",
      "bab": 0,
      "baseAttackBonus": {
        "rolledMods": [],
        "tooltip": [],
        "value": 0
      },
      "cmd": {
        "min": 0,
        "tooltip": [],
        "value": 10
      },
      "eac": {
        "base": 31,
        "min": 0,
        "tooltip": [],
        "value": 31
      },
      "fort": {
        "base": 15,
        "bonus": 15,
        "misc": 0,
        "tooltip": [],
        "value": 0
      },
      "hp": {
        "max": 280,
        "min": 0,
        "temp": null,
        "tempmax": null,
        "tooltip": [],
        "value": 280
      },
      "init": {
        "bonus": 0,
        "tooltip": [],
        "total": 5,
        "value": 5
      },
      "kac": {
        "base": 30,
        "min": 0,
        "tooltip": [],
        "value": 30
      },
      "keyability": "",
      "reach": "10 ft.",
      "reflex": {
        "base": 15,
        "bonus": 15,
        "misc": 0,
        "tooltip": [],
        "value": 0
      },
      "rp": {
        "max": 0,
        "min": 0,
        "tooltip": [],
        "value": 0
      },
      "sp": {
        "max": 0,
        "min": 0,
        "tooltip": [],
        "value": 0
      },
      "space": "10 ft.",
      "speed": {
        "burrowing": {
          "base": 0
        },
        "climbing": {
          "base": 0
        },
        "flying": {
          "base": 120
        },
        "land": {
          "base": 0
        },
        "mainMovement": "flying",
        "special": "original base: fly 120 ft. (Ex; original special: perfect)",
        "swimming": {
          "base": 0
        }
      },
      "spellcasting": "",
      "will": {
        "base": 22,
        "bonus": 22,
        "misc": 0,
        "tooltip": [],
        "value": 0
      }
    },
    "conditions": {
      "asleep": false,
      "bleeding": false,
      "blinded": false,
      "broken": false,
      "burning": false,
      "confused": false,
      "cowering": false,
      "dazed": false,
      "dazzled": false,
      "dead": false,
      "deafened": false,
      "dying": false,
      "encumbered": false,
      "entangled": false,
      "exhausted": false,
      "fascinated": false,
      "fatigued": false,
      "flat-footed": false,
      "frightened": false,
      "grappled": false,
      "helpless": false,
      "nauseated": false,
      "off-kilter": false,
      "off-target": false,
      "overburdened": false,
      "panicked": false,
      "paralyzed": false,
      "pinned": false,
      "prone": false,
      "shaken": false,
      "sickened": false,
      "stable": false,
      "staggered": false,
      "stunned": false,
      "unconscious": false
    },
    "counterClasses": {
      "values": {}
    },
    "currency": {
      "credit": 0,
      "upb": 0
    },
    "details": {
      "type": "Aberration",
      "alignment": "CN",
      "aura": "",
      "biography": {
        "age": 0,
        "dateOfBirth": "",
        "fullBodyImage": "systems/sfrpg/images/mystery-body.png",
        "height": "",
        "otherVisuals": "",
        "public": "",
        "value": "<h2>Description</h2>\n<p><span id=\"ctl00_MainContent_DataListTalentsAll_ctl00_LabelName\">Spacefaring legends from ancient times describe the &ldquo;lights of Hallas,&rdquo; strange glowing forms seen on the moon Hallas beneath the stormy shadow of @Compendium[sfrpg.setting.ac6z5Rqyx0oLzvVf]{Liavara} the Dreamer. Most of the time, these shapes look like shifting multicolored masses of light, though sometimes hints of feathery wings, scaly coils, staring eyes, or writhing tendrils emerge from within their depths. These forms were initially believed to be just strange lights seen in the sky of Hallas, perhaps an aurora or a type of ball lightning related to the storms of @Compendium[sfrpg.setting.ac6z5Rqyx0oLzvVf]{Liavara}, but visitors to the moon quickly learned they were intelligent&mdash;if inscrutable&mdash;creatures, though that knowledge came at a high price. The creatures are able to communicate telepathically, but when the first emissaries from nearby Arkanen attempted to contact them in the same manner, the experience seared the emissaries&rsquo; minds. This led to the establishment of a powerful magical cordon around the world&mdash;one that remains in place to this day, now administrated by Pact Worlds officials on nearby Arkanen to ensure unprepared visitors don&rsquo;t accidentally destroy their minds or anger the powerful entities.<br /><br />Study of ancient ruins and artifacts on Hallas by modern archaeological and paleobiological teams has contributed to the belief that the so-called hallajins (their name for themselves is unknown) once had material forms but developed beyond the need for them and became beings of pure energy. Examination of the surviving art and artifacts on Hallas suggests hallajins considered their small world the center of the universe, with other worlds and stars revolving around it, and saw the idea of leaving it as heresy. This may explain why hallajins are rarely seen away from Hallas. Though actual answers are few, historians believe that those occasional hallajins sighted on other worlds may be descendants of an ancient schism in their society that happened before the Gap or the establishment of the protective cordon.<br /><br />Hallajins can use their light leap ability to appear and vanish at will, fly swiftly, pass through material barriers, and cross vast distances in the blink of an eye. Early adepts of Arkanen discovered that hallajins either will not or cannot pass through intense electrical fields, and they found that electricity appears to cause hallajins pain&mdash; or at least that they recoil from it. Researchers theorize that electricity interferes in some way with the creatures&rsquo; energy matrices. This weakness provides a means of shielding against hallajin intrusions, although intense electrical energy fields also appear to draw the creatures&rsquo; attention, perhaps being especially visible to their senses. Large concentrations of minds, particularly emotional ones, seem to likewise draw the creatures, and researchers must keep their minds carefully shielded with specialized armor or magical protections.<br /><br />What hallajins want, if anything, is unclear. The little of their culture recovered from ancient ruins and brief interactions indicates that their advancement to their current form was part of an intentional cultural drive to attempt to reach collective godhood. Whether the creatures intentionally stopped at their current state or simply couldn&rsquo;t progress any further remains unknown. Today, hallajins appear capricious and intensely curious, and their behavior is unpredictable. They are almost always encountered singly, although small groups of them have been sighted in the distance on Hallas. Yet despite their apparently solitary behavior, they remain in near-constant communication with others of their kind across vast distances. They don&rsquo;t appear to understand or respond to any known spoken languages, and attempts to contact them telepathically usually end in disaster. The hallajins sometimes initiate contact, telepathically &ldquo;speaking&rdquo; in an unsettling chorus of voices to their listeners, but rarely say anything intelligible. Hallajins occasionally follow visitors to their home planets, exercising their telekinetic abilities to shift objects around or cause random poltergeistlike phenomena, sometimes dangerously. In a few cases, the energy beings turn suddenly hostile, attacking with bursts of searing energy or overloading victims&rsquo; minds. Interestingly, hallajins appear incapable of recognizing mechanical constructs as anything but objects, even if such creatures are intelligent.<br /><br />The unexplained behavior, strange powers, and eerie appearance of hallajins lead some intelligent creatures to revere them as examples of universal forces or enlightened beings. A few visiting scholars have started single-minded cults around the creatures, believing that hallajins hold the secrets to assisting corporeal beings in attaining a similarly evolved state, if only they can be persuaded to share them. Some think this is accomplished by attracting the attention of the lights of Hallas, and then communing and proving their worthiness in some fashion, while others think they can trick or even force the secret from hallajins. Hallajin cults tend to be obsessed with ancient artifacts from Hallas and strange electrical mechanisms designed to summon, communicate with, or even trap the objects of their worship. Though many fear the consequences of allowing such groups contact with the creatures, so far the Pact Worlds overseers have continued to grant these fanatics unrestricted access to Hallas.<br /><br />Due to their aberrant anatomy, it is incredibly difficult to determine the average size of a hallajin. Most scientists posit that they range from 14 to 20 feet in length and, as beings of energy, weigh next to nothing</span></p>\n<section>\n<h2>Ecology</h2>\n<h3>Environment</h3>\n<p>any</p>\n<p>&nbsp;</p>\n<h3>Organization</h3>\n<p>solitary</p>\n<p>&nbsp;</p>\n</section>",
        "weight": ""
      },
      "class": "",
      "cr": 17,
      "environment": "",
      "race": "",
      "raceAndGrafts": "",
      "source": "AA1 pg. 60",
      "xp": {
        "value": 10
      }
    },
    "modifiers": [],
    "skillpoints": {
      "max": 0,
      "tooltip": [],
      "used": 0
    },
    "skills": {
      "acr": {
        "ability": "dex",
        "enabled": false,
        "hasArmorCheckPenalty": true,
        "isTrainedOnly": false,
        "min": 0,
        "misc": 0,
        "mod": 0,
        "ranks": 0,
        "value": 0
      },
      "ath": {
        "ability": "str",
        "enabled": false,
        "hasArmorCheckPenalty": true,
        "isTrainedOnly": false,
        "min": 0,
        "misc": 0,
        "mod": 0,
        "ranks": 0,
        "value": 0
      },
      "blu": {
        "ability": "cha",
        "enabled": false,
        "hasArmorCheckPenalty": false,
        "isTrainedOnly": false,
        "min": 0,
        "misc": 0,
        "mod": 0,
        "ranks": 0,
        "value": 0
      },
      "com": {
        "ability": "int",
        "enabled": false,
        "hasArmorCheckPenalty": false,
        "isTrainedOnly": true,
        "min": 0,
        "misc": 0,
        "mod": 0,
        "ranks": 0,
        "value": 0
      },
      "cul": {
        "ability": "int",
        "enabled": true,
        "hasArmorCheckPenalty": false,
        "isTrainedOnly": true,
        "min": 0,
        "misc": 0,
        "mod": 34,
        "ranks": 34,
        "value": 0
      },
      "dip": {
        "ability": "cha",
        "enabled": false,
        "hasArmorCheckPenalty": false,
        "isTrainedOnly": false,
        "min": 0,
        "misc": 0,
        "mod": 0,
        "ranks": 0,
        "value": 0
      },
      "dis": {
        "ability": "cha",
        "enabled": false,
        "hasArmorCheckPenalty": false,
        "isTrainedOnly": false,
        "min": 0,
        "misc": 0,
        "mod": 0,
        "ranks": 0,
        "value": 0
      },
      "eng": {
        "ability": "int",
        "enabled": false,
        "hasArmorCheckPenalty": false,
        "isTrainedOnly": true,
        "min": 0,
        "misc": 0,
        "mod": 0,
        "ranks": 0,
        "value": 0
      },
      "int": {
        "ability": "cha",
        "enabled": false,
        "hasArmorCheckPenalty": false,
        "isTrainedOnly": false,
        "min": 0,
        "misc": 0,
        "mod": 0,
        "ranks": 0,
        "value": 0
      },
      "lsc": {
        "ability": "int",
        "enabled": false,
        "hasArmorCheckPenalty": false,
        "isTrainedOnly": true,
        "min": 0,
        "misc": 0,
        "mod": 0,
        "ranks": 0,
        "value": 0
      },
      "med": {
        "ability": "int",
        "enabled": false,
        "hasArmorCheckPenalty": false,
        "isTrainedOnly": true,
        "min": 0,
        "misc": 0,
        "mod": 0,
        "ranks": 0,
        "value": 0
      },
      "mys": {
        "ability": "wis",
        "enabled": true,
        "hasArmorCheckPenalty": false,
        "isTrainedOnly": true,
        "min": 0,
        "misc": 0,
        "mod": 34,
        "ranks": 34,
        "value": 0
      },
      "per": {
        "ability": "wis",
        "enabled": true,
        "hasArmorCheckPenalty": false,
        "isTrainedOnly": false,
        "min": 0,
        "misc": 0,
        "mod": 29,
        "ranks": 29,
        "value": 0
      },
      "phs": {
        "ability": "int",
        "enabled": false,
        "hasArmorCheckPenalty": false,
        "isTrainedOnly": true,
        "min": 0,
        "misc": 0,
        "mod": 0,
        "ranks": 0,
        "value": 0
      },
      "pil": {
        "ability": "dex",
        "enabled": false,
        "hasArmorCheckPenalty": false,
        "isTrainedOnly": false,
        "min": 0,
        "misc": 0,
        "mod": 0,
        "ranks": 0,
        "value": 0
      },
      "pro": {
        "ability": "int",
        "enabled": false,
        "hasArmorCheckPenalty": false,
        "isTrainedOnly": true,
        "min": 0,
        "misc": 0,
        "mod": 0,
        "ranks": 0,
        "subname": "",
        "value": 3
      },
      "sen": {
        "ability": "wis",
        "enabled": false,
        "hasArmorCheckPenalty": false,
        "isTrainedOnly": false,
        "min": 0,
        "misc": 0,
        "mod": 0,
        "ranks": 0,
        "value": 0
      },
      "sle": {
        "ability": "dex",
        "enabled": false,
        "hasArmorCheckPenalty": true,
        "isTrainedOnly": true,
        "min": 0,
        "misc": 0,
        "mod": 0,
        "ranks": 0,
        "value": 0
      },
      "ste": {
        "ability": "dex",
        "enabled": false,
        "hasArmorCheckPenalty": true,
        "isTrainedOnly": false,
        "min": 0,
        "misc": 0,
        "mod": 0,
        "ranks": 0,
        "value": 0
      },
      "sur": {
        "ability": "wis",
        "enabled": false,
        "hasArmorCheckPenalty": false,
        "isTrainedOnly": false,
        "min": 0,
        "misc": 0,
        "mod": 0,
        "ranks": 0,
        "value": 0
      }
    },
    "spells": {
      "spell0": {
        "max": 0,
        "value": 0
      },
      "spell1": {
        "max": 0,
        "value": 0
      },
      "spell2": {
        "max": 0,
        "value": 0
      },
      "spell3": {
        "max": 0,
        "value": 0
      },
      "spell4": {
        "max": 0,
        "value": 0
      },
      "spell5": {
        "max": 0,
        "value": 0
      },
      "spell6": {
        "max": 0,
        "value": 0
      }
    },
    "traits": {
      "ci": {
        "custom": "Advanced Immunities",
        "value": []
      },
      "damageReduction": {
        "negatedBy": "",
        "value": 0
      },
      "di": {
        "custom": "Advanced Immunities",
        "value": []
      },
      "dr": {
        "custom": "",
        "value": []
      },
      "dv": {
        "custom": "",
        "value": [
          "electricity"
        ]
      },
      "languages": {
        "custom": "Hallas; Telepathy (120ft); Telepathy (anywhere on same plane, other hallajins only)",
        "value": []
      },
      "senses": "blindsight (thought) 120 ft., darkvision 60 ft., sense through (thought)",
      "size": "large",
      "sr": 28
    }
  },
  "effects": [],
  "flags": {},
  "img": "icons/svg/mystery-man.svg",
  "items": [
    {
      "name": "Incorporeal",
      "type": "feat",
      "data": {
        "type": "",
        "ability": null,
        "actionType": null,
        "activation": {
          "type": "",
          "condition": "",
          "cost": 0
        },
        "area": {
          "effect": "",
          "shape": "",
          "units": "",
          "value": 0
        },
        "attackBonus": 0,
        "chatFlavor": "",
        "critical": {
          "effect": "",
          "parts": []
        },
        "damage": {
          "parts": []
        },
        "description": {
          "chat": "",
          "gmnotes": "",
          "unidentified": "",
          "value": ""
        },
        "descriptors": [],
        "duration": {
          "units": "",
          "value": null
        },
        "formula": "",
        "isActive": null,
        "modifiers": [],
        "range": {
          "additional": "",
          "per": "",
          "units": "",
          "value": null
        },
        "recharge": {
          "charged": false,
          "value": null
        },
        "requirements": "",
        "save": {
          "type": "",
          "dc": null,
          "descriptor": ""
        },
        "source": "",
        "target": {
          "type": "",
          "value": null
        },
        "uses": {
          "max": 0,
          "per": null,
          "value": 0
        }
      },
      "effects": [],
      "flags": {}
    },
    {
      "name": "Searing Mind (Ex)",
      "type": "feat",
      "data": {
        "type": "",
        "ability": null,
        "actionType": null,
        "activation": {
          "type": "",
          "condition": "",
          "cost": 0
        },
        "area": {
          "effect": "",
          "shape": "",
          "units": "",
          "value": 0
        },
        "attackBonus": 0,
        "chatFlavor": "",
        "critical": {
          "effect": "",
          "parts": []
        },
        "damage": {
          "parts": []
        },
        "description": {
          "chat": "",
          "gmnotes": "",
          "unidentified": "",
          "value": "The mind and spirit of a hallajin is so convoluted and energetic that direct contact with it via abilities like detect thoughts, mind link, or other spells or abilities that charm or dominate causes feedback of psychic energy. The creature contacting the hallajin’s mind takes 4d8+8 psychic damage (Will DC 24 half). This damage occurs each round a creature remains in contact with the hallajin’s mind. A hallajin using its telepathy on a creature doesn’t affect it in this way."
        },
        "descriptors": [],
        "duration": {
          "units": "",
          "value": null
        },
        "formula": "",
        "isActive": null,
        "modifiers": [],
        "range": {
          "additional": "",
          "per": "",
          "units": "",
          "value": null
        },
        "recharge": {
          "charged": false,
          "value": null
        },
        "requirements": "",
        "save": {
          "type": "",
          "dc": null,
          "descriptor": ""
        },
        "source": "",
        "target": {
          "type": "",
          "value": null
        },
        "uses": {
          "max": 0,
          "per": null,
          "value": 0
        }
      },
      "effects": [],
      "flags": {}
    },
    {
      "name": "Energy Surge (Ex)",
      "type": "weapon",
      "data": {
        "type": "",
        "ability": "",
        "actionType": "mwak",
        "activation": {
          "type": "",
          "condition": "",
          "cost": 0
        },
        "area": {
          "effect": "",
          "shape": "",
          "units": "",
          "value": 0
        },
        "attackBonus": 25,
        "attributes": {
          "ac": {
            "value": ""
          },
          "customBuilt": false,
          "dex": {
            "mod": ""
          },
          "hardness": {
            "value": ""
          },
          "hp": {
            "max": "",
            "value": 6
          },
          "size": "medium",
          "sturdy": true
        },
        "attuned": false,
        "bulk": "L",
        "capacity": {
          "max": 0,
          "value": 0
        },
        "chatFlavor": "",
        "container": {
          "contents": [],
          "isOpen": true,
          "storage": [
            {
              "type": "slot",
              "acceptsType": [
                "fusion"
              ],
              "affectsEncumbrance": true,
              "amount": 0,
              "subtype": "fusion",
              "weightProperty": "level"
            }
          ]
        },
        "critical": {
          "effect": "",
          "parts": []
        },
        "damage": {
          "parts": [
            {
              "formula": "8d6+17",
              "operator": "",
              "types": {
                "fire": true
              }
            }
          ]
        },
        "description": {
          "chat": "",
          "gmnotes": "",
          "unidentified": "",
          "value": "A hallajin can concentrate its glowing form into deadly flaming energy to make either melee or ranged attacks. Its ranged energy surge attack has a range increment of 100 feet."
        },
        "descriptors": [],
        "duration": {
          "units": "",
          "value": null
        },
        "equippable": false,
        "equipped": true,
        "formula": "",
        "identified": true,
        "isActive": null,
        "level": 1,
        "modifiers": [],
        "price": 0,
        "proficient": true,
        "properties": {},
        "quantity": 1,
        "range": {
          "additional": "",
          "per": "",
          "units": "",
          "value": null
        },
        "save": {
          "type": "",
          "dc": null,
          "descriptor": ""
        },
        "source": "",
        "special": "",
        "target": {
          "type": "",
          "value": null
        },
        "usage": {
          "per": "",
          "value": 0
        },
        "uses": {
          "max": 0,
          "per": null,
          "value": 0
        },
        "weaponCategory": "uncategorized",
        "weaponType": "basicM"
      },
      "effects": [],
      "flags": {}
    },
    {
      "name": "Light Leap (Su)",
      "type": "feat",
      "data": {
        "type": "",
        "ability": null,
        "actionType": null,
        "activation": {
          "type": "",
          "condition": "",
          "cost": 0
        },
        "area": {
          "effect": "",
          "shape": "",
          "units": "",
          "value": 0
        },
        "attackBonus": 0,
        "chatFlavor": "",
        "critical": {
          "effect": "",
          "parts": []
        },
        "damage": {
          "parts": []
        },
        "description": {
          "chat": "",
          "gmnotes": "",
          "unidentified": "",
          "value": "As a full action, a hallajin can teleport (as per teleport), except it can’t leave or enter an area enclosed by barriers of electrical energy."
        },
        "descriptors": [],
        "duration": {
          "units": "",
          "value": null
        },
        "formula": "",
        "isActive": null,
        "modifiers": [],
        "range": {
          "additional": "",
          "per": "",
          "units": "",
          "value": null
        },
        "recharge": {
          "charged": false,
          "value": null
        },
        "requirements": "",
        "save": {
          "type": "",
          "dc": null,
          "descriptor": ""
        },
        "source": "",
        "target": {
          "type": "",
          "value": null
        },
        "uses": {
          "max": 0,
          "per": null,
          "value": 0
        }
      },
      "effects": [],
      "flags": {}
    },
    {
      "name": "Shining Form (Ex)",
      "type": "feat",
      "data": {
        "type": "",
        "ability": null,
        "actionType": null,
        "activation": {
          "type": "",
          "condition": "",
          "cost": 0
        },
        "area": {
          "effect": "",
          "shape": "",
          "units": "",
          "value": 0
        },
        "attackBonus": 0,
        "chatFlavor": "",
        "critical": {
          "effect": "",
          "parts": []
        },
        "damage": {
          "parts": []
        },
        "description": {
          "chat": "",
          "gmnotes": "",
          "unidentified": "",
          "value": "A hallajin sheds light as per a beacon."
        },
        "descriptors": [],
        "duration": {
          "units": "",
          "value": null
        },
        "formula": "",
        "isActive": null,
        "modifiers": [],
        "range": {
          "additional": "",
          "per": "",
          "units": "",
          "value": null
        },
        "recharge": {
          "charged": false,
          "value": null
        },
        "requirements": "",
        "save": {
          "type": "",
          "dc": null,
          "descriptor": ""
        },
        "source": "",
        "target": {
          "type": "",
          "value": null
        },
        "uses": {
          "max": 0,
          "per": null,
          "value": 0
        }
      },
      "effects": [],
      "flags": {}
    },
    {
      "name": "Control Gravity (DC 26)",
      "type": "spell",
      "data": {
        "type": "",
        "ability": "",
        "abilityMods": {
          "parts": []
        },
        "actionType": "save",
        "activation": {
          "type": "action",
          "condition": "",
          "cost": 1
        },
        "allowedClasses": {
          "myst": true,
          "tech": true,
          "wysh": true
        },
        "area": {
          "effect": "",
          "shape": "shapable",
          "units": "ft",
          "value": 10
        },
        "attackBonus": 0,
        "chatFlavor": "",
        "concentration": false,
        "critical": {
          "effect": "",
          "parts": []
        },
        "damage": {
          "parts": []
        },
        "description": {
          "chat": "",
          "gmnotes": "",
          "unidentified": "",
          "value": "<p><span id=\"ctl00_MainContent_DataListTalentsAll_ctl00_LabelName\">You can control gravity in an area, causing it to reverse, become zero-g, or become extremely strong. A creature or object within the area that succeeds at its saving throw is unaffected (though if it stays in the area, it must succeed at a new save each round or become affected), but it might still suffer secondary effects (such as an object flying up from reversed gravity, or an object falling upon it when the spell ends). You choose how to have this spell affect gravity when you cast it, and you cannot change it without recasting the spell. If two <em>control gravity</em> spells affect the same area, they negate each other in the area of overlap.<br></span></p>\n<p><span id=\"ctl00_MainContent_DataListTalentsAll_ctl00_LabelName\">If you reverse gravity in an area, you cause unattached objects and creatures in the area to fall upward and reach the top of the affected area in 1 round. If a solid object (such as a ceiling) is encountered in this fall, falling objects and creatures strike it in the same manner as they would during a normal downward fall. If an object or creature reaches the top of the spell’s area without striking anything, it remains there, oscillating slightly, until the spell ends. At the end of the spell’s duration, affected objects and creatures fall downward. Creatures who can fly or levitate can keep themselves from falling in either direction.<br></span></p>\n<p><span id=\"ctl00_MainContent_DataListTalentsAll_ctl00_LabelName\">If you increase gravity in the area, creatures and objects weigh twice as much as normal, move at half speed, can jump only half as far as normal, and can lift and carry only half as much as normal. Any flying target has its maneuverability worsened by one step (from average to clumsy, for example; minimum clumsy) and plummets to the ground unless it succeeds at a DC 25 Acrobatics check to fly to remain in the air.<br></span></p>\n<p><span id=\"ctl00_MainContent_DataListTalentsAll_ctl00_LabelName\">An area of zero-g works like the zero-g environment (see page 402). You can also use this spell to make areas of zero-g, heavy gravity, or light gravity act as normal gravity for the duration (see page 402).</span></p>"
        },
        "descriptors": [],
        "dismissible": true,
        "duration": {
          "units": "",
          "value": "10 minute/level (D)"
        },
        "formula": "",
        "isActive": null,
        "level": 6,
        "materials": {
          "consumed": false,
          "cost": 0,
          "supply": 0,
          "value": ""
        },
        "modifiers": [],
        "preparation": {
          "mode": "innate",
          "prepared": true
        },
        "range": {
          "additional": "10 ft.",
          "per": "level",
          "units": "ft",
          "value": 100
        },
        "save": {
          "type": "fort",
          "dc": "",
          "descriptor": "negate"
        },
        "school": "trs",
        "source": "CRB pg. 345",
        "sr": false,
        "target": {
          "type": "",
          "value": ""
        },
        "uses": {
          "max": 1,
          "per": "day",
          "value": 1
        }
      },
      "effects": [],
      "flags": {},
<<<<<<< HEAD
      "img": "systems/sfrpg/icons/spells/control_gravity.png"
=======
      "img": "systems/sfrpg/icons/spells/control_gravity.webp",
      "effects": []
>>>>>>> 2b095a38
    },
    {
      "name": "Gravitational Singularity (DC 26)",
      "type": "spell",
      "data": {
        "type": "",
        "ability": null,
        "abilityMods": {
          "parts": []
        },
        "actionType": "",
        "activation": {
          "type": "full",
          "condition": "",
          "cost": 1
        },
        "allowedClasses": {
          "myst": true,
          "tech": false,
          "wysh": false
        },
        "area": {
          "effect": "",
          "shape": "",
          "units": null,
          "value": null
        },
        "attackBonus": 0,
        "chatFlavor": "",
        "concentration": false,
        "critical": {
          "effect": "",
          "parts": []
        },
        "damage": {
          "parts": []
        },
        "description": {
          "chat": "",
          "gmnotes": "",
          "unidentified": "",
          "value": "<p style=\"text-align: justify;\">You call into being a tiny particle of mass with infinite density. You must conjure the singularity in a square that is unoccupied by any creatures or objects. When you finish casting this spell, the singularity immediately draws all Medium and smaller creatures and unattended objects of no more than light bulk within 30 feet toward it. Each round on your turn, the singularity makes a single special combat maneuver against creatures within 30 feet with an attack bonus equal to 4 + your caster level + your key ability modifier. Compare the result to each creature’s KAC + 8. If the singularity is successful, that creature is moved 5 feet toward the singularity plus 5 additional feet for every 5 by which the result exceeds a target’s KAC + 8. Unattended objects are automatically moved 10 feet toward the singularity each round. If a creature or object is moved into the square that contains the singularity, it is sucked inside it and takes 12d6 damage at the end of its turn each round it remains within that space.<br><br>A creature drawn into the singularity can take no actions except a full action to try to escape (it still takes damage during the rounds it attempts to escape). A creature must succeed at either an Athletics check (DC = 15 + 1-1/2 × your mystic level) or a DC 22 Strength check to escape the singularity. The singularity can hold up to four Medium creatures or objects (two Small creatures or objects count as one Medium creature, and so on); if it would pull in additional creatures, those creatures are simply pulled into a square adjacent to the singularity.<br><br>A creature within 50 feet of the singularity has its speed reduced by half when it moves away from the singularity. However, it can move at double its normal speed when moving toward the singularity. If a creature moves within 30 feet of the singularity at any point in its movement, it is subject to the combat maneuver described above. A creature that moves neither toward nor away from the singularity moves at its normal speed.<br><br>When this spell ends, the singularity disappears, and creatures and objects that were sucked into the singularity appear in the space where you conjured it (or as close as possible to that space, if they can’t all fit within it).</p>"
        },
        "descriptors": [],
        "dismissible": true,
        "duration": {
          "units": "",
          "value": "1 round/level (D)"
        },
        "formula": "",
        "isActive": null,
        "level": 6,
        "materials": {
          "consumed": false,
          "cost": 0,
          "supply": 0,
          "value": ""
        },
        "modifiers": [],
        "preparation": {
          "mode": "innate",
          "prepared": true
        },
        "range": {
          "additional": "10 ft.",
          "per": "level",
          "units": "ft",
          "value": 100
        },
        "save": {
          "type": "",
          "dc": null,
          "descriptor": ""
        },
        "school": "con",
        "source": "CRB pg. 357",
        "sr": false,
        "target": {
          "type": "",
          "value": ""
        },
        "uses": {
          "max": 1,
          "per": "day",
          "value": 1
        }
      },
      "effects": [],
      "flags": {},
<<<<<<< HEAD
      "img": "systems/sfrpg/icons/spells/gravitational_singularity.png"
=======
      "img": "systems/sfrpg/icons/spells/gravitational_singularity.webp",
      "effects": []
>>>>>>> 2b095a38
    },
    {
      "name": "Greater Synaptic Pulse (DC 25)",
      "type": "spell",
      "data": {
        "type": "",
        "ability": "",
        "abilityMods": {
          "parts": []
        },
        "actionType": "save",
        "activation": {
          "type": "action",
          "condition": "",
          "cost": 1
        },
        "allowedClasses": {
          "myst": true,
          "tech": false,
          "wysh": false
        },
        "area": {
          "effect": "spread",
          "shape": "sphere",
          "units": "ft",
          "value": 20
        },
        "attackBonus": 0,
        "chatFlavor": "",
        "concentration": false,
        "critical": {
          "effect": "",
          "parts": []
        },
        "damage": {
          "parts": []
        },
        "description": {
          "chat": "",
          "gmnotes": "",
          "unidentified": "",
          "value": "<p style=\"text-align: justify;\">You stun all creatures in range for [[1d4]] rounds. With a successful Will saving throw, a creature is instead sickened for 1 round.</p>"
        },
        "descriptors": [],
        "dismissible": false,
        "duration": {
          "units": "",
          "value": "1d4 rounds"
        },
        "formula": "",
        "isActive": null,
        "level": 5,
        "materials": {
          "consumed": false,
          "cost": 0,
          "supply": 0,
          "value": ""
        },
        "modifiers": [],
        "preparation": {
          "mode": "innate",
          "prepared": true
        },
        "range": {
          "additional": "",
          "per": "",
          "units": "personal",
          "value": null
        },
        "save": {
          "type": "will",
          "dc": "",
          "descriptor": "negate"
        },
        "school": "enc",
        "source": "CRB pg. 380",
        "sr": true,
        "target": {
          "type": "",
          "value": ""
        },
        "uses": {
          "max": 3,
          "per": "day",
          "value": 3
        }
      },
      "effects": [],
      "flags": {},
<<<<<<< HEAD
      "img": "systems/sfrpg/icons/spells/synaptic_pulse_greater.png"
=======
      "img": "systems/sfrpg/icons/spells/synaptic_pulse_greater.webp",
      "effects": []
>>>>>>> 2b095a38
    },
    {
      "name": "Retrocognition",
      "type": "spell",
      "data": {
        "type": "",
        "ability": null,
        "abilityMods": {
          "parts": []
        },
        "actionType": "",
        "activation": {
          "type": "move",
          "condition": "",
          "cost": 1
        },
        "allowedClasses": {
          "myst": true,
          "tech": false,
          "wysh": false
        },
        "area": {
          "effect": "",
          "shape": "",
          "units": null,
          "value": null
        },
        "attackBonus": 0,
        "chatFlavor": "",
        "concentration": true,
        "critical": {
          "effect": "",
          "parts": []
        },
        "damage": {
          "parts": []
        },
        "description": {
          "chat": "",
          "gmnotes": "",
          "unidentified": "",
          "value": "<p style=\"text-align: justify;\">This spell allows you to gain psychic impressions from past events that occurred in your current location.&nbsp;Retrocognition&nbsp;reveals psychic impressions from events that occurred over the course of the last hour throughout the first minute of the spell&rsquo;s duration, followed by impressions from the next hour back throughout the next minute you concentrate, and so on. If a psychically traumatic or turbulent event happened during that period, you must succeed at a Will saving throw (<strong>DC = 15, 20, or 25, depending on the severity of the traumatic or turbulent event</strong>) or lose your concentration on the spell. If you fail this saving throw, the spell ends.<br /><br />At mystic level 16th and higher, you can choose to collect impressions from over the course of a longer interval of time than an hour, beginning at 1 week per minute of concentration (as listed on the table below). The amount of detail you receive diminishes, so this eventually makes it harder to distinguish impressions left by anything but the most major events. In most circumstances, you can&rsquo;t glean information about what occurred during the Gap with this spell.<br /><br /></p>\n<table style=\"height: 68px;\">\n<tbody>\n<tr style=\"height: 17px;\">\n<td style=\"height: 17px; width: 149.867px; text-align: center;\"><strong>Mystic Level</strong></td>\n<td style=\"height: 17px; width: 245.133px; text-align: center;\"><strong>Period</strong></td>\n</tr>\n<tr style=\"height: 17px;\">\n<td style=\"height: 17px; width: 149.867px; text-align: center;\">16th&ndash;17th</td>\n<td style=\"height: 17px; width: 245.133px; text-align: center;\">1 week per minute</td>\n</tr>\n<tr style=\"height: 17px;\">\n<td style=\"height: 17px; width: 149.867px; text-align: center;\">18th&ndash;19th</td>\n<td style=\"height: 17px; width: 245.133px; text-align: center;\">1 year per minute</td>\n</tr>\n<tr style=\"height: 17px;\">\n<td style=\"height: 17px; width: 149.867px; text-align: center;\">20th</td>\n<td style=\"height: 17px; width: 245.133px; text-align: center;\">1 decade per minute</td>\n</tr>\n</tbody>\n</table>"
        },
        "descriptors": [],
        "dismissible": false,
        "duration": {
          "units": "",
          "value": "concentration, up to 1 minute/level"
        },
        "formula": "",
        "isActive": null,
        "level": 5,
        "materials": {
          "consumed": false,
          "cost": 0,
          "supply": 0,
          "value": ""
        },
        "modifiers": [],
        "preparation": {
          "mode": "innate",
          "prepared": true
        },
        "range": {
          "additional": "",
          "per": "",
          "units": "personal",
          "value": null
        },
        "save": {
          "type": "",
          "dc": null,
          "descriptor": ""
        },
        "school": "div",
        "source": "CRB pg. 375",
        "sr": false,
        "target": {
          "type": "",
          "value": ""
        },
        "uses": {
          "max": 3,
          "per": "day",
          "value": 3
        }
      },
      "effects": [],
      "flags": {},
<<<<<<< HEAD
      "img": "systems/sfrpg/icons/spells/retrocognition.PNG"
=======
      "img": "systems/sfrpg/icons/spells/retrocognition.webp",
      "effects": []
>>>>>>> 2b095a38
    },
    {
      "name": "Synapse Overload (DC 25)",
      "type": "spell",
      "data": {
        "type": "",
        "ability": "",
        "abilityMods": {
          "parts": []
        },
        "actionType": "msak",
        "activation": {
          "type": "action",
          "condition": "",
          "cost": 1
        },
        "allowedClasses": {
          "myst": false,
          "tech": true,
          "wysh": false
        },
        "area": {
          "effect": "",
          "shape": "",
          "units": null,
          "value": null
        },
        "attackBonus": 0,
        "chatFlavor": "",
        "concentration": false,
        "critical": {
          "effect": "",
          "parts": []
        },
        "damage": {
          "parts": [
            {
              "formula": "18d8",
              "operator": "",
              "types": {}
            }
          ]
        },
        "description": {
          "chat": "",
          "gmnotes": "",
          "unidentified": "",
          "value": "<p style=\"text-align: justify;\">To affect the target, you must hit with a melee attack against its EAC; you can add your key ability score modifier to this attack roll instead of your Strength modifier if it is higher. You then overload the target’s mind, causing the target’s synapses to violently trigger. The target takes 18d8 damage and is @Compendium[sfrpg.conditions.aAQ6SW6iK0EVq8Ce]{Staggered} for 1 minute. A target can negate the @Compendium[sfrpg.conditions.aAQ6SW6iK0EVq8Ce]{Staggered} effect with a successful Fortitude saving throw, but still takes full damage.<br><br>Casting this spell doesn’t provoke attacks of opportunity.</p>"
        },
        "descriptors": [],
        "dismissible": false,
        "duration": {
          "units": "",
          "value": "instantaneous"
        },
        "formula": "",
        "isActive": null,
        "level": 5,
        "materials": {
          "consumed": false,
          "cost": 0,
          "supply": 0,
          "value": ""
        },
        "modifiers": [],
        "preparation": {
          "mode": "innate",
          "prepared": true
        },
        "range": {
          "additional": "",
          "per": "",
          "units": "touch",
          "value": null
        },
        "save": {
          "type": "fort",
          "dc": "",
          "descriptor": "partial"
        },
        "school": "div",
        "source": "CRB pg. 380",
        "sr": true,
        "target": {
          "type": "",
          "value": "one living creature"
        },
        "uses": {
          "max": 3,
          "per": "day",
          "value": 3
        }
      },
      "effects": [],
      "flags": {},
<<<<<<< HEAD
      "img": "systems/sfrpg/icons/spells/synapse_overload.png"
=======
      "img": "systems/sfrpg/icons/spells/synapse_overload.webp",
      "effects": []
>>>>>>> 2b095a38
    },
    {
      "name": "Telekinesis (DC 25)",
      "type": "spell",
      "data": {
        "type": "",
        "ability": "",
        "abilityMods": {
          "parts": []
        },
        "actionType": "save",
        "activation": {
          "type": "action",
          "condition": "",
          "cost": 1
        },
        "allowedClasses": {
          "myst": false,
          "tech": true,
          "wysh": false
        },
        "area": {
          "effect": "",
          "shape": "",
          "units": null,
          "value": null
        },
        "attackBonus": null,
        "chatFlavor": "",
        "concentration": true,
        "critical": {
          "effect": "",
          "parts": []
        },
        "damage": {
          "parts": []
        },
        "description": {
          "chat": "",
          "gmnotes": "",
          "unidentified": "",
          "value": "<p style=\"text-align: justify;\">You move objects or creatures by concentrating on them. Depending on your desired effect (choose one from below), the spell can perform a variety of combat maneuvers, provide a gentle, sustained force, or exert a single short, violent thrust.<br><br><strong>Combat Maneuver:</strong> Once per round, you can use&nbsp;telekinesis&nbsp;to perform a ranged attack that acts as a bull rush, disarm, grapple (including pin), or trip combat maneuver. Resolve these attempts as normal, but use your caster level plus your key ability score modifier as your attack bonus. No saving throw is allowed against these attempts, but spell resistance applies normally. This version of the spell can last 1 round per caster level, but it ends if you cease concentrating.<br><br><strong>Sustained Force:</strong> A sustained force moves an object of no more than 25 pounds or 2 bulk per caster level up to 20 feet per round in any direction (including up or down). A creature can negate the effect on an object it holds with a successful Will save or with spell resistance. This version of the spell lasts 1 round per caster level, but it ends if you cease concentrating. The spell ends if the object is forced beyond the spell’s range.<br><br>You can telekinetically manipulate an object as if with one hand. For example, a lever can be pulled, a key turned, a button pushed, an object rotated, and so on if the force required is within the weight limitation. You might even be able to untie simple knots, though a delicate activity such as this requires a successful DC 15 Intelligence check.<br><br><strong>Violent Thrust:</strong> The spell energy can be spent in a single round. You can hurl up to 15 objects or creatures that are within range (no two of which can be more than 10 feet apart) toward any target within 150 feet of all the objects. You can hurl up to a total weight of 400 pounds or 40 bulk. You must make attack rolls (one per creature or object thrown) to hit the target with the items, using your base attack bonus plus your key ability score modifier as your attack bonus. All objects cause damage ranging from 1 damage per 25 pounds or 2 bulk (for less dangerous objects) to 1d10 damage per 25 pounds or 2 bulk (for extremely dangerous objects, such as weapons or bladed or spiked objects). Objects and creatures that miss the target land in a square adjacent to the target. Creatures that fall within the weight capacity of the spell can be hurled, but they can attempt Will saving throws (or rely on spell resistance) to negate the effect, as can those whose held possessions are targeted by the spell. If a thrown creature is hurled against a solid surface, it takes 1d6 damage as if it had fallen 10 feet.</p>"
        },
        "descriptors": [],
        "dismissible": false,
        "duration": {
          "units": "",
          "value": "concentration (up to 1 round/level) or instantaneous; see text"
        },
        "formula": "",
        "isActive": null,
        "level": 5,
        "materials": {
          "consumed": false,
          "cost": 0,
          "supply": 0,
          "value": ""
        },
        "modifiers": [],
        "preparation": {
          "mode": "innate",
          "prepared": true
        },
        "range": {
          "additional": "40 ft.",
          "per": "level",
          "units": "ft",
          "value": 400
        },
        "save": {
          "type": "will",
          "dc": "",
          "descriptor": "object"
        },
        "school": "trs",
        "source": "CRB pg. 380",
        "sr": true,
        "target": {
          "type": "",
          "value": "see text"
        },
        "uses": {
          "max": 3,
          "per": "day",
          "value": 3
        }
      },
      "effects": [],
      "flags": {},
<<<<<<< HEAD
      "img": "systems/sfrpg/icons/spells/telekinesis.png"
=======
      "img": "systems/sfrpg/icons/spells/telekinesis.webp",
      "effects": []
>>>>>>> 2b095a38
    },
    {
      "name": "Confusion (DC 24) (At Will)",
      "type": "spell",
      "data": {
        "type": "",
        "ability": "",
        "abilityMods": {
          "parts": []
        },
        "actionType": "save",
        "activation": {
          "type": "action",
          "condition": "",
          "cost": 1
        },
        "allowedClasses": {
          "myst": true,
          "tech": false,
          "wysh": true
        },
        "area": {
          "effect": "burst",
          "shape": "sphere",
          "units": "ft",
          "value": 15
        },
        "attackBonus": 0,
        "chatFlavor": "",
        "concentration": false,
        "critical": {
          "effect": "",
          "parts": []
        },
        "damage": {
          "parts": []
        },
        "description": {
          "chat": "",
          "gmnotes": "",
          "unidentified": "",
          "value": "<p><span id=\"ctl00_MainContent_DataListTalentsAll_ctl00_LabelName\">This spell causes @Compendium[sfrpg.conditions.8rIj0ewW4bL8Uph5]{Confusion} in all creatures in the area, making them unable to determine their actions. Any confused creature that is attacked automatically attacks or attempts to attack its attackers on its next turn, as long as it is still confused at the start of its next turn. Note that a confused creature will not make attacks of opportunity against any foe that it is not already devoted to attacking (either because of its most recent action or because it has just been attacked). For confused creatures that have not been attacked, roll on the following table at the start of each affected creature’s turn each round to see what it does in that round.</span></p>\n<table style=\"width: 403px; height: 85px;\" border=\"1\">\n<tbody>\n<tr style=\"height: 17px;\">\n<td style=\"height: 17px; background-color: #34495e; text-align: center; width: 44px;\">\n<p style=\"color: white;\">D%</p>\n</td>\n<td style=\"height: 17px; width: 352px; text-align: center; background-color: #34495e;\">\n<p style=\"color: white;\"><span id=\"ctl00_MainContent_DataListTalentsAll_ctl00_LabelName\"><strong>Behavior</strong></span></p>\n</td>\n</tr>\n<tr style=\"height: 17px;\">\n<td style=\"height: 17px; width: 44px; text-align: center; background-color: #7e8c8d;\">\n<p style=\"color: white;\">1-25</p>\n</td>\n<td style=\"height: 17px; width: 352px; text-align: center; background-color: #7e8c8d;\">\n<p style=\"color: white;\"><span id=\"ctl00_MainContent_DataListTalentsAll_ctl00_LabelName\">Act normally</span></p>\n</td>\n</tr>\n<tr style=\"height: 17px;\">\n<td style=\"height: 17px; width: 44px; text-align: center; background-color: #34495e;\">\n<p style=\"color: white;\">26-50</p>\n</td>\n<td style=\"height: 17px; width: 352px; text-align: center; background-color: #34495e;\">\n<p style=\"color: white;\"><span id=\"ctl00_MainContent_DataListTalentsAll_ctl00_LabelName\">Do nothing but babble incoherently</span></p>\n</td>\n</tr>\n<tr style=\"height: 17px;\">\n<td style=\"height: 17px; width: 44px; text-align: center; background-color: #7e8c8d;\">\n<p style=\"color: white;\">51-75</p>\n</td>\n<td style=\"height: 17px; width: 352px; text-align: center; background-color: #7e8c8d;\">\n<p style=\"color: white;\"><span id=\"ctl00_MainContent_DataListTalentsAll_ctl00_LabelName\">Deal 1d8 + Str modifier damage to self with item in hand</span></p>\n</td>\n</tr>\n<tr style=\"height: 17px;\">\n<td style=\"height: 17px; width: 44px; text-align: center; background-color: #34495e;\">\n<p style=\"color: white;\">76-100</p>\n</td>\n<td style=\"height: 17px; width: 352px; text-align: center; background-color: #34495e;\">\n<p style=\"color: white;\"><span id=\"ctl00_MainContent_DataListTalentsAll_ctl00_LabelName\">Attack nearest creature</span></p>\n</td>\n</tr>\n</tbody>\n</table>\n<p><span id=\"ctl00_MainContent_DataListTalentsAll_ctl00_LabelName\">A confused creature that can’t carry out the indicated action does nothing but babble incoherently. Attackers are not at any special advantage when attacking a confused target.</span></p>\n<p>&nbsp;</p>\n<p>&nbsp;</p>\n<p>&nbsp;</p>"
        },
        "descriptors": [],
        "dismissible": false,
        "duration": {
          "units": "",
          "value": "1 round/level"
        },
        "formula": "1d100",
        "isActive": null,
        "level": 4,
        "materials": {
          "consumed": false,
          "cost": 0,
          "supply": 0,
          "value": ""
        },
        "modifiers": [],
        "preparation": {
          "mode": "always",
          "prepared": true
        },
        "range": {
          "additional": "10 ft.",
          "per": "lelvellevel",
          "units": "ft",
          "value": 100
        },
        "save": {
          "type": "will",
          "dc": "",
          "descriptor": "negate"
        },
        "school": "enc",
        "source": "CRB pg. 344",
        "sr": true,
        "target": {
          "type": "",
          "value": "one living creature"
        },
        "uses": {
          "max": null,
          "per": "",
          "value": null
        }
      },
      "effects": [],
      "flags": {},
<<<<<<< HEAD
      "img": "systems/sfrpg/icons/spells/confusion.png"
=======
      "img": "systems/sfrpg/icons/spells/confusion.webp",
      "effects": []
>>>>>>> 2b095a38
    },
    {
      "name": "Mind Probe (DC 24) (At Will)",
      "type": "spell",
      "data": {
        "type": "",
        "ability": "",
        "abilityMods": {
          "parts": []
        },
        "actionType": "save",
        "activation": {
          "type": "min",
          "condition": "",
          "cost": 1
        },
        "allowedClasses": {
          "myst": true,
          "tech": false,
          "wysh": false
        },
        "area": {
          "effect": "",
          "shape": "",
          "units": null,
          "value": null
        },
        "attackBonus": 0,
        "chatFlavor": "",
        "concentration": false,
        "critical": {
          "effect": "",
          "parts": []
        },
        "damage": {
          "parts": []
        },
        "description": {
          "chat": "",
          "gmnotes": "",
          "unidentified": "",
          "value": "<p style=\"text-align: justify;\">You gain access to the target’s memories and knowledge, and you can pry the information you want from them involuntarily.<br><br>You can attempt to learn the answer to one question of your choice per round; after each question, the target can attempt a Will saving throw to end the spell. If it fails, the creature can attempt a Bluff check with a DC equal to 11 + your Sense Motive modifier. If it fails its Bluff check, you gain the answer you desire. If it succeeds at its check, you gain no information. If it succeeds by 5 or more, it answers however it chooses and you believe that wrong answer to be the truth. Your questions are purely telepathic inquiries, and the answers to those questions are imparted directly into your mind. You and the target don’t need to speak the same language, though less intelligent creatures may yield up only appropriate sensory images in answer to your questions.</p>"
        },
        "descriptors": [],
        "dismissible": true,
        "duration": {
          "units": "",
          "value": "1 round/level (D)"
        },
        "formula": "",
        "isActive": null,
        "level": 4,
        "materials": {
          "consumed": false,
          "cost": 0,
          "supply": 0,
          "value": ""
        },
        "modifiers": [],
        "preparation": {
          "mode": "always",
          "prepared": true
        },
        "range": {
          "additional": "5 ft.",
          "per": "2 levels",
          "units": "ft",
          "value": 25
        },
        "save": {
          "type": "will",
          "dc": "",
          "descriptor": "negate"
        },
        "school": "div",
        "source": "CRB pg. 365",
        "sr": true,
        "target": {
          "type": "",
          "value": "one creature"
        },
        "uses": {
          "max": null,
          "per": "",
          "value": null
        }
      },
      "effects": [],
      "flags": {},
<<<<<<< HEAD
      "img": "systems/sfrpg/icons/spells/mind-probe.jpg"
=======
      "img": "systems/sfrpg/icons/spells/mind-probe.webp",
      "effects": []
>>>>>>> 2b095a38
    }
  ],
  "token": {
    "name": "Hallajin",
    "actorId": "a3BEeLT8fWR4kYCl",
    "actorLink": false,
    "bar1": {},
    "bar2": {},
    "brightLight": 0,
    "brightSight": 0,
    "dimLight": 0,
    "dimSight": 0,
    "displayBars": 0,
    "displayName": 0,
    "disposition": -1,
    "flags": {},
    "height": 1,
    "img": "icons/svg/mystery-man.svg",
    "lightAlpha": 1,
    "lightAngle": 360,
    "lightAnimation": {
      "intensity": 5,
      "speed": 5
    },
    "lockRotation": false,
    "randomImg": false,
    "rotation": 0,
    "scale": 1,
    "sightAngle": 360,
    "tint": null,
    "vision": false,
    "width": 1
  }
}<|MERGE_RESOLUTION|>--- conflicted
+++ resolved
@@ -194,7 +194,7 @@
       "biography": {
         "age": 0,
         "dateOfBirth": "",
-        "fullBodyImage": "systems/sfrpg/images/mystery-body.png",
+        "fullBodyImage": "systems/sfrpg/images/mystery-body.webp",
         "height": "",
         "otherVisuals": "",
         "public": "",
@@ -575,7 +575,8 @@
         }
       },
       "effects": [],
-      "flags": {}
+      "flags": {},
+      "img": "icons/svg/mystery-man.svg"
     },
     {
       "name": "Searing Mind (Ex)",
@@ -646,7 +647,8 @@
         }
       },
       "effects": [],
-      "flags": {}
+      "flags": {},
+      "img": "icons/svg/mystery-man.svg"
     },
     {
       "name": "Energy Surge (Ex)",
@@ -775,7 +777,8 @@
         "weaponType": "basicM"
       },
       "effects": [],
-      "flags": {}
+      "flags": {},
+      "img": "icons/svg/mystery-man.svg"
     },
     {
       "name": "Light Leap (Su)",
@@ -846,7 +849,8 @@
         }
       },
       "effects": [],
-      "flags": {}
+      "flags": {},
+      "img": "icons/svg/mystery-man.svg"
     },
     {
       "name": "Shining Form (Ex)",
@@ -917,7 +921,8 @@
         }
       },
       "effects": [],
-      "flags": {}
+      "flags": {},
+      "img": "icons/svg/mystery-man.svg"
     },
     {
       "name": "Control Gravity (DC 26)",
@@ -1007,12 +1012,7 @@
       },
       "effects": [],
       "flags": {},
-<<<<<<< HEAD
-      "img": "systems/sfrpg/icons/spells/control_gravity.png"
-=======
-      "img": "systems/sfrpg/icons/spells/control_gravity.webp",
-      "effects": []
->>>>>>> 2b095a38
+      "img": "systems/sfrpg/icons/spells/control_gravity.webp"
     },
     {
       "name": "Gravitational Singularity (DC 26)",
@@ -1102,12 +1102,7 @@
       },
       "effects": [],
       "flags": {},
-<<<<<<< HEAD
-      "img": "systems/sfrpg/icons/spells/gravitational_singularity.png"
-=======
-      "img": "systems/sfrpg/icons/spells/gravitational_singularity.webp",
-      "effects": []
->>>>>>> 2b095a38
+      "img": "systems/sfrpg/icons/spells/gravitational_singularity.webp"
     },
     {
       "name": "Greater Synaptic Pulse (DC 25)",
@@ -1197,12 +1192,7 @@
       },
       "effects": [],
       "flags": {},
-<<<<<<< HEAD
-      "img": "systems/sfrpg/icons/spells/synaptic_pulse_greater.png"
-=======
-      "img": "systems/sfrpg/icons/spells/synaptic_pulse_greater.webp",
-      "effects": []
->>>>>>> 2b095a38
+      "img": "systems/sfrpg/icons/spells/synaptic_pulse_greater.webp"
     },
     {
       "name": "Retrocognition",
@@ -1292,12 +1282,7 @@
       },
       "effects": [],
       "flags": {},
-<<<<<<< HEAD
-      "img": "systems/sfrpg/icons/spells/retrocognition.PNG"
-=======
-      "img": "systems/sfrpg/icons/spells/retrocognition.webp",
-      "effects": []
->>>>>>> 2b095a38
+      "img": "systems/sfrpg/icons/spells/retrocognition.webp"
     },
     {
       "name": "Synapse Overload (DC 25)",
@@ -1393,12 +1378,7 @@
       },
       "effects": [],
       "flags": {},
-<<<<<<< HEAD
-      "img": "systems/sfrpg/icons/spells/synapse_overload.png"
-=======
-      "img": "systems/sfrpg/icons/spells/synapse_overload.webp",
-      "effects": []
->>>>>>> 2b095a38
+      "img": "systems/sfrpg/icons/spells/synapse_overload.webp"
     },
     {
       "name": "Telekinesis (DC 25)",
@@ -1488,12 +1468,7 @@
       },
       "effects": [],
       "flags": {},
-<<<<<<< HEAD
-      "img": "systems/sfrpg/icons/spells/telekinesis.png"
-=======
-      "img": "systems/sfrpg/icons/spells/telekinesis.webp",
-      "effects": []
->>>>>>> 2b095a38
+      "img": "systems/sfrpg/icons/spells/telekinesis.webp"
     },
     {
       "name": "Confusion (DC 24) (At Will)",
@@ -1583,12 +1558,7 @@
       },
       "effects": [],
       "flags": {},
-<<<<<<< HEAD
-      "img": "systems/sfrpg/icons/spells/confusion.png"
-=======
-      "img": "systems/sfrpg/icons/spells/confusion.webp",
-      "effects": []
->>>>>>> 2b095a38
+      "img": "systems/sfrpg/icons/spells/confusion.webp"
     },
     {
       "name": "Mind Probe (DC 24) (At Will)",
@@ -1678,12 +1648,7 @@
       },
       "effects": [],
       "flags": {},
-<<<<<<< HEAD
-      "img": "systems/sfrpg/icons/spells/mind-probe.jpg"
-=======
-      "img": "systems/sfrpg/icons/spells/mind-probe.webp",
-      "effects": []
->>>>>>> 2b095a38
+      "img": "systems/sfrpg/icons/spells/mind-probe.webp"
     }
   ],
   "token": {
