--- conflicted
+++ resolved
@@ -758,6 +758,7 @@
       },
       "effects": [],
       "flags": {},
+      "img": "icons/svg/mystery-man.svg",
       "sort": 200000
     },
     {
@@ -972,6 +973,7 @@
       },
       "effects": [],
       "flags": {},
+      "img": "icons/svg/mystery-man.svg",
       "sort": 300000
     },
     {
@@ -1043,6 +1045,7 @@
       },
       "effects": [],
       "flags": {},
+      "img": "icons/svg/mystery-man.svg",
       "sort": 400000
     },
     {
@@ -1114,6 +1117,7 @@
       },
       "effects": [],
       "flags": {},
+      "img": "icons/svg/mystery-man.svg",
       "sort": 500000
     },
     {
@@ -1209,13 +1213,8 @@
       },
       "effects": [],
       "flags": {},
-<<<<<<< HEAD
-      "img": "systems/sfrpg/icons/spells/mind_thrust.png",
+      "img": "systems/sfrpg/icons/spells/mind_thrust.webp",
       "sort": 600000
-=======
-      "img": "systems/sfrpg/icons/spells/mind_thrust.webp",
-      "effects": []
->>>>>>> 2b095a38
     },
     {
       "_id": "43laen0tryIMu3pQ",
@@ -1304,13 +1303,8 @@
       },
       "effects": [],
       "flags": {},
-<<<<<<< HEAD
-      "img": "systems/sfrpg/icons/spells/holographic_image.png",
+      "img": "systems/sfrpg/icons/spells/holographic_image.webp",
       "sort": 700000
-=======
-      "img": "systems/sfrpg/icons/spells/holographic_image.webp",
-      "effects": []
->>>>>>> 2b095a38
     },
     {
       "_id": "9Gyy1aOVqDmN0UE8",
@@ -1401,13 +1395,8 @@
       "flags": {
         "gm-notes": {}
       },
-<<<<<<< HEAD
-      "img": "systems/sfrpg/icons/spells/ghost_sound.png",
+      "img": "systems/sfrpg/icons/spells/ghost_sound.webp",
       "sort": 800000
-=======
-      "img": "systems/sfrpg/icons/spells/ghost_sound.webp",
-      "effects": []
->>>>>>> 2b095a38
     },
     {
       "_id": "38AYX8hyzFsOLcGO",
@@ -1496,13 +1485,8 @@
       },
       "effects": [],
       "flags": {},
-<<<<<<< HEAD
-      "img": "systems/sfrpg/icons/spells/psychokenetic_hand.png",
+      "img": "systems/sfrpg/icons/spells/psychokenetic_hand.webp",
       "sort": 900000
-=======
-      "img": "systems/sfrpg/icons/spells/psychokenetic_hand.webp",
-      "effects": []
->>>>>>> 2b095a38
     },
     {
       "_id": "f57tXNkQwpfhjpgW",
@@ -1591,13 +1575,8 @@
       },
       "effects": [],
       "flags": {},
-<<<<<<< HEAD
-      "img": "systems/sfrpg/icons/spells/token_spell.png",
+      "img": "systems/sfrpg/icons/spells/token_spell.webp",
       "sort": 1000000
-=======
-      "img": "systems/sfrpg/icons/spells/token_spell.webp",
-      "effects": []
->>>>>>> 2b095a38
     },
     {
       "_id": "NGHz0TQxOiw0eli5",
@@ -1671,6 +1650,7 @@
       },
       "effects": [],
       "flags": {},
+      "img": "icons/svg/mystery-man.svg",
       "sort": 1100000
     }
   ],
