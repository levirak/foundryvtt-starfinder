{
  "_id": "BPP9hqJsr4CUQuYD",
  "name": "Baykok",
  "type": "npc2",
  "data": {
    "abilities": {
      "cha": {
        "base": 3,
        "min": 3,
        "misc": 0,
        "mod": 3,
        "value": 16
      },
      "con": {
        "base": 0,
        "min": 3,
        "misc": 0,
        "mod": 0,
        "value": 10
      },
      "dex": {
        "base": 6,
        "min": 3,
        "misc": 0,
        "mod": 6,
        "value": 22
      },
      "int": {
        "base": 0,
        "min": 3,
        "misc": 0,
        "mod": 0,
        "value": 10
      },
      "str": {
        "base": 4,
        "min": 3,
        "misc": 0,
        "mod": 4,
        "value": 18
      },
      "wis": {
        "base": 0,
        "min": 3,
        "misc": 0,
        "mod": 0,
        "value": 10
      }
    },
    "attributes": {
      "arms": "2",
      "bab": 0,
      "cmd": {
        "min": 0,
        "tooltip": [],
        "value": 10
      },
      "eac": {
        "base": 23,
        "min": 0,
        "tooltip": [],
        "value": 23
      },
      "fort": {
        "base": 11,
        "bonus": 11,
        "misc": 0,
        "tooltip": [],
        "value": 0
      },
      "hp": {
        "max": 144,
        "min": 0,
        "temp": null,
        "tempmax": null,
        "tooltip": [],
        "value": 144
      },
      "init": {
        "bonus": 0,
        "tooltip": [],
        "total": 6,
        "value": 6
      },
      "kac": {
        "base": 23,
        "min": 0,
        "tooltip": [],
        "value": 23
      },
      "keyability": "",
      "reach": "0",
      "reflex": {
        "base": 11,
        "bonus": 11,
        "misc": 0,
        "tooltip": [],
        "value": 0
      },
      "rp": {
        "max": 0,
        "min": 0,
        "tooltip": [],
        "value": 0
      },
      "sp": {
        "max": 0,
        "min": 0,
        "tooltip": [],
        "value": 0
      },
      "space": "0",
      "speed": {
        "burrowing": {
          "base": 0
        },
        "climbing": {
          "base": 0
        },
        "flying": {
          "base": 0
        },
        "land": {
          "base": 30
        },
        "mainMovement": "land",
        "special": "original base: 30 ft.; original special: fly 60 ft. (Su",
        "swimming": {
          "base": 0
        }
      },
      "spellcasting": "",
      "will": {
        "base": 10,
        "bonus": 10,
        "misc": 0,
        "tooltip": [],
        "value": 0
      }
    },
    "conditions": {},
    "counterClasses": {
      "values": {}
    },
    "currency": {
      "credit": 0,
      "upb": 0
    },
    "details": {
      "type": "Undead",
      "alignment": "NE",
      "aura": "",
      "biography": {
        "public": "",
        "value": "<p>Those who revel too much in the thrill of chasing and killing living creatures might arise as baykoks after death.</p>"
      },
      "class": "",
      "cr": 9,
      "environment": "any",
      "organization": "solitary, gang (2-5), or flight (6-12)",
      "race": "",
      "raceAndGrafts": "",
      "source": "AP #6 pg. 55",
      "xp": {
        "value": 6400
      }
    },
    "modifiers": [],
    "skills": {
      "acr": {
        "ability": "dex",
        "enabled": true,
        "hasArmorCheckPenalty": true,
        "isTrainedOnly": false,
        "misc": 0,
        "mod": 17,
        "ranks": 17,
        "value": 0
      },
      "ath": {
        "ability": "str",
        "enabled": false,
        "hasArmorCheckPenalty": true,
        "isTrainedOnly": false,
        "misc": 0,
        "mod": 0,
        "ranks": 0,
        "value": 0
      },
      "blu": {
        "ability": "cha",
        "enabled": false,
        "hasArmorCheckPenalty": false,
        "isTrainedOnly": false,
        "misc": 0,
        "mod": 0,
        "ranks": 0,
        "value": 0
      },
      "com": {
        "ability": "int",
        "enabled": false,
        "hasArmorCheckPenalty": false,
        "isTrainedOnly": true,
        "misc": 0,
        "mod": 0,
        "ranks": 0,
        "value": 0
      },
      "cul": {
        "ability": "int",
        "enabled": false,
        "hasArmorCheckPenalty": false,
        "isTrainedOnly": true,
        "misc": 0,
        "mod": 0,
        "ranks": 0,
        "value": 0
      },
      "dip": {
        "ability": "cha",
        "enabled": false,
        "hasArmorCheckPenalty": false,
        "isTrainedOnly": false,
        "misc": 0,
        "mod": 0,
        "ranks": 0,
        "value": 0
      },
      "dis": {
        "ability": "cha",
        "enabled": false,
        "hasArmorCheckPenalty": false,
        "isTrainedOnly": false,
        "misc": 0,
        "mod": 0,
        "ranks": 0,
        "value": 0
      },
      "eng": {
        "ability": "int",
        "enabled": false,
        "hasArmorCheckPenalty": false,
        "isTrainedOnly": true,
        "misc": 0,
        "mod": 0,
        "ranks": 0,
        "value": 0
      },
      "int": {
        "ability": "cha",
        "enabled": false,
        "hasArmorCheckPenalty": false,
        "isTrainedOnly": false,
        "misc": 0,
        "mod": 0,
        "ranks": 0,
        "value": 0
      },
      "lsc": {
        "ability": "int",
        "enabled": false,
        "hasArmorCheckPenalty": false,
        "isTrainedOnly": true,
        "misc": 0,
        "mod": 0,
        "ranks": 0,
        "value": 0
      },
      "med": {
        "ability": "int",
        "enabled": false,
        "hasArmorCheckPenalty": false,
        "isTrainedOnly": true,
        "misc": 0,
        "mod": 0,
        "ranks": 0,
        "value": 0
      },
      "mys": {
        "ability": "wis",
        "enabled": false,
        "hasArmorCheckPenalty": false,
        "isTrainedOnly": true,
        "misc": 0,
        "mod": 0,
        "ranks": 0,
        "value": 0
      },
      "per": {
        "ability": "wis",
        "enabled": true,
        "hasArmorCheckPenalty": false,
        "isTrainedOnly": false,
        "misc": 0,
        "mod": 17,
        "ranks": 17,
        "value": 0
      },
      "phs": {
        "ability": "int",
        "enabled": false,
        "hasArmorCheckPenalty": false,
        "isTrainedOnly": true,
        "misc": 0,
        "mod": 0,
        "ranks": 0,
        "value": 0
      },
      "pil": {
        "ability": "dex",
        "enabled": false,
        "hasArmorCheckPenalty": false,
        "isTrainedOnly": false,
        "misc": 0,
        "mod": 0,
        "ranks": 0,
        "value": 0
      },
      "pro": {
        "ability": "int",
        "enabled": false,
        "hasArmorCheckPenalty": false,
        "isTrainedOnly": true,
        "misc": 0,
        "mod": 0,
        "ranks": 0,
        "subname": "",
        "value": 3
      },
      "sen": {
        "ability": "wis",
        "enabled": false,
        "hasArmorCheckPenalty": false,
        "isTrainedOnly": false,
        "misc": 0,
        "mod": 0,
        "ranks": 0,
        "value": 0
      },
      "sle": {
        "ability": "dex",
        "enabled": false,
        "hasArmorCheckPenalty": true,
        "isTrainedOnly": true,
        "misc": 0,
        "mod": 0,
        "ranks": 0,
        "value": 0
      },
      "ste": {
        "ability": "dex",
        "enabled": true,
        "hasArmorCheckPenalty": true,
        "isTrainedOnly": false,
        "misc": 0,
        "mod": 22,
        "ranks": 22,
        "value": 0
      },
      "sur": {
        "ability": "wis",
        "enabled": true,
        "hasArmorCheckPenalty": false,
        "isTrainedOnly": false,
        "misc": 0,
        "mod": 17,
        "ranks": 17,
        "value": 0
      }
    },
    "spells": {
      "spell0": {
        "max": 0,
        "value": 0
      },
      "spell1": {
        "max": 0,
        "value": 0
      },
      "spell2": {
        "max": 0,
        "value": 0
      },
      "spell3": {
        "max": 0,
        "value": 0
      },
      "spell4": {
        "max": 0,
        "value": 0
      },
      "spell5": {
        "max": 0,
        "value": 0
      },
      "spell6": {
        "max": 0,
        "value": 0
      }
    },
    "traits": {
      "ci": {
        "custom": "Undead Immunities",
        "value": []
      },
      "damageReduction": {
        "negatedBy": "",
        "value": 0
      },
      "di": {
        "custom": "Undead Immunities",
        "value": []
      },
      "dr": {
        "custom": "",
        "value": []
      },
      "dv": {
        "custom": "",
        "value": []
      },
      "languages": {
        "custom": "",
        "value": []
      },
      "senses": "darkvision 60 ft.",
      "size": "medium",
      "sr": 0
    }
  },
  "flags": {},
  "img": "icons/svg/mystery-man.svg",
  "items": [
    {
      "name": "Claw",
      "type": "weapon",
      "data": {
        "type": "",
        "ability": "",
        "abilityMods": {
          "parts": []
        },
        "actionType": "mwak",
        "activation": {
          "type": "",
          "condition": "",
          "cost": 0
        },
        "area": {
          "effect": "",
          "shape": "",
          "units": "",
          "value": null
        },
        "attackBonus": 18,
        "attuned": false,
        "bulk": "L",
        "capacity": {
          "max": null,
          "value": null
        },
        "chatFlavor": "",
        "critical": {
          "effect": "",
          "parts": []
        },
        "damage": {
          "parts": [
            {
              "formula": "2d8+13",
              "operator": "",
              "types": {
                "slashing": true
              }
            }
          ]
        },
        "description": {
          "chat": "",
          "unidentified": "",
          "value": ""
        },
        "descriptors": [],
        "duration": {
          "units": "",
          "value": null
        },
        "equipped": false,
        "formula": "",
        "fusions": [],
        "identified": true,
        "level": 1,
        "modifiers": [],
        "price": 0,
        "proficient": true,
        "properties": {
          "aeon": false,
          "amm": false,
          "analog": false,
          "antibiological": false,
          "archaic": false,
          "aurora": false,
          "automatic": false,
          "blast": false,
          "block": false,
          "boost": false,
          "breach": false,
          "breakdown": false,
          "bright": false,
          "cluster": false,
          "conceal": false,
          "deconstruct": false,
          "deflect": false,
          "disarm": false,
          "double": false,
          "drainCharge": false,
          "echo": false,
          "entangle": false,
          "explode": false,
          "extinguish": false,
          "feint": false,
          "fiery": false,
          "firstArc": false,
          "flexibleLine": false,
          "force": false,
          "freeHands": false,
          "fueled": false,
          "grapple": false,
          "gravitation": false,
          "guided": false,
          "harrying": false,
          "holyWater": false,
          "ignite": false,
          "indirect": false,
          "injection": false,
          "integrated": false,
          "line": false,
          "living": false,
          "lockdown": false,
          "mind-affecting": false,
          "mine": false,
          "mire": false,
          "modal": false,
          "necrotic": false,
          "nonlethal": false,
          "one": false,
          "operative": false,
          "penetrating": false,
          "polarize": false,
          "polymorphic": false,
          "powered": false,
          "professional": false,
          "punchGun": false,
          "qreload": false,
          "radioactive": false,
          "reach": false,
          "recall": false,
          "relic": false,
          "reposition": false,
          "shape": false,
          "shells": false,
          "shield": false,
          "sniper": false,
          "stun": false,
          "subtle": false,
          "sunder": false,
          "swarm": false,
          "tail": false,
          "teleportive": false,
          "thought": false,
          "throttle": false,
          "thrown": false,
          "trip": false,
          "two": false,
          "underwater": false,
          "unwieldy": false,
          "variantBoost": false,
          "wideLine": false
        },
        "quantity": 1,
        "range": {
          "additional": "",
          "per": "",
          "units": "",
          "value": null
        },
        "save": {
          "type": "",
          "dc": null,
          "descriptor": "negate"
        },
        "source": "",
        "special": "",
        "target": {
          "type": "",
          "value": null
        },
        "usage": {
          "per": "",
          "value": null
        },
        "uses": {
          "max": 0,
          "per": null,
          "value": 0
        },
        "weaponType": "basicM"
      },
      "flags": {},
      "img": "icons/svg/mystery-man.svg"
    },
    {
      "name": "Combat rifle",
      "type": "weapon",
      "data": {
        "type": "",
        "ability": "",
        "abilityMods": {
          "parts": []
        },
        "actionType": "rwak",
        "activation": {
          "type": "action",
          "condition": "",
          "cost": 1
        },
        "area": {
          "effect": "",
          "shape": "",
          "units": null,
          "value": null
        },
        "attackBonus": 21,
        "attuned": false,
        "bulk": "1",
        "capacity": {
          "max": 12,
          "value": 12
        },
        "chatFlavor": "",
        "critical": {
          "effect": "",
          "parts": []
        },
        "damage": {
          "parts": [
            {
              "formula": "3d8+9",
              "operator": "",
              "types": {
                "piercing": true
              }
            }
          ]
        },
        "description": {
          "chat": "",
          "unidentified": "",
          "value": "<p>This utilitarian rifle is favored by mercenaries who aren&rsquo;t looking for flashy weapons.</p>"
        },
        "descriptors": [],
        "duration": {
          "units": "",
          "value": ""
        },
        "equipped": false,
        "formula": "",
        "fusions": [],
        "identified": true,
        "level": 10,
        "modifiers": [],
        "price": 16500,
        "proficient": true,
        "properties": {
          "aeon": false,
          "amm": false,
          "analog": true,
          "antibiological": false,
          "archaic": false,
          "aurora": false,
          "automatic": false,
          "blast": false,
          "block": false,
          "boost": false,
          "breach": false,
          "breakdown": false,
          "bright": false,
          "cluster": false,
          "conceal": false,
          "deconstruct": false,
          "deflect": false,
          "disarm": false,
          "double": false,
          "drainCharge": false,
          "echo": false,
          "entangle": false,
          "explode": false,
          "extinguish": false,
          "feint": false,
          "fiery": false,
          "firstArc": false,
          "flexibleLine": false,
          "force": false,
          "freeHands": false,
          "fueled": false,
          "grapple": false,
          "gravitation": false,
          "guided": false,
          "harrying": false,
          "holyWater": false,
          "ignite": false,
          "indirect": false,
          "injection": false,
          "integrated": false,
          "line": false,
          "living": false,
          "lockdown": false,
          "mind-affecting": false,
          "mine": false,
          "mire": false,
          "modal": false,
          "necrotic": false,
          "nonlethal": false,
          "one": false,
          "operative": false,
          "penetrating": false,
          "polarize": false,
          "polymorphic": false,
          "powered": false,
          "professional": false,
          "punchGun": false,
          "qreload": false,
          "radioactive": false,
          "reach": false,
          "recall": false,
          "relic": false,
          "reposition": false,
          "shape": false,
          "shells": false,
          "shield": false,
          "sniper": false,
          "stun": false,
          "subtle": false,
          "sunder": false,
          "swarm": false,
          "tail": false,
          "teleportive": false,
          "thought": false,
          "throttle": false,
          "thrown": false,
          "trip": false,
          "two": true,
          "underwater": false,
          "unwieldy": false,
          "variantBoost": false,
          "wideLine": false
        },
        "quantity": null,
        "range": {
          "additional": "",
          "per": "",
          "units": "ft",
          "value": 90
        },
        "save": {
          "type": "",
          "dc": null,
          "descriptor": "negate"
        },
        "source": "SCR",
        "special": "",
        "target": {
          "type": "",
          "value": ""
        },
        "usage": {
          "per": "shot",
          "value": 1
        },
        "uses": {
          "max": 0,
          "per": "",
          "value": 0
        },
        "weaponType": "longA"
      },
      "flags": {},
      "img": "icons/svg/mystery-man.svg"
    },
    {
      "name": "Devour Soul (Su)",
      "type": "feat",
      "data": {
        "type": "",
        "ability": null,
        "actionType": null,
        "activation": {
          "type": "",
          "condition": "",
          "cost": 0
        },
        "area": {
          "effect": "",
          "shape": "",
          "units": "",
          "value": null
        },
        "attackBonus": 0,
        "chatFlavor": "",
        "critical": {
          "effect": "",
          "parts": []
        },
        "damage": {
          "parts": []
        },
        "description": {
          "chat": "",
          "unidentified": "",
          "value": "A baykok can take a standard action to devour the soul of an adjacent @Compendium[sfrpg.conditions.nEJIWMKbPjqKuelo]{Dead} or dying creature. A dying creature can resist this attack with a successful DC 18 Fortitude save. If it fails, the target is instantly slain. If the creature is already @Compendium[sfrpg.conditions.nEJIWMKbPjqKuelo]{Dead}, it can’t attempt the saving throw, although the target can’t have been @Compendium[sfrpg.conditions.nEJIWMKbPjqKuelo]{Dead} for more than 1 hour. A creature subjected to this attack can’t be brought back to life via mystic cure cast as a 4th-level or higher spell (though @Compendium[sfrpg.spells.IRUPIVT101SvIK6l]{Raise Dead} and more powerful effects work normally). When a baykok devours a soul in this way, it recovers a number of Hit Points equal to 2d10 + its CR and becomes hasted for 4 rounds (as if affected by haste). This is a death effect."
        },
        "descriptors": [],
        "duration": {
          "units": "",
          "value": null
        },
        "formula": "",
        "modifiers": [],
        "range": {
          "additional": "",
          "per": "",
          "units": "",
          "value": null
        },
        "recharge": {
          "charged": false,
          "value": null
        },
        "requirements": "",
        "save": {
          "type": "",
          "dc": null,
          "descriptor": ""
        },
        "source": "",
        "target": {
          "type": "",
          "value": null
        },
        "uses": {
          "max": 0,
          "per": null,
          "value": 0
        }
      },
      "flags": {},
      "img": "icons/svg/mystery-man.svg"
    },
    {
      "name": "Dread Howl (Su)",
      "type": "feat",
      "data": {
        "type": "",
        "ability": null,
        "actionType": null,
        "activation": {
          "type": "",
          "condition": "",
          "cost": 0
        },
        "area": {
          "effect": "",
          "shape": "",
          "units": "",
          "value": null
        },
        "attackBonus": 0,
        "chatFlavor": "",
        "critical": {
          "effect": "",
          "parts": []
        },
        "damage": {
          "parts": []
        },
        "description": {
          "chat": "",
          "unidentified": "",
          "value": "Once per day as a standard action, a baykok can let out a howl. Each living creature within a 30-foot-radius burst must succeed at a DC 16 Fortitude save or become paralyzed with fear for 1 round. A creature that succeeds at this saving throw is instead @Compendium[sfrpg.conditions.nywSVEeDvp1bk7L3]{Shaken} for 1 round. This is a @Compendium[sfrpg.rules.PqV3OCbUTyk2upPD]{Sense-dependent} fear effect."
        },
        "descriptors": [],
        "duration": {
          "units": "",
          "value": null
        },
        "formula": "",
        "modifiers": [],
        "range": {
          "additional": "",
          "per": "",
          "units": "",
          "value": null
        },
        "recharge": {
          "charged": false,
          "value": null
        },
        "requirements": "",
        "save": {
          "type": "",
          "dc": null,
          "descriptor": ""
        },
        "source": "",
        "target": {
          "type": "",
          "value": null
        },
        "uses": {
          "max": 0,
          "per": null,
          "value": 0
        }
      },
      "flags": {},
      "img": "icons/svg/mystery-man.svg"
    },
    {
      "name": "Infused Ammunition (Su)",
      "type": "feat",
      "data": {
        "type": "",
        "ability": null,
        "actionType": null,
        "activation": {
          "type": "",
          "condition": "",
          "cost": 0
        },
        "area": {
          "effect": "",
          "shape": "",
          "units": "",
          "value": null
        },
        "attackBonus": 0,
        "chatFlavor": "",
        "critical": {
          "effect": "",
          "parts": []
        },
        "damage": {
          "parts": []
        },
        "description": {
          "chat": "",
          "unidentified": "",
          "value": "As part of making an attack or full attack with a projectile weapon, a baykok can create a round or rounds of ammunition made from bone and infused with negative energy. This ammunition appears loaded into the projectile weapon the baykok is wielding. The baykok can’t create ammunition quickly enough to use when making an attack in automatic mode. Half the damage from attacks made with this ammunition is negative energy damage, and a creature struck by such an attack must succeed at a DC 16 Fortitude save or be paralyzed for 1d3 rounds. A baykok can fire normal ammunition from its projectile weapon if it wishes, though such ammunition doesn’t gain the extra benefits."
        },
        "descriptors": [],
        "duration": {
          "units": "",
          "value": null
        },
        "formula": "",
        "modifiers": [],
        "range": {
          "additional": "",
          "per": "",
          "units": "",
          "value": null
        },
        "recharge": {
          "charged": false,
          "value": null
        },
        "requirements": "",
        "save": {
          "type": "",
          "dc": null,
          "descriptor": ""
        },
        "source": "",
        "target": {
          "type": "",
          "value": null
        },
        "uses": {
          "max": 0,
          "per": null,
          "value": 0
        }
      },
      "flags": {},
      "img": "icons/svg/mystery-man.svg"
    },
    {
      "name": "Unliving",
      "type": "feat",
      "data": {
        "type": "",
        "ability": null,
        "abilityMods": {
          "parts": []
        },
        "actionType": "",
        "activation": {
          "type": "",
          "condition": "",
          "cost": 0
        },
        "area": {
          "effect": "",
          "shape": "",
          "units": "",
          "value": null
        },
        "attackBonus": 0,
        "chatFlavor": "",
        "critical": {
          "effect": "",
          "parts": []
        },
        "damage": {
          "parts": []
        },
        "description": {
          "chat": "",
          "unidentified": "",
          "value": "<h3>(EX)</h3>\n<h3>The creature has no Constitution score or modifier. Any DCs or other statistics that rely on a Constitution score treat the creature as having a score of 10 (+0). The creature is immediately destroyed when it reaches 0 Hit Points. An unliving creature doesn’t heal damage naturally, but a construct can be repaired with the right tools. Spells such as make whole can heal constructs, and magic effects can heal undead. An unliving creature with fast healing (see page 154) still benefits from that ability. Unliving creatures don’t breathe, eat, or sleep. They can’t be raised or resurrected, except through the use of miracle, wish, or a similar effect that specifically works on unliving creatures.</h3>\n<hr>\n<h3>&nbsp;</h3>"
        },
        "descriptors": [],
        "duration": {
          "units": "",
          "value": null
        },
        "formula": "",
        "modifiers": [],
        "range": {
          "additional": "",
          "per": "",
          "units": "",
          "value": null
        },
        "recharge": {
          "charged": false,
          "value": null
        },
        "requirements": "",
        "save": {
          "type": "",
          "dc": null,
          "descriptor": ""
        },
        "source": "",
        "target": {
          "type": "",
          "value": null
        },
        "uses": {
          "max": 0,
          "per": null,
          "value": 0
        }
      },
      "flags": {},
      "img": "icons/svg/mystery-man.svg"
    },
    {
      "name": "D-suit III",
      "type": "equipment",
<<<<<<< HEAD
=======
      "img": "systems/sfrpg/icons/equipment/armor/d-suit-III.webp",
>>>>>>> 2b095a38
      "data": {
        "type": "",
        "ability": null,
        "abilityMods": {
          "parts": []
        },
        "actionType": "",
        "activation": {
          "type": "",
          "condition": "",
          "cost": 0
        },
        "area": {
          "effect": "",
          "shape": "",
          "units": "",
          "value": null
        },
        "armor": {
          "type": "light",
          "acp": 0,
          "dex": 6,
          "eac": 11,
          "kac": 12,
          "speedAdjust": 0,
          "upgradeSlots": 3,
          "upgrades": []
        },
        "attackBonus": 0,
        "attuned": false,
        "bulk": "L",
        "chatFlavor": "",
        "critical": {
          "effect": "",
          "parts": []
        },
        "damage": {
          "parts": []
        },
        "description": {
          "chat": "",
          "unidentified": "",
          "value": "<p>Disembarkment suits, or d-suits, are designed for spacefarers who expect to leave their ship and visit a planet&rsquo;s surface. Most d-suits are jumpsuits or flight suits worn under reinforced breeches, heavy boots, and a thick jacket. A helmet or rebreather and a utility belt with an attached holster complete the outfit.</p>"
        },
        "descriptors": [],
        "duration": {
          "units": "",
          "value": null
        },
        "equipped": false,
        "formula": "",
        "identified": true,
        "level": 9,
        "modifiers": [],
        "price": 13300,
        "proficient": true,
        "quantity": 1,
        "range": {
          "additional": "",
          "per": "",
          "units": "",
          "value": null
        },
        "reach": "",
        "save": {
          "type": "",
          "dc": null,
          "descriptor": ""
        },
        "size": "",
        "source": "SCR",
        "speed": "",
        "strength": 0,
        "target": {
          "type": "",
          "value": null
        },
        "uses": {
          "max": 0,
          "per": null,
          "value": 0
        },
        "weaponSlots": 0
      },
      "flags": {},
      "img": "systems/sfrpg/icons/equipment/armor/d-suit-III.jpg"
    }
  ],
  "token": {
    "name": "Baykok",
    "actorData": {},
    "actorId": "N0FGi1THvW198baY",
    "actorLink": false,
    "bar1": {},
    "bar2": {},
    "brightLight": 0,
    "brightSight": 0,
    "dimLight": 0,
    "dimSight": 0,
    "displayBars": 0,
    "displayName": 0,
    "disposition": -1,
    "flags": {},
    "height": 1,
    "img": "icons/svg/mystery-man.svg",
    "lightAlpha": 1,
    "lightAngle": 360,
    "lockRotation": false,
    "randomImg": false,
    "rotation": 0,
    "scale": 1,
    "sightAngle": 360,
    "tint": null,
    "vision": false,
    "width": 1
  }
}<|MERGE_RESOLUTION|>--- conflicted
+++ resolved
@@ -1070,10 +1070,6 @@
     {
       "name": "D-suit III",
       "type": "equipment",
-<<<<<<< HEAD
-=======
-      "img": "systems/sfrpg/icons/equipment/armor/d-suit-III.webp",
->>>>>>> 2b095a38
       "data": {
         "type": "",
         "ability": null,
@@ -1159,7 +1155,7 @@
         "weaponSlots": 0
       },
       "flags": {},
-      "img": "systems/sfrpg/icons/equipment/armor/d-suit-III.jpg"
+      "img": "systems/sfrpg/icons/equipment/armor/d-suit-III.webp"
     }
   ],
   "token": {
