{
  "_id": "Z3cchZ97KQ2BOyd8",
  "name": "Raxilite Bioengineer",
  "type": "npc2",
  "data": {
    "abilities": {
      "cha": {
        "base": 1,
        "min": 3,
        "misc": 0,
        "mod": 1,
        "value": 12
      },
      "con": {
        "base": 0,
        "min": 3,
        "misc": 0,
        "mod": 0,
        "value": 10
      },
      "dex": {
        "base": 3,
        "min": 3,
        "misc": 0,
        "mod": 3,
        "value": 16
      },
      "int": {
        "base": 5,
        "min": 3,
        "misc": 0,
        "mod": 5,
        "value": 20
      },
      "str": {
        "base": -2,
        "min": 3,
        "misc": 0,
        "mod": -2,
        "value": 6
      },
      "wis": {
        "base": 1,
        "min": 3,
        "misc": 0,
        "mod": 1,
        "value": 12
      }
    },
    "attributes": {
      "arms": "2",
      "bab": 0,
      "cmd": {
        "min": 0,
        "tooltip": [],
        "value": 10
      },
      "eac": {
        "base": 16,
        "min": 0,
        "tooltip": [],
        "value": 16
      },
      "fort": {
        "base": 5,
        "bonus": 5,
        "misc": 0,
        "tooltip": [],
        "value": 0
      },
      "hp": {
        "max": 45,
        "min": 0,
        "temp": null,
        "tempmax": null,
        "tooltip": [],
        "value": 45
      },
      "init": {
        "bonus": 0,
        "tooltip": [],
        "total": 3,
        "value": 3
      },
      "kac": {
        "base": 17,
        "min": 0,
        "tooltip": [],
        "value": 17
      },
      "keyability": "",
      "reach": "0 ft. (5 ft. with one-handed items)",
      "reflex": {
        "base": 5,
        "bonus": 5,
        "misc": 0,
        "tooltip": [],
        "value": 0
      },
      "rp": {
        "max": 0,
        "min": 0,
        "tooltip": [],
        "value": 0
      },
      "sp": {
        "max": 0,
        "min": 0,
        "tooltip": [],
        "value": 0
      },
      "space": "2-1/2 ft.",
      "speed": {
        "burrowing": {
          "base": 0
        },
        "climbing": {
          "base": 0
        },
        "flying": {
          "base": 0
        },
        "land": {
          "base": 30
        },
        "mainMovement": "land",
        "special": "original base: 30 ft.",
        "swimming": {
          "base": 0
        }
      },
      "spellcasting": "",
      "will": {
        "base": 5,
        "bonus": 5,
        "misc": 0,
        "tooltip": [],
        "value": 0
      }
    },
    "conditions": {
      "asleep": false,
      "bleeding": false,
      "blinded": false,
      "broken": false,
      "burning": false,
      "confused": false,
      "cowering": false,
      "dazed": false,
      "dazzled": false,
      "dead": false,
      "deafened": false,
      "dying": false,
      "encumbered": false,
      "entangled": false,
      "exhausted": false,
      "fascinated": false,
      "fatigued": false,
      "flatfooted": false,
      "frightened": false,
      "grappled": false,
      "helpless": false,
      "nauseated": false,
      "offkilter": false,
      "offtarget": false,
      "overburdened": false,
      "panicked": false,
      "paralyzed": false,
      "pinned": false,
      "prone": false,
      "shaken": false,
      "sickened": false,
      "stable": false,
      "staggered": false,
      "stunned": false,
      "unconscious": false
    },
    "counterClasses": {
      "values": {}
    },
    "currency": {
      "credit": 0,
      "upb": 0
    },
    "details": {
      "type": "Plant",
      "alignment": "N",
      "aura": "",
      "biography": {
        "public": "",
        "value": "<section>\n<h2>Raxilite</h2>\n<p>Raxilites are a species of little sapient plants from Raxil, a warm, idyllic world in the Vast. About two decades ago, a lashunta exploration vessel from @Compendium[sfrpg.setting.mkJGLfpJkvAKLZz3]{Castrovel} arrived in Raxil’s system and found the raxilites living in peace, having achieved symbiosis with their world through exceptionally advanced biotechnology.<br><br>The curious raxilites sent a delegation back to @Compendium[sfrpg.setting.mkJGLfpJkvAKLZz3]{Castrovel} with the lashuntas. The two species have much in common, as raxilites are also intellectual and place great importance on community. After a time on @Compendium[sfrpg.setting.mkJGLfpJkvAKLZz3]{Castrovel}, where many raxilites still visit and dwell, the raxilite mission journeyed to @Compendium[sfrpg.setting.hepqXl6gFvs5sDQu]{Absalom Station}. There, they obtained protectorate status for Raxil, just days after the Swarm attack on the Pact Worlds and Veskarium. Raxilites provided aid, mostly in biotech and medicine, during that conflict, though they also helped the Xenowardens advance their biomechanical starship designs. In turn, the raxilites, who lacked starfaring vessels before their contact with the lashuntas, began building their own biomechanical craft.<br><br>Today, Raxil is a major source of cutting-edge starship biotech, though most of this tech must be acquired in the Pact Worlds. Raxilites are gentle and gregarious, but they restrict immigration, importing, and tourism to Raxil as carefully as they tend the planet. However, exploration is a key part of raxilite culture. With the galaxy open to them, countless young raxilites leave Raxil to see the stars, which often requires them to adapt to technology built for larger creatures. Raxilite bioengineers invented the Lifting Floret Activation Network (LFAN) augmentation to deal with the issue, and most raxilites have these modifications implanted shortly after sprouting.<br><br>When a raxilite reaches adulthood, they sprout a flower. Flowering raxilites are lively and sociable, and especially with modern medicine, a raxilite can spend their entire life flowering. However, most raxilites choose to have children. A raxilite has both male and female reproductive organs, and to reproduce, two or more raxilites gather to exchange pollen. Such raxilites then transition to a seeding stage, with a puffball of seeds like those of a dandelion. Raxilites can also maintain their seeding stage indefinitely, and most do so at least until they find a safe place to plant and sprout their young. After releasing seeds, a raxilite flowers again within a week.<br><br>A typical raxilite is 16 inches tall and weighs 4 pounds.</p>\n<h2>Ecology</h2>\n<h3>Environment</h3>\n<p>any (Raxil)</p>\n<p>&nbsp;</p>\n<h3>Organization</h3>\n<p>solitary, pair, or crew (3-6)</p>\n<p>&nbsp;</p>\n</section>"
      },
      "class": "",
      "cr": 4,
      "environment": "",
      "race": "",
      "raceAndGrafts": "mechanic",
      "source": "AA3 pg. 82",
      "xp": {
        "value": 1200
      }
    },
    "modifiers": [],
    "skills": {
      "acr": {
        "ability": "dex",
        "enabled": true,
        "hasArmorCheckPenalty": true,
        "isTrainedOnly": false,
        "misc": 0,
        "mod": 10,
        "ranks": 10,
        "value": 0
      },
      "ath": {
        "ability": "str",
        "enabled": false,
        "hasArmorCheckPenalty": true,
        "isTrainedOnly": false,
        "misc": 0,
        "mod": 0,
        "ranks": 0,
        "value": 0
      },
      "blu": {
        "ability": "cha",
        "enabled": false,
        "hasArmorCheckPenalty": false,
        "isTrainedOnly": false,
        "misc": 0,
        "mod": 0,
        "ranks": 0,
        "value": 0
      },
      "com": {
        "ability": "int",
        "enabled": true,
        "hasArmorCheckPenalty": false,
        "isTrainedOnly": true,
        "misc": 0,
        "mod": 15,
        "ranks": 15,
        "value": 0
      },
      "cul": {
        "ability": "int",
        "enabled": false,
        "hasArmorCheckPenalty": false,
        "isTrainedOnly": true,
        "misc": 0,
        "mod": 0,
        "ranks": 0,
        "value": 0
      },
      "dip": {
        "ability": "cha",
        "enabled": false,
        "hasArmorCheckPenalty": false,
        "isTrainedOnly": false,
        "misc": 0,
        "mod": 0,
        "ranks": 0,
        "value": 0
      },
      "dis": {
        "ability": "cha",
        "enabled": false,
        "hasArmorCheckPenalty": false,
        "isTrainedOnly": false,
        "misc": 0,
        "mod": 0,
        "ranks": 0,
        "value": 0
      },
      "eng": {
        "ability": "int",
        "enabled": true,
        "hasArmorCheckPenalty": false,
        "isTrainedOnly": true,
        "misc": 0,
        "mod": 15,
        "ranks": 15,
        "value": 0
      },
      "int": {
        "ability": "cha",
        "enabled": false,
        "hasArmorCheckPenalty": false,
        "isTrainedOnly": false,
        "misc": 0,
        "mod": 0,
        "ranks": 0,
        "value": 0
      },
      "lsc": {
        "ability": "int",
        "enabled": true,
        "hasArmorCheckPenalty": false,
        "isTrainedOnly": true,
        "misc": 0,
        "mod": 15,
        "ranks": 15,
        "value": 0
      },
      "med": {
        "ability": "int",
        "enabled": false,
        "hasArmorCheckPenalty": false,
        "isTrainedOnly": true,
        "misc": 0,
        "mod": 0,
        "ranks": 0,
        "value": 0
      },
      "mys": {
        "ability": "wis",
        "enabled": false,
        "hasArmorCheckPenalty": false,
        "isTrainedOnly": true,
        "misc": 0,
        "mod": 0,
        "ranks": 0,
        "value": 0
      },
      "per": {
        "ability": "wis",
        "enabled": true,
        "hasArmorCheckPenalty": false,
        "isTrainedOnly": false,
        "misc": 0,
        "mod": 10,
        "ranks": 10,
        "value": 0
      },
      "phs": {
        "ability": "int",
        "enabled": false,
        "hasArmorCheckPenalty": false,
        "isTrainedOnly": true,
        "misc": 0,
        "mod": 0,
        "ranks": 0,
        "value": 0
      },
      "pil": {
        "ability": "dex",
        "enabled": false,
        "hasArmorCheckPenalty": false,
        "isTrainedOnly": false,
        "misc": 0,
        "mod": 0,
        "ranks": 0,
        "value": 0
      },
      "pro": {
        "ability": "int",
        "enabled": false,
        "hasArmorCheckPenalty": false,
        "isTrainedOnly": true,
        "misc": 0,
        "mod": 0,
        "ranks": 0,
        "subname": "",
        "value": 3
      },
      "sen": {
        "ability": "wis",
        "enabled": false,
        "hasArmorCheckPenalty": false,
        "isTrainedOnly": false,
        "misc": 0,
        "mod": 0,
        "ranks": 0,
        "value": 0
      },
      "sle": {
        "ability": "dex",
        "enabled": false,
        "hasArmorCheckPenalty": true,
        "isTrainedOnly": true,
        "misc": 0,
        "mod": 0,
        "ranks": 0,
        "value": 0
      },
      "ste": {
        "ability": "dex",
        "enabled": true,
        "hasArmorCheckPenalty": true,
        "isTrainedOnly": false,
        "misc": 0,
        "mod": 10,
        "ranks": 10,
        "value": 0
      },
      "sur": {
        "ability": "wis",
        "enabled": false,
        "hasArmorCheckPenalty": false,
        "isTrainedOnly": false,
        "misc": 0,
        "mod": 0,
        "ranks": 0,
        "value": 0
      }
    },
    "spells": {
      "spell0": {
        "max": 0,
        "value": 0
      },
      "spell1": {
        "max": 0,
        "value": 0
      },
      "spell2": {
        "max": 0,
        "value": 0
      },
      "spell3": {
        "max": 0,
        "value": 0
      },
      "spell4": {
        "max": 0,
        "value": 0
      },
      "spell5": {
        "max": 0,
        "value": 0
      },
      "spell6": {
        "max": 0,
        "value": 0
      }
    },
    "traits": {
      "ci": {
        "custom": "",
        "value": []
      },
      "damageReduction": {
        "negatedBy": "",
        "value": 0
      },
      "di": {
        "custom": "",
        "value": []
      },
      "dr": {
        "custom": "",
        "value": []
      },
      "dv": {
        "custom": "",
        "value": []
      },
      "languages": {
        "custom": "Raxi",
        "value": [
          "castrovelian",
          "common",
          "vercite"
        ]
      },
      "senses": "low-light vision",
      "size": "tiny",
      "sr": 0
    }
  },
  "flags": {},
  "img": "icons/svg/mystery-man.svg",
  "items": [
    {
      "_id": "W6SVXR1tCF4OtpsF",
      "name": "Limited Plant Benefits (Ex)",
      "type": "feat",
      "data": {
        "type": "",
        "ability": null,
        "abilityMods": {
          "parts": []
        },
        "actionType": "",
        "activation": {
          "type": "",
          "condition": "",
          "cost": 0
        },
        "area": {
          "effect": "",
          "shape": "",
          "units": "",
          "value": null
        },
        "attackBonus": 0,
        "chatFlavor": "",
        "critical": {
          "effect": "",
          "parts": []
        },
        "damage": {
          "parts": []
        },
        "description": {
          "chat": "",
          "unidentified": "",
          "value": "Raxilites lack the immunities of most plants. Instead, they gain a +2 racial bonus to saving throws against mind-affecting effects, paralysis, @Compendium[sfrpg.rules.aKqRtg165rAly1Cc]{Poison}, polymorph, sleep, and stunning effects, unless the effect specifies that it is effective against plants."
        },
        "descriptors": [],
        "duration": {
          "units": "",
          "value": null
        },
        "formula": "",
        "modifiers": [],
        "range": {
          "additional": "",
          "per": "",
          "units": "",
          "value": null
        },
        "recharge": {
          "charged": false,
          "value": null
        },
        "requirements": "",
        "save": {
          "type": "",
          "dc": null,
          "descriptor": ""
        },
        "source": "",
        "target": {
          "type": "",
          "value": null
        },
        "uses": {
          "max": 0,
          "per": null,
          "value": 0
        }
      },
      "flags": {},
      "img": "icons/svg/mystery-man.svg"
    },
    {
      "_id": "Nbk5hIgx40Om61hm",
      "name": "Switchblade, tactical",
      "type": "weapon",
      "data": {
        "type": "",
        "ability": "",
        "abilityMods": {
          "parts": []
        },
        "actionType": "rwak",
        "activation": {
          "type": "none",
          "condition": "",
          "cost": null
        },
        "area": {
          "effect": "",
          "shape": "",
          "units": null,
          "value": null
        },
        "attackBonus": 8,
        "attributes": {
          "ac": {
            "value": ""
          },
          "customBuilt": false,
          "dex": {
            "mod": ""
          },
          "hardness": {
            "value": ""
          },
          "hp": {
            "max": "",
            "value": 24
          },
          "size": "medium",
          "sturdy": true
        },
        "attuned": false,
        "bulk": "L",
        "capacity": {
          "max": null,
          "value": null
        },
        "chatFlavor": "Analog, conceal, operative",
        "container": {
          "contents": [],
          "storage": [
            {
              "type": "slot",
              "acceptsType": [
                "fusion"
              ],
              "affectsEncumbrance": true,
              "amount": 3,
              "subtype": "fusion",
              "weightProperty": "level"
            }
          ]
        },
        "critical": {
          "effect": "",
          "parts": [
            {
              "formula": "",
              "operator": "",
              "types": {}
            }
          ]
        },
        "damage": {
          "parts": [
            {
              "formula": "1d4+2",
              "operator": "",
              "types": {
                "slashing": true
              }
            }
          ]
        },
        "description": {
          "chat": "",
          "unidentified": "",
          "value": ""
        },
        "descriptors": [],
        "duration": {
          "units": "",
          "value": ""
        },
        "equipped": true,
        "formula": "",
        "identified": true,
        "level": 3,
        "modifiers": [],
        "price": 1300,
        "proficient": true,
        "properties": {
          "aeon": false,
          "amm": false,
          "analog": true,
          "antibiological": false,
          "archaic": false,
          "aurora": false,
          "automatic": false,
          "blast": false,
          "block": false,
          "boost": false,
          "breach": false,
          "breakdown": false,
          "bright": false,
          "cluster": false,
          "conceal": true,
          "deconstruct": false,
          "deflect": false,
          "disarm": false,
          "double": false,
          "drainCharge": false,
          "echo": false,
          "entangle": false,
          "explode": false,
          "extinguish": false,
          "feint": false,
          "fiery": false,
          "firstArc": false,
          "flexibleLine": false,
          "force": false,
          "freeHands": false,
          "fueled": false,
          "grapple": false,
          "gravitation": false,
          "guided": false,
          "harrying": false,
          "holyWater": false,
          "hybrid": false,
          "ignite": false,
          "indirect": false,
          "injection": false,
          "integrated": false,
          "line": false,
          "living": false,
          "lockdown": false,
          "mind-affecting": false,
          "mine": false,
          "mire": false,
          "modal": false,
          "necrotic": false,
          "nonlethal": false,
          "one": true,
          "operative": true,
          "penetrating": false,
          "polarize": false,
          "polymorphic": false,
          "powered": false,
          "professional": false,
          "punchGun": false,
          "qreload": false,
          "radioactive": false,
          "reach": false,
          "recall": false,
          "regrowth": false,
          "relic": false,
          "reposition": false,
          "shape": false,
          "shells": false,
          "shield": false,
          "sniper": false,
          "stun": false,
          "subtle": false,
          "sunder": false,
          "swarm": false,
          "tail": false,
          "teleportive": false,
          "thought": false,
          "throttle": false,
          "thrown": false,
          "trip": false,
          "two": false,
          "unbalancing": false,
          "underwater": false,
          "unwieldy": false,
          "variantBoost": false,
          "wideLine": false
        },
        "quantity": null,
        "range": {
          "additional": "",
          "per": "",
          "units": "ft",
          "value": null
        },
        "save": {
          "type": "",
          "dc": null,
          "descriptor": "negate"
        },
        "source": "AR",
        "special": "",
        "target": {
          "type": "",
          "value": ""
        },
        "usage": {
          "per": "",
          "value": null
        },
        "uses": {
          "max": 0,
          "per": "",
          "value": null
        },
        "weaponCategory": "uncategorized",
        "weaponType": "basicM"
      },
      "flags": {},
      "img": "icons/svg/mystery-man.svg"
    },
    {
      "_id": "f5qOyPaPDjhPmsxf",
      "name": "Zero pistol, frostbite-class",
      "type": "weapon",
<<<<<<< HEAD
=======
      "img": "systems/sfrpg/icons/equipment/weapons/zero-pistol-frostbite-class.webp",
>>>>>>> 2b095a38
      "data": {
        "type": "",
        "ability": "",
        "abilityMods": {
          "parts": []
        },
        "actionType": "rwak",
        "activation": {
          "type": "none",
          "condition": "",
          "cost": null
        },
        "area": {
          "effect": "",
          "shape": "",
          "units": null,
          "value": null
        },
        "attackBonus": 10,
        "attributes": {
          "ac": {
            "value": ""
          },
          "customBuilt": false,
          "dex": {
            "mod": ""
          },
          "hardness": {
            "value": ""
          },
          "hp": {
            "max": "",
            "value": 6
          },
          "size": "medium",
          "sturdy": true
        },
        "attuned": false,
        "bulk": "L",
        "capacity": {
          "max": 20,
          "value": 20
        },
        "chatFlavor": "",
        "container": {
          "contents": [],
          "storage": [
            {
              "type": "slot",
              "acceptsType": [],
              "affectsEncumbrance": true,
              "amount": 1,
              "subtype": "",
              "weightProperty": ""
            }
          ]
        },
        "critical": {
          "effect": "Staggered [DC 15]",
          "parts": []
        },
        "damage": {
          "parts": [
            {
              "formula": "1d6+2",
              "operator": "",
              "types": {
                "cold": true
              }
            }
          ]
        },
        "description": {
          "chat": "",
          "unidentified": "",
          "value": "<p>Zero pistols have a weighted grip to balance their unusually heavy barrels. A cylindrical canister over the barrel contains and directs the coolants.</p>"
        },
        "descriptors": [],
        "duration": {
          "units": "",
          "value": ""
        },
        "equipped": true,
        "formula": "",
        "identified": true,
        "level": 5,
        "modifiers": [],
        "price": 3060,
        "proficient": true,
        "properties": {
          "aeon": false,
          "amm": false,
          "analog": false,
          "antibiological": false,
          "archaic": false,
          "aurora": false,
          "automatic": false,
          "blast": false,
          "block": false,
          "boost": false,
          "breach": false,
          "breakdown": false,
          "bright": false,
          "cluster": false,
          "conceal": false,
          "deconstruct": false,
          "deflect": false,
          "disarm": false,
          "double": false,
          "drainCharge": false,
          "echo": false,
          "entangle": false,
          "explode": false,
          "extinguish": false,
          "feint": false,
          "fiery": false,
          "firstArc": false,
          "flexibleLine": false,
          "force": false,
          "freeHands": false,
          "fueled": false,
          "grapple": false,
          "gravitation": false,
          "guided": false,
          "harrying": false,
          "holyWater": false,
          "hybrid": false,
          "ignite": false,
          "indirect": false,
          "injection": false,
          "integrated": false,
          "line": false,
          "living": false,
          "lockdown": false,
          "mind-affecting": false,
          "mine": false,
          "mire": false,
          "modal": false,
          "necrotic": false,
          "nonlethal": false,
          "one": true,
          "operative": false,
          "penetrating": false,
          "polarize": false,
          "polymorphic": false,
          "powered": false,
          "professional": false,
          "punchGun": false,
          "qreload": false,
          "radioactive": false,
          "reach": false,
          "recall": false,
          "regrowth": false,
          "relic": false,
          "reposition": false,
          "shape": false,
          "shells": false,
          "shield": false,
          "sniper": false,
          "stun": false,
          "subtle": false,
          "sunder": false,
          "swarm": false,
          "tail": false,
          "teleportive": false,
          "thought": false,
          "throttle": false,
          "thrown": false,
          "trip": false,
          "two": false,
          "unbalancing": false,
          "underwater": false,
          "unwieldy": false,
          "variantBoost": false,
          "wideLine": false
        },
        "quantity": null,
        "range": {
          "additional": "",
          "per": "",
          "units": "ft",
          "value": 60
        },
        "save": {
          "type": "",
          "dc": null,
          "descriptor": "negate"
        },
        "source": "Core Rulebook, P. 173",
        "special": "",
        "target": {
          "type": "",
          "value": ""
        },
        "usage": {
          "per": "round",
          "value": 1
        },
        "uses": {
          "max": 0,
          "per": "",
          "value": 0
        },
        "weaponCategory": "uncategorized",
        "weaponType": "smallA"
      },
      "flags": {},
      "img": "systems/sfrpg/icons/equipment/weapons/zero-pistol-frostbite-class.jpg"
    },
    {
      "_id": "kiloNwGpYKXzMlLT",
      "name": "Overload (Ex)",
      "type": "feat",
<<<<<<< HEAD
=======
      "img": "systems/sfrpg/icons/classes/overload.webp",
>>>>>>> 2b095a38
      "data": {
        "type": "",
        "ability": null,
        "abilityMods": {
          "parts": []
        },
        "actionType": "",
        "activation": {
          "type": "action",
          "condition": "",
          "cost": 1
        },
        "area": {
          "effect": "",
          "shape": "",
          "units": null,
          "value": null
        },
        "attackBonus": 0,
        "chatFlavor": "",
        "critical": {
          "effect": "",
          "parts": []
        },
        "damage": {
          "parts": []
        },
        "description": {
          "chat": "",
          "unidentified": "",
          "value": "<p>&gt;<a class=\"entity-link\" data-pack=\"sfrpg.classes\" data-id=\"HNCQFSPw4DVTATHv\" draggable=\"true\"><i class=\"fas fa-suitcase\"></i> Mechanic</a></p>\n        <p>As a standard action, you can cause a short in an electronic device, including most ranged energy weapons, melee weapons with the powered special property, or a single armor upgrade. This makes the device nonfunctional for 1 round. Overload doesn’t cause a locked door, safe, or other device to open, but it prevents anyone from opening it for 1 round. You must be adjacent to the device to use this ability. If you have a drone, you can instead use this ability on an electronic device adjacent to your drone. If you have an exocortex with the wireless hack ability, you can instead use this ability on any electronic device within range of your exocortex’s wireless hack. If you use overload on an item or armor upgrade in someone’s possession, the owner can attempt a Reflex saving throw to negate the effect (DC = 10 + half your mechanic level + your Intelligence modifier). Overload doesn’t affect androids, cybernetics, drones, powered armor, robots, or creatures with the technological subtype (all of which have shielding against this sort of attack), or items larger than Medium. Once a device has been successfully overloaded, a residual static charge prevents that device from being overloaded again for 1 minute.</p>"
        },
        "descriptors": [],
        "duration": {
          "units": "",
          "value": ""
        },
        "formula": "",
        "modifiers": [],
        "range": {
          "additional": "",
          "per": "",
          "units": null,
          "value": null
        },
        "recharge": {
          "charged": false,
          "value": null
        },
        "requirements": "3rd Level",
        "save": {
          "type": "",
          "dc": null,
          "descriptor": ""
        },
        "source": "Mechanic",
        "target": {
          "type": "",
          "value": ""
        },
        "uses": {
          "max": 0,
          "per": "",
          "value": 0
        }
      },
      "flags": {},
      "img": "systems/sfrpg/icons/classes/overload.jpg"
    },
    {
      "_id": "N24NlnAEsemKSqnc",
      "name": "Target Tracking",
      "type": "feat",
      "data": {
        "type": "",
        "ability": null,
        "abilityMods": {
          "parts": []
        },
        "actionType": "",
        "activation": {
          "type": "",
          "condition": "",
          "cost": 0
        },
        "area": {
          "effect": "",
          "shape": "",
          "units": "",
          "value": null
        },
        "attackBonus": 0,
        "chatFlavor": "",
        "critical": {
          "effect": "",
          "parts": []
        },
        "damage": {
          "parts": []
        },
        "description": {
          "chat": "",
          "unidentified": "",
          "value": "<p>+1 bonus to hit.</p>"
        },
        "descriptors": [],
        "duration": {
          "units": "",
          "value": null
        },
        "formula": "",
        "modifiers": [],
        "range": {
          "additional": "",
          "per": "",
          "units": "",
          "value": null
        },
        "recharge": {
          "charged": false,
          "value": null
        },
        "requirements": "",
        "save": {
          "type": "",
          "dc": null,
          "descriptor": ""
        },
        "source": "",
        "target": {
          "type": "",
          "value": null
        },
        "uses": {
          "max": 0,
          "per": null,
          "value": 0
        }
      },
      "flags": {},
      "img": "icons/svg/mystery-man.svg"
    },
    {
      "_id": "MK9r0lOYoFULeKsy",
      "name": "Artificial Intelligence (Ex)",
      "type": "feat",
<<<<<<< HEAD
=======
      "img": "systems/sfrpg/icons/classes/artificial_intelligence.webp",
>>>>>>> 2b095a38
      "data": {
        "type": "",
        "ability": null,
        "abilityMods": {
          "parts": []
        },
        "actionType": "",
        "activation": {
          "type": "",
          "condition": "",
          "cost": 0
        },
        "area": {
          "effect": "",
          "shape": "",
          "units": "",
          "value": null
        },
        "attackBonus": 0,
        "chatFlavor": "",
        "critical": {
          "effect": "",
          "parts": []
        },
        "damage": {
          "parts": []
        },
        "description": {
          "chat": "",
          "unidentified": "",
          "value": "<p>&gt;@Compendium[sfrpg.classes.HNCQFSPw4DVTATHv]{Mechanic}</p>\n<p><span id=\"ctl00_MainContent_DataListClasses_ctl00_LabelName\">You construct an artificial intelligence (or AI), a sophisticated program of self-motivated code that you can access for help in a variety of endeavors. This AI is the product of your own genius, far more advanced and complicated than any available for sale to consumers (though it falls short of being truly self-aware), and only you know the secrets of its creation and operation. Your AI can take one of two forms: a drone or an exocortex. You must pick one of these forms upon taking your first level of mechanic, and once this choice is made, it cannot be changed.<br></span></p>\n<h2>@Compendium[sfrpg.class-features.cA0NuGh484BwlDjX]{Drone}</h2>\n<p>You begin play with a powerful robotic drone to house your AI. You build and control this drone, which accompanies you on your adventures and is capable of combat, espionage, and other specialized tasks. As you gain levels, your drone advances in sophistication and gain additional abilities. While the value of your drone is immense, only you, with your extensive knowledge of its quirks and security measures, can ever hope to operate or repair it. Drones are detailed in Drones beginning on page 74.</p>\n<h2>@Compendium[sfrpg.class-features.cM54UpNXExgDSbq4]{Exocortex}</h2>\n<p>You begin play with an exocortex, an artificial processor that interacts with and augments your biological brain’s cognitive functions, which can aid you in a variety of tasks, from combat to digital infiltration. Your exocortex is implanted within your physical body or brain, similar to a piece of cybernetic hardware, allowing your AI to access your mind and feed you information. As you gain levels, your exocortex advances in sophistication and processing power—see Exocortex on page 79. Only you can access or interact with your exocortex.</p>"
        },
        "descriptors": [],
        "duration": {
          "units": "",
          "value": null
        },
        "formula": "",
        "modifiers": [],
        "range": {
          "additional": "",
          "per": "",
          "units": "",
          "value": null
        },
        "recharge": {
          "charged": false,
          "value": null
        },
        "requirements": "1st Level",
        "save": {
          "type": "",
          "dc": null,
          "descriptor": ""
        },
        "source": "Mechanic",
        "target": {
          "type": "",
          "value": null
        },
        "uses": {
          "max": 0,
          "per": null,
          "value": 0
        }
      },
      "flags": {},
      "img": "systems/sfrpg/icons/classes/artificial_intelligence.png"
    },
    {
      "_id": "3ExPiUHYgXMQKfI6",
      "name": "Custom Rig (Ex) (standard datajack)",
      "type": "feat",
<<<<<<< HEAD
=======
      "img": "systems/sfrpg/icons/classes/custom_rig.webp",
>>>>>>> 2b095a38
      "data": {
        "type": "",
        "ability": null,
        "abilityMods": {
          "parts": []
        },
        "actionType": "",
        "activation": {
          "type": "",
          "condition": "",
          "cost": 0
        },
        "area": {
          "effect": "",
          "shape": "",
          "units": "",
          "value": null
        },
        "attackBonus": 0,
        "chatFlavor": "",
        "critical": {
          "effect": "",
          "parts": []
        },
        "damage": {
          "parts": []
        },
        "description": {
          "chat": "",
          "unidentified": "",
          "value": "<p>&gt;@Compendium[sfrpg.classes.HNCQFSPw4DVTATHv]{Mechanic}</p>\n<p>You have created a customized toolkit you can use to hack systems and items. Your custom rig can be configured to take up an upgrade slot on your armor or can be installed as a cybernetic augmentation system in your brain (though it can be combined with a datajack for the same price as installing a datajack normally), your eyes, or an arm. For more information on augmentations, see Chapter 7: Equipment. Alternatively, you can configure it to be a handheld device, meaning that you must retrieve it and hold it to use it effectively. While using this rig, you always count as having the appropriate tool or basic kit for any Computers or Engineering skill check you attempt. Some mechanic tricks (see page 71) and drone mods (see page 77) require the use of a custom rig. In addition, you can use your custom rig as a Mk I comm unit (see Chapter 7: Equipment). Finally, if you have a drone, you can use your custom rig to communicate over an encrypted channel with your drone to issue commands to its AI or directly control it at a range of 2,500 feet.<br><br>If your custom rig is damaged, destroyed, lost, or stolen, you can kitbash a new one from any engineering kit, hacking kit, or other technological toolkit, reconfiguring the materials into a new custom rig with 1 hour of work. You can have only one custom rig at a time. If you create a new custom rig, your old one functions as a normal toolkit of whatever type you made it from and can no longer be used with your mechanic tricks.</p>"
        },
        "descriptors": [],
        "duration": {
          "units": "",
          "value": null
        },
        "formula": "",
        "modifiers": [],
        "range": {
          "additional": "",
          "per": "",
          "units": "",
          "value": null
        },
        "recharge": {
          "charged": false,
          "value": null
        },
        "requirements": "1st Level",
        "save": {
          "type": "",
          "dc": null,
          "descriptor": ""
        },
        "source": "Mechanic",
        "target": {
          "type": "",
          "value": null
        },
        "uses": {
          "max": 0,
          "per": null,
          "value": 0
        }
      },
      "flags": {},
      "img": "systems/sfrpg/icons/classes/custom_rig.png"
    },
    {
      "_id": "CrdxAsaiWkvCHRQE",
      "name": "LFAN (Ex)",
      "type": "feat",
      "data": {
        "type": "",
        "ability": null,
        "actionType": null,
        "activation": {
          "type": "",
          "condition": "",
          "cost": 0
        },
        "area": {
          "effect": "",
          "shape": "",
          "units": "",
          "value": null
        },
        "attackBonus": 0,
        "chatFlavor": "",
        "critical": {
          "effect": "",
          "parts": []
        },
        "damage": {
          "parts": []
        },
        "description": {
          "chat": "",
          "unidentified": "",
          "value": "An LFAN, or Lifting Floret Activation Network, is a biotech augmentation that looks like a cluster of artificial, prehensile “vines” attached to a raxilite’s brain system (the raxilite can add one other brain augmentation to the LFAN). The LFAN is as dexterous and strong as a @Compendium[sfrpg.races.AMBcyDZDtJ1OOzh3]{Human} hand, and the vines can extend and retract, allowing a raxilite to use one-handed items as if they were a Medium creature with a reach of 5 feet."
        },
        "descriptors": [],
        "duration": {
          "units": "",
          "value": null
        },
        "formula": "",
        "modifiers": [],
        "range": {
          "additional": "",
          "per": "",
          "units": "",
          "value": null
        },
        "recharge": {
          "charged": false,
          "value": null
        },
        "requirements": "",
        "save": {
          "type": "",
          "dc": null,
          "descriptor": ""
        },
        "source": "",
        "target": {
          "type": "",
          "value": null
        },
        "uses": {
          "max": 0,
          "per": null,
          "value": 0
        }
      },
      "flags": {},
      "img": "icons/svg/mystery-man.svg"
    },
    {
      "_id": "mFaafNZnGDv2KF91",
      "name": "Lashunta Tempweave, Basic",
      "type": "equipment",
<<<<<<< HEAD
=======
      "img": "systems/sfrpg/icons/equipment/armor/lashunta-tempweave-basic.webp",
>>>>>>> 2b095a38
      "data": {
        "type": "",
        "ability": null,
        "abilityMods": {
          "parts": []
        },
        "actionType": "",
        "activation": {
          "type": "",
          "condition": "",
          "cost": 0
        },
        "area": {
          "effect": "",
          "shape": "",
          "units": "",
          "value": null
        },
        "armor": {
          "type": "light",
          "acp": 0,
          "dex": 5,
          "eac": 4,
          "kac": 4,
          "speedAdjust": 0
        },
        "attackBonus": 0,
        "attributes": {
          "ac": {
            "value": ""
          },
          "customBuilt": false,
          "dex": {
            "mod": ""
          },
          "hardness": {
            "value": ""
          },
          "hp": {
            "max": "",
            "value": 6
          },
          "size": "medium",
          "sturdy": true
        },
        "attuned": false,
        "bulk": "L",
        "capacity": {
          "max": 0,
          "value": 0
        },
        "chatFlavor": "",
        "container": {
          "contents": [],
          "storage": [
            {
              "type": "slot",
              "acceptsType": [
                "upgrade",
                "weapon"
              ],
              "affectsEncumbrance": true,
              "amount": 1,
              "subtype": "armorUpgrade",
              "weightProperty": "slots"
            },
            {
              "type": "slot",
              "acceptsType": [
                "weapon"
              ],
              "affectsEncumbrance": true,
              "amount": 0,
              "subtype": "weaponSlot",
              "weightProperty": ""
            }
          ]
        },
        "critical": {
          "effect": "",
          "parts": []
        },
        "damage": {
          "parts": []
        },
        "description": {
          "chat": "",
          "unidentified": "",
          "value": "<p><span id=\"ctl00_MainContent_DataListTalentsAll_ctl00_LabelName\">Lashuntas developed tempweave light armor by threading temperature-regulating wires through reinforced clothing. The result is a protective, flexible outfit that maintains a comfortable temperature for the wearer. Most tempweave outfits feature a fitted tunic over breeches, making them a popular choice for explorers venturing to hot or humid environments.&nbsp;</span></p>"
        },
        "descriptors": [],
        "duration": {
          "units": "",
          "value": null
        },
        "equipped": true,
        "formula": "",
        "identified": true,
        "level": 4,
        "modifiers": [],
        "price": 1950,
        "proficient": true,
        "quantity": 1,
        "range": {
          "additional": "",
          "per": "",
          "units": "",
          "value": null
        },
        "reach": "",
        "save": {
          "type": "",
          "dc": null,
          "descriptor": ""
        },
        "size": "",
        "source": "Core Rulebook",
        "speed": "",
        "strength": 0,
        "target": {
          "type": "",
          "value": null
        },
        "usage": {
          "per": "",
          "value": 0
        },
        "uses": {
          "max": 0,
          "per": null,
          "value": 0
        }
      },
      "flags": {},
      "img": "systems/sfrpg/icons/equipment/armor/lashunta-tempweave-basic.jpg"
    },
    {
      "_id": "TWRaOPYL61qBZC01",
      "name": "Batteries (20 Charges Each)",
      "type": "goods",
      "data": {
        "type": "",
        "abilityMods": {
          "parts": []
        },
        "attributes": {
          "ac": {
            "value": ""
          },
          "customBuilt": false,
          "dex": {
            "mod": ""
          },
          "hardness": {
            "value": ""
          },
          "hp": {
            "max": "",
            "value": 6
          },
          "size": "medium",
          "sturdy": false
        },
        "attuned": false,
        "bulk": "L",
        "critical": {
          "parts": []
        },
        "damage": {
          "parts": []
        },
        "description": {
          "chat": "",
          "unidentified": "",
          "value": ""
        },
        "equipped": false,
        "identified": true,
        "level": 1,
        "modifiers": [],
        "price": 0,
        "quantity": 2,
        "source": ""
      },
      "flags": {},
      "img": "icons/svg/mystery-man.svg"
    },
    {
      "_id": "2P9Z4PPuZA3YfMEL",
      "name": "Distracting Hack (Ex)",
      "type": "feat",
<<<<<<< HEAD
=======
      "img": "systems/sfrpg/icons/classes/distracting_hack.webp",
>>>>>>> 2b095a38
      "data": {
        "type": "",
        "ability": null,
        "abilityMods": {
          "parts": []
        },
        "actionType": "",
        "activation": {
          "type": "",
          "condition": "",
          "cost": 0
        },
        "area": {
          "effect": "",
          "shape": "",
          "units": "",
          "value": null
        },
        "attackBonus": 0,
        "chatFlavor": "",
        "critical": {
          "effect": "",
          "parts": []
        },
        "damage": {
          "parts": []
        },
        "description": {
          "chat": "",
          "unidentified": "",
          "value": "<p>&gt;@Compendium[sfrpg.class-features.YMGOKoZtKgJqIsAD]{Mechanic Trick}</p>\n<p><span id=\"ctl00_MainContent_DataListTalentsAll_ctl03_LabelName\">You can hack a computer within 30 feet of a foe to distract that foe, such as with a sudden noise or an image. You must be able to access the computer (whether it is your own computer or you are within range to access one manually or via remote hack). This functions as a feint action except that it uses your Computers skill instead of Bluff, so you can apply the benefits of Improved Feint and Greater Feint if you have them.</span></p>"
        },
        "descriptors": [],
        "duration": {
          "units": "",
          "value": null
        },
        "formula": "",
        "modifiers": [],
        "range": {
          "additional": "",
          "per": "",
          "units": "",
          "value": null
        },
        "recharge": {
          "charged": false,
          "value": null
        },
        "requirements": "2nd Level",
        "save": {
          "type": "",
          "dc": null,
          "descriptor": ""
        },
        "source": "Mechanic",
        "target": {
          "type": "",
          "value": null
        },
        "uses": {
          "max": 0,
          "per": null,
          "value": 0
        }
      },
      "flags": {},
      "img": "systems/sfrpg/icons/classes/distracting_hack.png"
    },
    {
      "_id": "ZfspjePXWZTcUTIC",
      "name": "Overcharge (Ex)",
      "type": "feat",
<<<<<<< HEAD
=======
      "img": "systems/sfrpg/icons/classes/overcharge.webp",
>>>>>>> 2b095a38
      "data": {
        "type": "",
        "ability": null,
        "abilityMods": {
          "parts": []
        },
        "actionType": "",
        "activation": {
          "type": "action",
          "condition": "",
          "cost": 1
        },
        "area": {
          "effect": "",
          "shape": "",
          "units": null,
          "value": null
        },
        "attackBonus": 0,
        "chatFlavor": "",
        "critical": {
          "effect": "",
          "parts": []
        },
        "damage": {
          "parts": []
        },
        "description": {
          "chat": "",
          "unidentified": "",
          "value": "<p>&gt;<a class=\"entity-link\" data-pack=\"sfrpg.class-features\" data-id=\"YMGOKoZtKgJqIsAD\" draggable=\"true\"><i class=\"fas fa-suitcase\"></i> Mechanic Trick</a></p>\n        <p><span id=\"ctl00_MainContent_DataListTalentsAll_ctl10_LabelName\">As a standard action, you can use your custom rig to overcharge and attack with a ranged energy weapon or a melee weapon with the powered special property (see page 181) that you’re holding. If you hit, you deal 1d6 additional damage of the same type the weapon normally deals. This attack uses three times as many charges from the battery or power cell as normal and can’t be used if the weapon doesn’t have enough charges. This trick has no effect on a weapon without a battery or power cell. You can instead use this ability as a move action on a touched powered weapon that is unattended or attended by an ally to grant the same effect to that weapon’s next attack before the beginning of your next turn.</span></p>"
        },
        "descriptors": [],
        "duration": {
          "units": "",
          "value": ""
        },
        "formula": "",
        "modifiers": [],
        "range": {
          "additional": "",
          "per": "",
          "units": null,
          "value": null
        },
        "recharge": {
          "charged": false,
          "value": null
        },
        "requirements": "2nd Level",
        "save": {
          "type": "",
          "dc": null,
          "descriptor": ""
        },
        "source": "Mechanic",
        "target": {
          "type": "",
          "value": ""
        },
        "uses": {
          "max": 0,
          "per": "",
          "value": 0
        }
      },
      "flags": {},
      "img": "systems/sfrpg/icons/classes/overcharge.png"
    },
    {
      "_id": "bM46e7ffvcBwDt2s",
      "name": "FLAN Symbiosis (Ex)",
      "type": "feat",
      "data": {
        "type": "",
        "ability": null,
        "abilityMods": {
          "parts": []
        },
        "actionType": "",
        "activation": {
          "type": "",
          "condition": "",
          "cost": 0
        },
        "area": {
          "effect": "",
          "shape": "",
          "units": "",
          "value": null
        },
        "attackBonus": 0,
        "chatFlavor": "",
        "critical": {
          "effect": "",
          "parts": []
        },
        "damage": {
          "parts": []
        },
        "description": {
          "chat": "",
          "unidentified": "",
          "value": "<p>When two or more raxilites share the same 5-foot space, they can use their LFANs together, allowing them to handle larger objects. Up to four raxilites can work together in this way, each acting as one hand.</p>"
        },
        "descriptors": [],
        "duration": {
          "units": "",
          "value": null
        },
        "formula": "",
        "modifiers": [],
        "range": {
          "additional": "",
          "per": "",
          "units": "",
          "value": null
        },
        "recharge": {
          "charged": false,
          "value": null
        },
        "requirements": "",
        "save": {
          "type": "",
          "dc": null,
          "descriptor": ""
        },
        "source": "",
        "target": {
          "type": "",
          "value": null
        },
        "uses": {
          "max": 0,
          "per": null,
          "value": 0
        }
      },
      "flags": {},
      "img": "icons/svg/mystery-man.svg"
    }
  ],
  "token": {
    "name": "Raxilite Bioengineer",
    "actorData": {},
    "actorId": "I6RkA5XTFy7yQ74q",
    "actorLink": false,
    "bar1": {
      "attribute": "attributes.hp"
    },
    "bar2": {
      "attribute": ""
    },
    "brightLight": 0,
    "brightSight": 0,
    "dimLight": 0,
    "dimSight": 0,
    "displayBars": 40,
    "displayName": 0,
    "disposition": -1,
    "flags": {},
    "height": 0.5,
    "img": "icons/svg/mystery-man.svg",
    "lightAlpha": 1,
    "lightAngle": 360,
    "lightColor": "",
    "lockRotation": false,
    "mirrorX": false,
    "mirrorY": false,
    "randomImg": false,
    "rotation": 0,
    "scale": 1,
    "sightAngle": 360,
    "tint": "",
    "vision": false,
    "width": 0.5
  }
}<|MERGE_RESOLUTION|>--- conflicted
+++ resolved
@@ -769,10 +769,6 @@
       "_id": "f5qOyPaPDjhPmsxf",
       "name": "Zero pistol, frostbite-class",
       "type": "weapon",
-<<<<<<< HEAD
-=======
-      "img": "systems/sfrpg/icons/equipment/weapons/zero-pistol-frostbite-class.webp",
->>>>>>> 2b095a38
       "data": {
         "type": "",
         "ability": "",
@@ -980,16 +976,12 @@
         "weaponType": "smallA"
       },
       "flags": {},
-      "img": "systems/sfrpg/icons/equipment/weapons/zero-pistol-frostbite-class.jpg"
+      "img": "systems/sfrpg/icons/equipment/weapons/zero-pistol-frostbite-class.webp"
     },
     {
       "_id": "kiloNwGpYKXzMlLT",
       "name": "Overload (Ex)",
       "type": "feat",
-<<<<<<< HEAD
-=======
-      "img": "systems/sfrpg/icons/classes/overload.webp",
->>>>>>> 2b095a38
       "data": {
         "type": "",
         "ability": null,
@@ -1057,7 +1049,7 @@
         }
       },
       "flags": {},
-      "img": "systems/sfrpg/icons/classes/overload.jpg"
+      "img": "systems/sfrpg/icons/classes/overload.webp"
     },
     {
       "_id": "N24NlnAEsemKSqnc",
@@ -1136,10 +1128,6 @@
       "_id": "MK9r0lOYoFULeKsy",
       "name": "Artificial Intelligence (Ex)",
       "type": "feat",
-<<<<<<< HEAD
-=======
-      "img": "systems/sfrpg/icons/classes/artificial_intelligence.webp",
->>>>>>> 2b095a38
       "data": {
         "type": "",
         "ability": null,
@@ -1207,16 +1195,12 @@
         }
       },
       "flags": {},
-      "img": "systems/sfrpg/icons/classes/artificial_intelligence.png"
+      "img": "systems/sfrpg/icons/classes/artificial_intelligence.webp"
     },
     {
       "_id": "3ExPiUHYgXMQKfI6",
       "name": "Custom Rig (Ex) (standard datajack)",
       "type": "feat",
-<<<<<<< HEAD
-=======
-      "img": "systems/sfrpg/icons/classes/custom_rig.webp",
->>>>>>> 2b095a38
       "data": {
         "type": "",
         "ability": null,
@@ -1284,7 +1268,7 @@
         }
       },
       "flags": {},
-      "img": "systems/sfrpg/icons/classes/custom_rig.png"
+      "img": "systems/sfrpg/icons/classes/custom_rig.webp"
     },
     {
       "_id": "CrdxAsaiWkvCHRQE",
@@ -1360,10 +1344,6 @@
       "_id": "mFaafNZnGDv2KF91",
       "name": "Lashunta Tempweave, Basic",
       "type": "equipment",
-<<<<<<< HEAD
-=======
-      "img": "systems/sfrpg/icons/equipment/armor/lashunta-tempweave-basic.webp",
->>>>>>> 2b095a38
       "data": {
         "type": "",
         "ability": null,
@@ -1498,7 +1478,7 @@
         }
       },
       "flags": {},
-      "img": "systems/sfrpg/icons/equipment/armor/lashunta-tempweave-basic.jpg"
+      "img": "systems/sfrpg/icons/equipment/armor/lashunta-tempweave-basic.webp"
     },
     {
       "_id": "TWRaOPYL61qBZC01",
@@ -1555,10 +1535,6 @@
       "_id": "2P9Z4PPuZA3YfMEL",
       "name": "Distracting Hack (Ex)",
       "type": "feat",
-<<<<<<< HEAD
-=======
-      "img": "systems/sfrpg/icons/classes/distracting_hack.webp",
->>>>>>> 2b095a38
       "data": {
         "type": "",
         "ability": null,
@@ -1626,16 +1602,12 @@
         }
       },
       "flags": {},
-      "img": "systems/sfrpg/icons/classes/distracting_hack.png"
+      "img": "systems/sfrpg/icons/classes/distracting_hack.webp"
     },
     {
       "_id": "ZfspjePXWZTcUTIC",
       "name": "Overcharge (Ex)",
       "type": "feat",
-<<<<<<< HEAD
-=======
-      "img": "systems/sfrpg/icons/classes/overcharge.webp",
->>>>>>> 2b095a38
       "data": {
         "type": "",
         "ability": null,
@@ -1703,7 +1675,7 @@
         }
       },
       "flags": {},
-      "img": "systems/sfrpg/icons/classes/overcharge.png"
+      "img": "systems/sfrpg/icons/classes/overcharge.webp"
     },
     {
       "_id": "bM46e7ffvcBwDt2s",
