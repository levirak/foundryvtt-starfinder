--- conflicted
+++ resolved
@@ -194,7 +194,7 @@
       "biography": {
         "age": 0,
         "dateOfBirth": "",
-        "fullBodyImage": "systems/sfrpg/images/mystery-body.png",
+        "fullBodyImage": "systems/sfrpg/images/mystery-body.webp",
         "height": "",
         "otherVisuals": "",
         "public": "",
@@ -790,7 +790,8 @@
         "weaponType": "basicM"
       },
       "effects": [],
-      "flags": {}
+      "flags": {},
+      "img": "icons/svg/mystery-man.svg"
     },
     {
       "name": "Sonic Bolt (Su)",
@@ -919,7 +920,8 @@
         "weaponType": "smallA"
       },
       "effects": [],
-      "flags": {}
+      "flags": {},
+      "img": "icons/svg/mystery-man.svg"
     },
     {
       "name": "Expand (Ex)",
@@ -990,7 +992,8 @@
         }
       },
       "effects": [],
-      "flags": {}
+      "flags": {},
+      "img": "icons/svg/mystery-man.svg"
     },
     {
       "name": "Thicken (Ex)",
@@ -1061,7 +1064,8 @@
         }
       },
       "effects": [],
-      "flags": {}
+      "flags": {},
+      "img": "icons/svg/mystery-man.svg"
     },
     {
       "name": "Shadowy Fleet (DC 26)",
@@ -1151,12 +1155,7 @@
       },
       "effects": [],
       "flags": {},
-<<<<<<< HEAD
-      "img": "systems/sfrpg/icons/spells/shadowy_fleet.png"
-=======
-      "img": "systems/sfrpg/icons/spells/shadowy_fleet.webp",
-      "effects": []
->>>>>>> 2b095a38
+      "img": "systems/sfrpg/icons/spells/shadowy_fleet.webp"
     },
     {
       "name": "True Seeing",
@@ -1246,12 +1245,7 @@
       },
       "effects": [],
       "flags": {},
-<<<<<<< HEAD
-      "img": "systems/sfrpg/icons/spells/true_seeing.png"
-=======
-      "img": "systems/sfrpg/icons/spells/true_seeing.webp",
-      "effects": []
->>>>>>> 2b095a38
+      "img": "systems/sfrpg/icons/spells/true_seeing.webp"
     },
     {
       "name": "Crush Skull (DC 25)",
@@ -1352,12 +1346,7 @@
       },
       "effects": [],
       "flags": {},
-<<<<<<< HEAD
-      "img": "systems/sfrpg/icons/spells/crush_skull.png"
-=======
-      "img": "systems/sfrpg/icons/spells/crush_skull.webp",
-      "effects": []
->>>>>>> 2b095a38
+      "img": "systems/sfrpg/icons/spells/crush_skull.webp"
     },
     {
       "name": "Mystic Cure (5th Level)",
@@ -1455,12 +1444,7 @@
       },
       "effects": [],
       "flags": {},
-<<<<<<< HEAD
-      "img": "systems/sfrpg/icons/spells/mystic_cure.PNG"
-=======
-      "img": "systems/sfrpg/icons/spells/mystic_cure.webp",
-      "effects": []
->>>>>>> 2b095a38
+      "img": "systems/sfrpg/icons/spells/mystic_cure.webp"
     },
     {
       "name": "Remove Affliction",
@@ -1550,12 +1534,7 @@
       },
       "effects": [],
       "flags": {},
-<<<<<<< HEAD
-      "img": "systems/sfrpg/icons/spells/remove_affliction.png"
-=======
-      "img": "systems/sfrpg/icons/spells/remove_affliction.webp",
-      "effects": []
->>>>>>> 2b095a38
+      "img": "systems/sfrpg/icons/spells/remove_affliction.webp"
     },
     {
       "name": "Synapse Overload (DC 25)",
@@ -1651,12 +1630,7 @@
       },
       "effects": [],
       "flags": {},
-<<<<<<< HEAD
-      "img": "systems/sfrpg/icons/spells/synapse_overload.png"
-=======
-      "img": "systems/sfrpg/icons/spells/synapse_overload.webp",
-      "effects": []
->>>>>>> 2b095a38
+      "img": "systems/sfrpg/icons/spells/synapse_overload.webp"
     },
     {
       "name": "Fear (4th Level, DC 24) (At Will)",
@@ -1746,12 +1720,7 @@
       },
       "effects": [],
       "flags": {},
-<<<<<<< HEAD
-      "img": "systems/sfrpg/icons/spells/fear.png"
-=======
-      "img": "systems/sfrpg/icons/spells/fear.webp",
-      "effects": []
->>>>>>> 2b095a38
+      "img": "systems/sfrpg/icons/spells/fear.webp"
     },
     {
       "name": "Mind Probe (DC 24) (At Will)",
@@ -1841,12 +1810,7 @@
       },
       "effects": [],
       "flags": {},
-<<<<<<< HEAD
-      "img": "systems/sfrpg/icons/spells/mind-probe.jpg"
-=======
-      "img": "systems/sfrpg/icons/spells/mind-probe.webp",
-      "effects": []
->>>>>>> 2b095a38
+      "img": "systems/sfrpg/icons/spells/mind-probe.webp"
     },
     {
       "name": "Fast Healing 5 (Ex)",
