--- conflicted
+++ resolved
@@ -608,37 +608,6 @@
               "weightProperty": "level"
             }
           ]
-<<<<<<< HEAD
-=======
-        }
-      },
-      "img": "icons/svg/mystery-man.svg"
-    },
-    {
-      "flags": {},
-      "name": "Zero pistol, frostbite-class",
-      "type": "weapon",
-      "img": "systems/sfrpg/icons/equipment/weapons/zero-pistol-frostbite-class.webp",
-      "data": {
-        "description": {
-          "value": "<p>Zero pistols have a weighted grip to balance their unusually heavy barrels. A cylindrical canister over the barrel contains and directs the coolants.</p>",
-          "chat": "",
-          "unidentified": ""
-        },
-        "source": "Core Rulebook, P. 173",
-        "type": "",
-        "quantity": 1,
-        "bulk": "L",
-        "price": 3060,
-        "level": 5,
-        "attuned": false,
-        "equipped": false,
-        "identified": true,
-        "activation": {
-          "type": "none",
-          "cost": 0,
-          "condition": ""
->>>>>>> 2b095a38
         },
         "critical": {
           "effect": "Staggered [DC",
@@ -709,60 +678,7 @@
           "two": false,
           "unwieldy": false
         },
-<<<<<<< HEAD
         "quantity": 1,
-=======
-        "proficient": true,
-        "container": {
-          "contents": [],
-          "storage": [
-            {
-              "type": "slot",
-              "subtype": "fusion",
-              "amount": 5,
-              "acceptsType": [
-                "fusion"
-              ],
-              "affectsEncumbrance": true,
-              "weightProperty": "level"
-            }
-          ]
-        }
-      }
-    },
-    {
-      "flags": {},
-      "name": "Overload (Ex)",
-      "type": "feat",
-      "img": "systems/sfrpg/icons/classes/overload.webp",
-      "data": {
-        "description": {
-          "value": "<p>&gt;<a class=\"entity-link\" data-pack=\"sfrpg.classes\" data-id=\"HNCQFSPw4DVTATHv\" draggable=\"true\"><i class=\"fas fa-suitcase\"></i> Mechanic</a></p>\n        <p>As a standard action, you can cause a short in an electronic device, including most ranged energy weapons, melee weapons with the powered special property, or a single armor upgrade. This makes the device nonfunctional for 1 round. Overload doesn’t cause a locked door, safe, or other device to open, but it prevents anyone from opening it for 1 round. You must be adjacent to the device to use this ability. If you have a drone, you can instead use this ability on an electronic device adjacent to your drone. If you have an exocortex with the wireless hack ability, you can instead use this ability on any electronic device within range of your exocortex’s wireless hack. If you use overload on an item or armor upgrade in someone’s possession, the owner can attempt a Reflex saving throw to negate the effect (DC = 10 + half your mechanic level + your Intelligence modifier). Overload doesn’t affect androids, cybernetics, drones, powered armor, robots, or creatures with the technological subtype (all of which have shielding against this sort of attack), or items larger than Medium. Once a device has been successfully overloaded, a residual static charge prevents that device from being overloaded again for 1 minute.</p>",
-          "chat": "",
-          "unidentified": ""
-        },
-        "source": "Mechanic",
-        "type": "",
-        "activation": {
-          "type": "action",
-          "cost": 1,
-          "condition": ""
-        },
-        "duration": {
-          "value": "",
-          "units": ""
-        },
-        "target": {
-          "value": "",
-          "type": ""
-        },
-        "area": {
-          "value": null,
-          "units": null,
-          "shape": "",
-          "effect": ""
-        },
->>>>>>> 2b095a38
         "range": {
           "additional": "",
           "per": "",
@@ -792,15 +708,11 @@
         "weaponType": "smallA"
       },
       "flags": {},
-      "img": "systems/sfrpg/icons/equipment/weapons/zero-pistol-frostbite-class.jpg"
+      "img": "systems/sfrpg/icons/equipment/weapons/zero-pistol-frostbite-class.webp"
     },
     {
       "name": "Overload (Ex)",
       "type": "feat",
-<<<<<<< HEAD
-=======
-      "img": "systems/sfrpg/icons/classes/artificial_intelligence.webp",
->>>>>>> 2b095a38
       "data": {
         "type": "",
         "ability": null,
@@ -871,7 +783,7 @@
         }
       },
       "flags": {},
-      "img": "systems/sfrpg/icons/classes/overload.jpg"
+      "img": "systems/sfrpg/icons/classes/overload.webp"
     },
     {
       "name": "Artificial Intelligence (Ex)",
@@ -947,7 +859,7 @@
         }
       },
       "flags": {},
-      "img": "systems/sfrpg/icons/classes/artificial_intelligence.png"
+      "img": "systems/sfrpg/icons/classes/artificial_intelligence.webp"
     },
     {
       "name": "Backward Limbs (Su)",
@@ -1021,10 +933,6 @@
     {
       "name": "Communalism",
       "type": "feat",
-<<<<<<< HEAD
-=======
-      "img": "systems/sfrpg/icons/classes/custom_rig.webp",
->>>>>>> 2b095a38
       "data": {
         "type": "",
         "ability": null,
@@ -1095,15 +1003,8 @@
       "img": "icons/svg/mystery-man.svg"
     },
     {
-<<<<<<< HEAD
       "name": "Custom Rig (Ex) (armor upgrade)",
       "type": "feat",
-=======
-      "flags": {},
-      "name": "D-suit I",
-      "type": "equipment",
-      "img": "systems/sfrpg/icons/equipment/armor/d-suit-I.webp",
->>>>>>> 2b095a38
       "data": {
         "type": "",
         "ability": null,
@@ -1171,7 +1072,7 @@
         }
       },
       "flags": {},
-      "img": "systems/sfrpg/icons/classes/custom_rig.png"
+      "img": "systems/sfrpg/icons/classes/custom_rig.webp"
     },
     {
       "name": "D-suit I",
@@ -1297,15 +1198,11 @@
         }
       },
       "flags": {},
-      "img": "systems/sfrpg/icons/equipment/armor/d-suit-I.jpg"
+      "img": "systems/sfrpg/icons/equipment/armor/d-suit-I.webp"
     },
     {
       "name": "Battery, Standard",
       "type": "goods",
-<<<<<<< HEAD
-=======
-      "img": "systems/sfrpg/icons/equipment/weapons/battery-standard.webp",
->>>>>>> 2b095a38
       "data": {
         "type": "",
         "attuned": false,
@@ -1327,15 +1224,11 @@
         "source": "Core Rulebook"
       },
       "flags": {},
-      "img": "systems/sfrpg/icons/equipment/weapons/battery-standard.jpg"
+      "img": "systems/sfrpg/icons/equipment/weapons/battery-standard.webp"
     },
     {
       "name": "Mind Thrust (2nd Level; DC 15)",
       "type": "spell",
-<<<<<<< HEAD
-=======
-      "img": "systems/sfrpg/icons/spells/mind_thrust.webp",
->>>>>>> 2b095a38
       "data": {
         "type": "",
         "ability": "",
@@ -1424,15 +1317,11 @@
         }
       },
       "flags": {},
-      "img": "systems/sfrpg/icons/spells/mind_thrust.png"
+      "img": "systems/sfrpg/icons/spells/mind_thrust.webp"
     },
     {
       "name": "Combat Tracking (Ex)",
       "type": "feat",
-<<<<<<< HEAD
-=======
-      "img": "systems/sfrpg/icons/classes/combat_tracking.webp",
->>>>>>> 2b095a38
       "data": {
         "type": "",
         "ability": null,
@@ -1500,15 +1389,11 @@
         }
       },
       "flags": {},
-      "img": "systems/sfrpg/icons/classes/combat_tracking.png"
+      "img": "systems/sfrpg/icons/classes/combat_tracking.webp"
     },
     {
       "name": "Neural Shunt (Ex)",
       "type": "feat",
-<<<<<<< HEAD
-=======
-      "img": "systems/sfrpg/icons/classes/neural_shunt.webp",
->>>>>>> 2b095a38
       "data": {
         "type": "",
         "ability": null,
@@ -1576,15 +1461,11 @@
         }
       },
       "flags": {},
-      "img": "systems/sfrpg/icons/classes/neural_shunt.png"
+      "img": "systems/sfrpg/icons/classes/neural_shunt.webp"
     },
     {
       "name": "Overload Weapon (Ex)",
       "type": "feat",
-<<<<<<< HEAD
-=======
-      "img": "systems/sfrpg/icons/classes/overload_weapon.webp",
->>>>>>> 2b095a38
       "data": {
         "type": "",
         "ability": null,
@@ -1652,15 +1533,11 @@
         }
       },
       "flags": {},
-      "img": "systems/sfrpg/icons/classes/overload_weapon.png"
+      "img": "systems/sfrpg/icons/classes/overload_weapon.webp"
     },
     {
       "name": "Remote Hack (Ex) (DC 15)",
       "type": "feat",
-<<<<<<< HEAD
-=======
-      "img": "systems/sfrpg/icons/classes/remote_hack.webp",
->>>>>>> 2b095a38
       "data": {
         "type": "",
         "ability": null,
@@ -1728,7 +1605,7 @@
         }
       },
       "flags": {},
-      "img": "systems/sfrpg/icons/classes/remote_hack.png"
+      "img": "systems/sfrpg/icons/classes/remote_hack.webp"
     },
     {
       "name": "Song Share (Su)",
