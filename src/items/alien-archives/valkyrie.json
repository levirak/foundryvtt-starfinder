--- conflicted
+++ resolved
@@ -453,10 +453,6 @@
       "_id": "HGtFUifHdq2UkXK1",
       "name": "Shot on the Run (Combat)",
       "type": "feat",
-<<<<<<< HEAD
-=======
-      "img": "systems/sfrpg/icons/feats/shot_on_the_run.webp",
->>>>>>> 2b095a38
       "data": {
         "type": "",
         "ability": "",
@@ -524,7 +520,7 @@
       "hasAttack": false,
       "hasDamage": false,
       "hasUses": false,
-      "img": "systems/sfrpg/icons/feats/shot_on_the_run.png",
+      "img": "systems/sfrpg/icons/feats/shot_on_the_run.webp",
       "isCharged": true,
       "isOnCooldown": false,
       "isStack": false,
@@ -828,10 +824,6 @@
       "_id": "g1kQB8rpegNDaEVu",
       "name": "Vesk overplate III",
       "type": "equipment",
-<<<<<<< HEAD
-=======
-      "img": "systems/sfrpg/icons/equipment/armor/vesk_overplate_III.webp",
->>>>>>> 2b095a38
       "data": {
         "type": "",
         "ability": null,
@@ -961,7 +953,7 @@
       "hasAttack": false,
       "hasDamage": false,
       "hasUses": false,
-      "img": "systems/sfrpg/icons/equipment/armor/vesk_overplate_III.png",
+      "img": "systems/sfrpg/icons/equipment/armor/vesk_overplate_III.webp",
       "isCharged": true,
       "isStack": false,
       "labels": {
@@ -980,10 +972,6 @@
       "_id": "nqA1TRxGmtBPamqk",
       "name": "Battery, High-Capacity",
       "type": "goods",
-<<<<<<< HEAD
-=======
-      "img": "systems/sfrpg/icons/equipment/weapons/battery-high-capacity.webp",
->>>>>>> 2b095a38
       "data": {
         "type": "",
         "attributes": {
@@ -1008,31 +996,7 @@
         "bulk": "-",
         "damage": {
           "parts": []
-<<<<<<< HEAD
-        },
-=======
-        }
-      },
-      "labels": {},
-      "isStack": true,
-      "hasAttack": false,
-      "hasDamage": false,
-      "isCharged": true
-    },
-    {
-      "_id": "bVqno2cZQmA7pEGM",
-      "flags": {
-        "dynamiceffects": {
-          "equipActive": false,
-          "alwaysActive": false,
-          "effects": []
-        }
-      },
-      "name": "Battery, Super-Capacity",
-      "type": "goods",
-      "img": "systems/sfrpg/icons/equipment/weapons/battery-super-capacity.webp",
-      "data": {
->>>>>>> 2b095a38
+        },
         "description": {
           "chat": "",
           "unidentified": "",
@@ -1049,7 +1013,7 @@
       "flags": {},
       "hasAttack": false,
       "hasDamage": false,
-      "img": "systems/sfrpg/icons/equipment/weapons/battery-high-capacity.jpg",
+      "img": "systems/sfrpg/icons/equipment/weapons/battery-high-capacity.webp",
       "isCharged": true,
       "isStack": true,
       "labels": {}
@@ -1111,7 +1075,7 @@
       },
       "hasAttack": false,
       "hasDamage": false,
-      "img": "systems/sfrpg/icons/equipment/weapons/battery-super-capacity.jpg",
+      "img": "systems/sfrpg/icons/equipment/weapons/battery-super-capacity.webp",
       "isCharged": true,
       "isStack": true,
       "labels": {}
@@ -1120,10 +1084,6 @@
       "_id": "tXTSkOgbDuwdFW5J",
       "name": "Mystic Cure (4th Level) [1 / day]",
       "type": "spell",
-<<<<<<< HEAD
-=======
-      "img": "systems/sfrpg/icons/spells/mystic_cure.webp",
->>>>>>> 2b095a38
       "data": {
         "type": "",
         "ability": "",
@@ -1223,7 +1183,7 @@
       "hasAttack": false,
       "hasDamage": true,
       "hasUses": true,
-      "img": "systems/sfrpg/icons/spells/mystic_cure.PNG",
+      "img": "systems/sfrpg/icons/spells/mystic_cure.webp",
       "isCharged": true,
       "isStack": false,
       "labels": {
@@ -1242,10 +1202,6 @@
       "_id": "aIoBovyGfk2dQPfd",
       "name": "Arcing Surge (DC 18) [3 / day]",
       "type": "spell",
-<<<<<<< HEAD
-=======
-      "img": "systems/sfrpg/icons/spells/arcing_surge.webp",
->>>>>>> 2b095a38
       "data": {
         "type": "",
         "ability": "",
@@ -1345,7 +1301,7 @@
       "hasAttack": false,
       "hasDamage": true,
       "hasUses": true,
-      "img": "systems/sfrpg/icons/spells/arcing_surge.jpg",
+      "img": "systems/sfrpg/icons/spells/arcing_surge.webp",
       "isCharged": true,
       "isStack": false,
       "labels": {
@@ -1364,10 +1320,6 @@
       "_id": "ZFGB91eBTBgpryp6",
       "name": "Speak With Dead (DC 18) [3 / day]",
       "type": "spell",
-<<<<<<< HEAD
-=======
-      "img": "systems/sfrpg/icons/spells/speak_with_dead.webp",
->>>>>>> 2b095a38
       "data": {
         "type": "",
         "ability": "",
@@ -1459,7 +1411,7 @@
       "hasAttack": false,
       "hasDamage": false,
       "hasUses": true,
-      "img": "systems/sfrpg/icons/spells/speak_with_dead.png",
+      "img": "systems/sfrpg/icons/spells/speak_with_dead.webp",
       "isCharged": true,
       "isStack": false,
       "labels": {
@@ -1478,10 +1430,6 @@
       "_id": "dZeVguNSiDYppuJq",
       "name": "Tongues [3 / day]",
       "type": "spell",
-<<<<<<< HEAD
-=======
-      "img": "systems/sfrpg/icons/spells/tongues.webp",
->>>>>>> 2b095a38
       "data": {
         "type": "",
         "ability": null,
@@ -1573,7 +1521,7 @@
       "hasAttack": false,
       "hasDamage": false,
       "hasUses": false,
-      "img": "systems/sfrpg/icons/spells/tongues.PNG",
+      "img": "systems/sfrpg/icons/spells/tongues.webp",
       "isCharged": true,
       "isStack": false,
       "labels": {
@@ -1592,10 +1540,6 @@
       "_id": "73RYisyh3CgezU0z",
       "name": "Plane Shift (Self Only) (At Will)",
       "type": "spell",
-<<<<<<< HEAD
-=======
-      "img": "systems/sfrpg/icons/spells/plane_shift.webp",
->>>>>>> 2b095a38
       "data": {
         "type": "",
         "ability": null,
@@ -1687,7 +1631,7 @@
       "hasAttack": false,
       "hasDamage": false,
       "hasUses": false,
-      "img": "systems/sfrpg/icons/spells/plane_shift.PNG",
+      "img": "systems/sfrpg/icons/spells/plane_shift.webp",
       "isCharged": true,
       "isStack": false,
       "labels": {
@@ -1963,10 +1907,6 @@
       "_id": "4upWWHaohDiZHANq",
       "name": "Returning",
       "type": "fusion",
-<<<<<<< HEAD
-=======
-      "img": "systems/sfrpg/icons/equipment/weapons/weapon-fusions-1.webp",
->>>>>>> 2b095a38
       "data": {
         "type": "",
         "damage": {
@@ -1984,7 +1924,7 @@
       "flags": {},
       "hasAttack": false,
       "hasDamage": false,
-      "img": "systems/sfrpg/icons/equipment/weapons/weapon-fusions-1.jpg",
+      "img": "systems/sfrpg/icons/equipment/weapons/weapon-fusions-1.webp",
       "isCharged": true,
       "isStack": false,
       "labels": {}
