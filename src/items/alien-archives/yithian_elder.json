{
  "_id": "pki3WF4ZSUSHNEQr",
  "name": "Yithian Elder",
  "type": "npc2",
  "data": {
    "abilities": {
      "cha": {
        "base": 6,
        "min": 3,
        "misc": 0,
        "mod": 6,
        "value": 22
      },
      "con": {
        "base": 4,
        "min": 3,
        "misc": 0,
        "mod": 4,
        "value": 18
      },
      "dex": {
        "base": 1,
        "min": 3,
        "misc": 0,
        "mod": 1,
        "value": 12
      },
      "int": {
        "base": 8,
        "min": 3,
        "misc": 0,
        "mod": 8,
        "value": 26
      },
      "str": {
        "base": 4,
        "min": 3,
        "misc": 0,
        "mod": 4,
        "value": 18
      },
      "wis": {
        "base": 3,
        "min": 3,
        "misc": 0,
        "mod": 3,
        "value": 16
      }
    },
    "attributes": {
      "arms": "2",
      "bab": 0,
      "cmd": {
        "min": 0,
        "tooltip": [],
        "value": 10
      },
      "eac": {
        "base": 27,
        "min": 0,
        "tooltip": [],
        "value": 27
      },
      "fort": {
        "base": 12,
        "bonus": 12,
        "misc": 0,
        "tooltip": [],
        "value": 0
      },
      "hp": {
        "max": 200,
        "min": 0,
        "temp": null,
        "tempmax": null,
        "tooltip": [],
        "value": 200
      },
      "init": {
        "bonus": 0,
        "tooltip": [],
        "total": 1,
        "value": 1
      },
      "kac": {
        "base": 28,
        "min": 0,
        "tooltip": [],
        "value": 28
      },
      "keyability": "",
      "reach": "0",
      "reflex": {
        "base": 12,
        "bonus": 12,
        "misc": 0,
        "tooltip": [],
        "value": 0
      },
      "rp": {
        "max": 0,
        "min": 0,
        "tooltip": [],
        "value": 0
      },
      "sp": {
        "max": 0,
        "min": 0,
        "tooltip": [],
        "value": 0
      },
      "space": "0",
      "speed": {
        "burrowing": {
          "base": 0
        },
        "climbing": {
          "base": 0
        },
        "flying": {
          "base": 0
        },
        "land": {
          "base": "20"
        },
        "mainMovement": "land",
        "special": "",
        "swimming": {
          "base": 0
        }
      },
      "spellcasting": "",
      "will": {
        "base": 18,
        "bonus": 18,
        "misc": 0,
        "tooltip": [],
        "value": 0
      }
    },
    "conditions": {},
    "counterClasses": {
      "values": {}
    },
    "currency": {
      "credit": 0,
      "upb": 0
    },
    "details": {
      "type": "Aberration",
      "alignment": "LN",
      "aura": "",
      "biography": {
        "public": "",
        "value": "<section class=\"secret\">\n<h2>Ecology</h2>\n<h3>Environment</h3>\n<p>any</p>\n<p>&nbsp;</p>\n<h3>Organization</h3>\n<p>solitary, pair, band (1-2 plus 3-9 yithians)</p>\n<p>&nbsp;</p>\n"
      },
      "class": "",
      "cr": 13,
      "environment": "",
      "race": "",
      "raceAndGrafts": "",
      "source": "AA3 pg. 136",
      "xp": {
        "value": 25600
      }
    },
    "modifiers": [],
    "skills": {
      "acr": {
        "ability": "dex",
        "enabled": false,
        "hasArmorCheckPenalty": true,
        "isTrainedOnly": false,
        "misc": 0,
        "mod": 0,
        "ranks": 0,
        "value": 0
      },
      "ath": {
        "ability": "str",
        "enabled": false,
        "hasArmorCheckPenalty": true,
        "isTrainedOnly": false,
        "misc": 0,
        "mod": 0,
        "ranks": 0,
        "value": 0
      },
      "blu": {
        "ability": "cha",
        "enabled": false,
        "hasArmorCheckPenalty": false,
        "isTrainedOnly": false,
        "misc": 0,
        "mod": 0,
        "ranks": 0,
        "value": 0
      },
      "com": {
        "ability": "int",
        "enabled": false,
        "hasArmorCheckPenalty": false,
        "isTrainedOnly": true,
        "misc": 0,
        "mod": 0,
        "ranks": 0,
        "value": 0
      },
      "cul": {
        "ability": "int",
        "enabled": true,
        "hasArmorCheckPenalty": false,
        "isTrainedOnly": true,
        "misc": 0,
        "mod": 28,
        "ranks": 28,
        "value": 0
      },
      "dip": {
        "ability": "cha",
        "enabled": false,
        "hasArmorCheckPenalty": false,
        "isTrainedOnly": false,
        "misc": 0,
        "mod": 0,
        "ranks": 0,
        "value": 0
      },
      "dis": {
        "ability": "cha",
        "enabled": false,
        "hasArmorCheckPenalty": false,
        "isTrainedOnly": false,
        "misc": 0,
        "mod": 0,
        "ranks": 0,
        "value": 0
      },
      "eng": {
        "ability": "int",
        "enabled": true,
        "hasArmorCheckPenalty": false,
        "isTrainedOnly": true,
        "misc": 0,
        "mod": 23,
        "ranks": 23,
        "value": 0
      },
      "int": {
        "ability": "cha",
        "enabled": false,
        "hasArmorCheckPenalty": false,
        "isTrainedOnly": false,
        "misc": 0,
        "mod": 0,
        "ranks": 0,
        "value": 0
      },
      "lsc": {
        "ability": "int",
        "enabled": true,
        "hasArmorCheckPenalty": false,
        "isTrainedOnly": true,
        "misc": 0,
        "mod": 28,
        "ranks": 28,
        "value": 0
      },
      "med": {
        "ability": "int",
        "enabled": false,
        "hasArmorCheckPenalty": false,
        "isTrainedOnly": true,
        "misc": 0,
        "mod": 0,
        "ranks": 0,
        "value": 0
      },
      "mys": {
        "ability": "wis",
        "enabled": true,
        "hasArmorCheckPenalty": false,
        "isTrainedOnly": true,
        "misc": 0,
        "mod": 28,
        "ranks": 28,
        "value": 0
      },
      "per": {
        "ability": "wis",
        "enabled": true,
        "hasArmorCheckPenalty": false,
        "isTrainedOnly": false,
        "misc": 0,
        "mod": 23,
        "ranks": 23,
        "value": 0
      },
      "phs": {
        "ability": "int",
        "enabled": true,
        "hasArmorCheckPenalty": false,
        "isTrainedOnly": true,
        "misc": 0,
        "mod": 23,
        "ranks": 23,
        "value": 0
      },
      "pil": {
        "ability": "dex",
        "enabled": false,
        "hasArmorCheckPenalty": false,
        "isTrainedOnly": false,
        "misc": 0,
        "mod": 0,
        "ranks": 0,
        "value": 0
      },
      "pro": {
        "ability": "int",
        "enabled": false,
        "hasArmorCheckPenalty": false,
        "isTrainedOnly": true,
        "misc": 0,
        "mod": 0,
        "ranks": 0,
        "subname": "",
        "value": 3
      },
      "sen": {
        "ability": "wis",
        "enabled": false,
        "hasArmorCheckPenalty": false,
        "isTrainedOnly": false,
        "misc": 0,
        "mod": 0,
        "ranks": 0,
        "value": 0
      },
      "sle": {
        "ability": "dex",
        "enabled": false,
        "hasArmorCheckPenalty": true,
        "isTrainedOnly": true,
        "misc": 0,
        "mod": 0,
        "ranks": 0,
        "value": 0
      },
      "ste": {
        "ability": "dex",
        "enabled": false,
        "hasArmorCheckPenalty": true,
        "isTrainedOnly": false,
        "misc": 0,
        "mod": 0,
        "ranks": 0,
        "value": 0
      },
      "sur": {
        "ability": "wis",
        "enabled": false,
        "hasArmorCheckPenalty": false,
        "isTrainedOnly": false,
        "misc": 0,
        "mod": 0,
        "ranks": 0,
        "value": 0
      }
    },
    "spells": {
      "spell0": {
        "max": 0,
        "value": 0
      },
      "spell1": {
        "max": "0",
        "value": "0"
      },
      "spell2": {
        "max": 0,
        "value": 0
      },
      "spell3": {
        "max": "3",
        "value": "3"
      },
      "spell4": {
        "max": "3",
        "value": "3"
      },
      "spell5": {
        "max": "0",
        "value": "0"
      },
      "spell6": {
        "max": "1",
        "value": "1"
      }
    },
    "traits": {
      "ci": {
        "custom": "",
        "value": []
      },
      "damageReduction": {
        "negatedBy": "magic",
        "value": 10
      },
      "di": {
        "custom": "",
        "value": []
      },
      "dr": {
        "custom": "",
        "value": [
          {
            "acid": "10"
          },
          {
            "cold": "10"
          },
          {
            "fire": "10"
          }
        ]
      },
      "dv": {
        "custom": "",
        "value": []
      },
      "languages": {
        "custom": "Yithian",
        "value": [
          "aklo",
          "common"
        ]
      },
      "senses": "blindsense (thought) 150 ft., darkvision 60 ft.",
      "size": "large",
      "sr": 0
    }
  },
  "flags": {},
  "img": "icons/svg/mystery-man.svg",
  "items": [
    {
      "_id": "HgnuHIhhO1rAz09s",
      "name": "Fast Healing 5",
      "type": "feat",
      "data": {
        "type": "",
        "ability": null,
        "actionType": null,
        "activation": {
          "type": "",
          "condition": "",
          "cost": 0
        },
        "area": {
          "effect": "",
          "shape": "",
          "units": "",
          "value": null
        },
        "attackBonus": 0,
        "chatFlavor": "",
        "critical": {
          "effect": "",
          "parts": []
        },
        "damage": {
          "parts": []
        },
        "description": {
          "chat": "",
          "unidentified": "",
          "value": ""
        },
        "descriptors": [],
        "duration": {
          "units": "",
          "value": null
        },
        "formula": "",
        "modifiers": [],
        "range": {
          "additional": "",
          "per": "",
          "units": "",
          "value": null
        },
        "recharge": {
          "charged": false,
          "value": null
        },
        "requirements": "",
        "save": {
          "type": "",
          "dc": null,
          "descriptor": ""
        },
        "source": "",
        "target": {
          "type": "",
          "value": null
        },
        "uses": {
          "max": 0,
          "per": null,
          "value": 0
        }
      },
      "flags": {},
      "img": "icons/svg/mystery-man.svg"
    },
    {
      "_id": "t3sPZxkeUSXgIsm6",
      "name": "Unflankable",
      "type": "feat",
      "data": {
        "type": "",
        "ability": null,
        "actionType": null,
        "activation": {
          "type": "",
          "condition": "",
          "cost": 0
        },
        "area": {
          "effect": "",
          "shape": "",
          "units": "",
          "value": null
        },
        "attackBonus": 0,
        "chatFlavor": "",
        "critical": {
          "effect": "",
          "parts": []
        },
        "damage": {
          "parts": []
        },
        "description": {
          "chat": "",
          "unidentified": "",
          "value": "Flanking the creature does not grant any bonuses, and abilities that function only against a creature that is flanked do not function against it."
        },
        "descriptors": [],
        "duration": {
          "units": "",
          "value": null
        },
        "formula": "",
        "modifiers": [],
        "range": {
          "additional": "",
          "per": "",
          "units": "",
          "value": null
        },
        "recharge": {
          "charged": false,
          "value": null
        },
        "requirements": "",
        "save": {
          "type": "",
          "dc": null,
          "descriptor": ""
        },
        "source": "Alien Archive 3 pg. 155, Alien Archive 2 pg. 154, Alien Archive pg. 158",
        "target": {
          "type": "",
          "value": null
        },
        "uses": {
          "max": 0,
          "per": null,
          "value": 0
        }
      },
      "flags": {},
      "img": "icons/svg/mystery-man.svg"
    },
    {
      "_id": "Ov66OrOXObOZP9P6",
      "name": "Pincer",
      "type": "weapon",
      "data": {
        "type": "",
        "ability": "str",
        "actionType": "mwak",
        "activation": {
          "type": "",
          "condition": "",
          "cost": 0
        },
        "area": {
          "effect": "",
          "shape": "",
          "units": "",
          "value": null
        },
        "attackBonus": 20,
        "attuned": false,
        "bulk": "L",
        "capacity": {
          "max": 0,
          "value": 0
        },
        "chatFlavor": "",
        "container": {
          "contents": [],
          "storage": [
            {
              "type": "slot",
              "acceptsType": [
                "fusion"
              ],
              "affectsEncumbrance": true,
              "amount": 1,
              "subtype": "fusion",
              "weightProperty": "level"
            }
          ]
        },
        "critical": {
          "effect": "",
          "parts": []
        },
        "damage": {
          "parts": [
            {
              "formula": "6d4+17",
              "operator": "",
              "types": {
                "slashing": true
              }
            }
          ]
        },
        "description": {
          "chat": "",
          "unidentified": "",
          "value": ""
        },
        "descriptors": [],
        "duration": {
          "units": "",
          "value": null
        },
        "equipped": false,
        "formula": "",
        "identified": true,
        "level": 1,
        "modifiers": [],
        "price": 0,
        "proficient": true,
        "properties": {},
        "quantity": 1,
        "range": {
          "additional": "",
          "per": "",
          "units": "",
          "value": null
        },
        "save": {
          "type": "",
          "dc": null,
          "descriptor": ""
        },
        "source": "",
        "special": "",
        "target": {
          "type": "",
          "value": null
        },
        "usage": {
          "per": "",
          "value": 0
        },
        "uses": {
          "max": 0,
          "per": null,
          "value": 0
        },
        "weaponType": "basicM"
      },
      "flags": {},
      "img": "icons/svg/mystery-man.svg"
    },
    {
      "_id": "s26iGvmya4MYLu1P",
      "name": "Impulse Storm Coil",
      "type": "weapon",
      "data": {
        "type": "",
        "ability": "dex",
        "actionType": "rwak",
        "activation": {
          "type": "",
          "condition": "",
          "cost": 0
        },
        "area": {
          "effect": "",
          "shape": "",
          "units": "",
          "value": null
        },
        "attackBonus": 21,
        "attuned": false,
        "bulk": "L",
        "capacity": {
          "max": 0,
          "value": 0
        },
        "chatFlavor": "",
        "container": {
          "contents": [],
          "storage": [
            {
              "type": "slot",
              "acceptsType": [
                "fusion"
              ],
              "affectsEncumbrance": true,
              "amount": 1,
              "subtype": "fusion",
              "weightProperty": "level"
            }
          ]
        },
        "critical": {
          "effect": "",
          "parts": []
        },
        "damage": {
          "parts": [
            {
              "formula": "4d6+13",
              "operator": "",
              "types": {
                "electricity": true
              }
            }
          ]
        },
        "description": {
          "chat": "",
          "unidentified": "",
          "value": ""
        },
        "descriptors": [],
        "duration": {
          "units": "",
          "value": null
        },
        "equipped": false,
        "formula": "",
        "identified": true,
        "level": 1,
        "modifiers": [],
        "price": 0,
        "proficient": true,
        "properties": {},
        "quantity": 1,
        "range": {
          "additional": "",
          "per": "",
          "units": "",
          "value": null
        },
        "save": {
          "type": "",
          "dc": null,
          "descriptor": ""
        },
        "source": "",
        "special": "",
        "target": {
          "type": "",
          "value": null
        },
        "usage": {
          "per": "",
          "value": 0
        },
        "uses": {
          "max": 0,
          "per": null,
          "value": 0
        },
        "weaponType": "smallA"
      },
      "flags": {},
      "img": "icons/svg/mystery-man.svg"
    },
    {
      "_id": "mIygYRu8tsybzcwH",
      "name": "Mental Projection (Su)",
      "type": "feat",
      "data": {
        "type": "",
        "ability": null,
        "actionType": null,
        "activation": {
          "type": "",
          "condition": "",
          "cost": 0
        },
        "area": {
          "effect": "",
          "shape": "",
          "units": "",
          "value": null
        },
        "attackBonus": 0,
        "chatFlavor": "",
        "critical": {
          "effect": "",
          "parts": []
        },
        "damage": {
          "parts": []
        },
        "description": {
          "chat": "",
          "unidentified": "",
          "value": "A yithian elder can use its spell-like abilities as if it were in the location of a creature that is party to the yithian’s telepathic bond."
        },
        "descriptors": [],
        "duration": {
          "units": "",
          "value": null
        },
        "formula": "",
        "modifiers": [],
        "range": {
          "additional": "",
          "per": "",
          "units": "",
          "value": null
        },
        "recharge": {
          "charged": false,
          "value": null
        },
        "requirements": "",
        "save": {
          "type": "",
          "dc": null,
          "descriptor": ""
        },
        "source": "",
        "target": {
          "type": "",
          "value": null
        },
        "uses": {
          "max": 0,
          "per": null,
          "value": 0
        }
      },
      "flags": {},
      "img": "icons/svg/mystery-man.svg"
    },
    {
      "_id": "KQ5bqTxNgfKUkjg3",
      "name": "Mind Swap Mastery (Su)",
      "type": "feat",
      "data": {
        "type": "",
        "ability": null,
        "actionType": null,
        "activation": {
          "type": "",
          "condition": "",
          "cost": 0
        },
        "area": {
          "effect": "",
          "shape": "",
          "units": "",
          "value": null
        },
        "attackBonus": 0,
        "chatFlavor": "",
        "critical": {
          "effect": "",
          "parts": []
        },
        "damage": {
          "parts": []
        },
        "description": {
          "chat": "",
          "unidentified": "",
          "value": "When a yithian casts mind swap, the duration is permanent (D). The yithian takes its senses and defensive abilities with it to a new body and doesn’t gain the awkward trait. In addition, when the yithian returns to its own body, the mind swap target must succeed at a DC 20 Will saving throw or forget being in the yithian’s body."
        },
        "descriptors": [],
        "duration": {
          "units": "",
          "value": null
        },
        "formula": "",
        "modifiers": [],
        "range": {
          "additional": "",
          "per": "",
          "units": "",
          "value": null
        },
        "recharge": {
          "charged": false,
          "value": null
        },
        "requirements": "",
        "save": {
          "type": "",
          "dc": null,
          "descriptor": ""
        },
        "source": "",
        "target": {
          "type": "",
          "value": null
        },
        "uses": {
          "max": 0,
          "per": null,
          "value": 0
        }
      },
      "flags": {},
      "img": "icons/svg/mystery-man.svg"
    },
    {
      "_id": "Rhv8Bk7ymYcweZMm",
      "name": "Telepathic Bond (Su)",
      "type": "feat",
      "data": {
        "type": "",
        "ability": null,
        "actionType": null,
        "activation": {
          "type": "",
          "condition": "",
          "cost": 0
        },
        "area": {
          "effect": "",
          "shape": "",
          "units": "",
          "value": null
        },
        "attackBonus": 0,
        "chatFlavor": "",
        "critical": {
          "effect": "",
          "parts": []
        },
        "damage": {
          "parts": []
        },
        "description": {
          "chat": "",
          "unidentified": "",
          "value": "As the mystic class. Site Owner: Blake DavisEmail Spam Checker: MX Guarddog"
        },
        "descriptors": [],
        "duration": {
          "units": "",
          "value": null
        },
        "formula": "",
        "modifiers": [],
        "range": {
          "additional": "",
          "per": "",
          "units": "",
          "value": null
        },
        "recharge": {
          "charged": false,
          "value": null
        },
        "requirements": "",
        "save": {
          "type": "",
          "dc": null,
          "descriptor": ""
        },
        "source": "",
        "target": {
          "type": "",
          "value": null
        },
        "uses": {
          "max": 0,
          "per": null,
          "value": 0
        }
      },
      "flags": {},
      "img": "icons/svg/mystery-man.svg"
    },
    {
      "_id": "uNaGxNSZTrbZDR82",
      "name": "Impulse Storm Coil",
      "type": "goods",
      "data": {
        "type": "",
        "attuned": false,
        "bulk": "L",
        "description": {
          "chat": "",
          "unidentified": "",
          "value": ""
        },
        "equipped": false,
        "identified": true,
        "level": 1,
        "modifiers": [],
        "price": 0,
        "quantity": 1,
        "source": ""
      },
      "flags": {},
      "img": "icons/svg/mystery-man.svg"
    },
    {
      "_id": "t2d3Ca9jGUVesueG",
      "name": "4 Super-Capacity Batteries (80 Charges Each",
      "type": "goods",
      "data": {
        "type": "",
        "attuned": false,
        "bulk": "L",
        "description": {
          "chat": "",
          "unidentified": "",
          "value": ""
        },
        "equipped": false,
        "identified": true,
        "level": 1,
        "modifiers": [],
        "price": 0,
        "quantity": "4",
        "source": ""
      },
      "flags": {},
      "img": "icons/svg/mystery-man.svg"
    },
    {
      "_id": "cm3A0PJdEz1cVPVe",
      "name": "Arcane Eye (3/Day)",
      "type": "spell",
<<<<<<< HEAD
=======
      "img": "systems/sfrpg/icons/spells/arcane_eye.webp",
>>>>>>> 2b095a38
      "data": {
        "type": "",
        "ability": "",
        "abilityMods": {
          "parts": []
        },
        "actionType": "",
        "activation": {
          "type": "min",
          "condition": "",
          "cost": 10
        },
        "allowedClasses": {
          "myst": false,
          "tech": true,
          "wysh": false
        },
        "area": {
          "effect": "spread",
          "shape": "",
          "units": "ft",
          "value": 10
        },
        "attackBonus": 0,
        "chatFlavor": "",
        "concentration": true,
        "critical": {
          "effect": "",
          "parts": []
        },
        "damage": {
          "parts": []
        },
        "description": {
          "chat": "",
          "unidentified": "",
          "value": "<p><span id=\"ctl00_MainContent_DataListTalentsAll_ctl00_LabelName\">You create an invisible magical sensor that sends you visual information. The sensor appears at any point within line of sight, but it can then travel beyond your line of sight without hindrance. An arcane eye travels at 30 feet per round (300 feet per minute) if viewing an area ahead as a humanoid would (primarily looking at the floor) or 10 feet per round (100 feet per minute) if examining the ceiling and walls as well as the floor ahead. The arcane eye sees exactly as you would see if you were there.<br></span></p>\n<p><span id=\"ctl00_MainContent_DataListTalentsAll_ctl00_LabelName\">The arcane eye can travel in any direction as long as the spell lasts. Solid barriers block its passage, but it can pass through a hole or space as small as 1 inch in diameter. The arcane eye can’t enter another plane of existence, even through Drift travel or a magical gate or similar magical portal.<br></span></p>\n<p><span id=\"ctl00_MainContent_DataListTalentsAll_ctl00_LabelName\">You must concentrate to use an arcane eye. If you do not concentrate, the sensor is inert until you concentrate again.</span></p>"
        },
        "descriptors": [],
        "dismissible": false,
        "duration": {
          "units": "",
          "value": "1 minute/level (D)"
        },
        "formula": "",
        "level": 4,
        "materials": {
          "consumed": false,
          "cost": 0,
          "supply": 0,
          "value": ""
        },
        "modifiers": [],
        "preparation": {
          "mode": "",
          "prepared": false
        },
        "range": {
          "additional": "",
          "per": "",
          "units": "ft",
          "value": null
        },
        "save": {
          "type": "",
          "dc": null,
          "descriptor": "negate"
        },
        "school": "div",
        "source": "Core Rulebook",
        "sr": false,
        "target": {
          "type": "",
          "value": ""
        },
        "uses": {
          "max": null,
          "per": "",
          "value": null
        }
      },
      "flags": {},
      "img": "systems/sfrpg/icons/spells/arcane_eye.jpg"
    },
    {
      "_id": "Xiq4iYG27QwiWb56",
      "name": "Detect Thoughts",
      "type": "spell",
<<<<<<< HEAD
=======
      "img": "systems/sfrpg/icons/spells/detect_thoughts.webp",
>>>>>>> 2b095a38
      "data": {
        "type": "",
        "ability": "",
        "abilityMods": {
          "parts": []
        },
        "actionType": "save",
        "activation": {
          "type": "action",
          "condition": "",
          "cost": 1
        },
        "allowedClasses": {
          "myst": true,
          "tech": false,
          "wysh": true
        },
        "area": {
          "effect": "burst",
          "shape": "cone",
          "units": null,
          "value": null
        },
        "attackBonus": 0,
        "chatFlavor": "",
        "concentration": true,
        "critical": {
          "effect": "",
          "parts": []
        },
        "damage": {
          "parts": []
        },
        "description": {
          "chat": "",
          "unidentified": "",
          "value": "<p>You detect the surface thoughts of intelligent creatures around you. The amount of information revealed depends on how long you study a particular area or target.</p>\n<ul>\n<li><strong>1st Round:</strong> You detect the presence or absence of thoughts from conscious creatures that have Intelligence scores of at least 1 (or an Intelligence modifier of &ndash;5) or higher.</li>\n<li><strong>2nd Round</strong>: You detect the number of thinking minds and the Intelligence score (or modifier) of each. If the highest Intelligence score is 26 (or a modifier of +8) or higher and at least 10 points higher than your own Intelligence score (or 5 points higher than your own Intelligence modifier), you are stunned for 1 round and the spell ends. This spell doesn&rsquo;t let you determine the location of the thinking minds if you can&rsquo;t see the creatures whose thoughts you are detecting.</li>\n<li><strong>3rd Round</strong>: You can read the surface thoughts of any mind in the area. A target who succeeds at its Will save prevents you from reading its thoughts, and you must cast <em>detect thoughts</em> again to have another chance. Creatures of animal intelligence (an Intelligence score of 1 or 2 or an Intelligence modifier of &ndash;4 or lower) have simple, instinctual thoughts.</li>\n</ul>\n<p>Each round, you can turn to detect thoughts in a new area. The spell can penetrate barriers, but 3 feet of dirt or wood, 1 foot of stone, 1 inch of common metal, a thin sheet of lead, or any force field blocks it.</p>"
        },
        "descriptors": [],
        "dismissible": false,
        "duration": {
          "units": "",
          "value": "up to 1 minute/level"
        },
        "formula": "",
        "level": 1,
        "materials": {
          "consumed": false,
          "cost": 0,
          "supply": 0,
          "value": ""
        },
        "modifiers": [],
        "preparation": {
          "mode": "always",
          "prepared": false
        },
        "range": {
          "additional": "",
          "per": "",
          "units": "ft",
          "value": 150
        },
        "save": {
          "type": "will",
          "dc": 18,
          "descriptor": "negate"
        },
        "school": "div",
        "source": "Core Rulebook",
        "sr": false,
        "target": {
          "type": "",
          "value": ""
        },
        "uses": {
          "max": 0,
          "per": "",
          "value": 0
        }
      },
      "flags": {},
      "img": "systems/sfrpg/icons/spells/detect_thoughts.png"
    },
    {
      "_id": "UGMFju8FdhZZDYK6",
      "name": "Telepathic Jaunt",
      "type": "spell",
<<<<<<< HEAD
=======
      "img": "systems/sfrpg/icons/spells/telepathic_jaunt.webp",
>>>>>>> 2b095a38
      "data": {
        "type": "",
        "ability": "",
        "abilityMods": {
          "parts": []
        },
        "actionType": "save",
        "activation": {
          "type": "action",
          "condition": "",
          "cost": 1
        },
        "allowedClasses": {
          "myst": true,
          "tech": false,
          "wysh": false
        },
        "area": {
          "effect": "",
          "shape": "",
          "units": null,
          "value": null
        },
        "attackBonus": 0,
        "chatFlavor": "Object",
        "concentration": false,
        "critical": {
          "effect": "",
          "parts": []
        },
        "damage": {
          "parts": []
        },
        "description": {
          "chat": "",
          "unidentified": "",
          "value": "<p style=\"text-align: justify;\">Telepathic jaunt&nbsp;thrums along the mental connection you have with a creature with which you currently have an active telepathic bond via your mystic telepathic bond class feature (but not via the&nbsp;telepathic bond&nbsp;spell), and it instantly teleports you to that creature. This spell teleports you to a random, unoccupied square adjacent to the creature with which you have the telepathic bond. If no such square is available, you teleport to the closest eligible square; if the nearest eligible square is more than 50 feet away from the creature, this spell fails.<br><br>You can be transported any distance within a plane, even across the galaxy, but you can’t travel between planes, and you can’t transport yourself to a creature if one of you is traveling via Drift travel and the other isn’t. In addition to yourself, you can transport any objects you carry as long as their weight doesn’t exceed your maximum load. You can also bring up to six additional willing or unconscious Medium or smaller creatures (each carrying gear or objects up to its maximum load) or their equivalent. A Large creature counts as two Medium creatures, and a Huge creature counts as two Large creatures. All creatures to be transported must be in contact with one another, and at least one of those creatures must be in contact with you. Exceeding this limit causes the spell to fail. There must be sufficient space near the creature with which you have the telepathic bond for all the creatures you are teleporting, or this spell fails.</p>"
        },
        "descriptors": [],
        "dismissible": false,
        "duration": {
          "units": "",
          "value": ""
        },
        "formula": "",
        "level": 6,
        "materials": {
          "consumed": false,
          "cost": 0,
          "supply": 0,
          "value": ""
        },
        "modifiers": [],
        "preparation": {
          "mode": "",
          "prepared": false
        },
        "range": {
          "additional": "",
          "per": "",
          "units": "touch",
          "value": null
        },
        "save": {
          "type": "will",
          "dc": 24,
          "descriptor": "negate"
        },
        "school": "con",
        "source": "Starfinder Core Rulebook pg. 381",
        "sr": false,
        "target": {
          "type": "",
          "value": "you and touched objects and other touched willing or unconscious creatures"
        },
        "uses": {
          "max": 1,
          "per": "day",
          "value": 1
        }
      },
      "flags": {},
      "img": "systems/sfrpg/icons/spells/telepathic_jaunt.png"
    },
    {
      "_id": "SXMsSRHjeW6mBvzK",
      "name": "Mind Probe",
      "type": "spell",
<<<<<<< HEAD
=======
      "img": "systems/sfrpg/icons/spells/mind-probe.webp",
>>>>>>> 2b095a38
      "data": {
        "type": "",
        "ability": "",
        "abilityMods": {
          "parts": []
        },
        "actionType": "save",
        "activation": {
          "type": "min",
          "condition": "",
          "cost": 1
        },
        "allowedClasses": {
          "myst": true,
          "tech": false,
          "wysh": false
        },
        "area": {
          "effect": "",
          "shape": "",
          "units": null,
          "value": null
        },
        "attackBonus": 0,
        "chatFlavor": "",
        "concentration": false,
        "critical": {
          "effect": "",
          "parts": []
        },
        "damage": {
          "parts": []
        },
        "description": {
          "chat": "",
          "unidentified": "",
          "value": "<p style=\"text-align: justify;\">You gain access to the target’s memories and knowledge, and you can pry the information you want from them involuntarily.<br><br>You can attempt to learn the answer to one question of your choice per round; after each question, the target can attempt a Will saving throw to end the spell. If it fails, the creature can attempt a Bluff check with a DC equal to 11 + your Sense Motive modifier. If it fails its Bluff check, you gain the answer you desire. If it succeeds at its check, you gain no information. If it succeeds by 5 or more, it answers however it chooses and you believe that wrong answer to be the truth. Your questions are purely telepathic inquiries, and the answers to those questions are imparted directly into your mind. You and the target don’t need to speak the same language, though less intelligent creatures may yield up only appropriate sensory images in answer to your questions.</p>"
        },
        "descriptors": [],
        "dismissible": false,
        "duration": {
          "units": "",
          "value": "1 round/level"
        },
        "formula": "",
        "level": 4,
        "materials": {
          "consumed": false,
          "cost": 0,
          "supply": 0,
          "value": ""
        },
        "modifiers": [],
        "preparation": {
          "mode": "",
          "prepared": false
        },
        "range": {
          "additional": "5",
          "per": "2 levels",
          "units": "ft",
          "value": 25
        },
        "save": {
          "type": "will",
          "dc": 21,
          "descriptor": "negate"
        },
        "school": "div",
        "source": "Starfinder Core Rulebook pg. 365",
        "sr": true,
        "target": {
          "type": "",
          "value": ""
        },
        "uses": {
          "max": 0,
          "per": "",
          "value": null
        }
      },
      "flags": {},
      "img": "systems/sfrpg/icons/spells/mind-probe.jpg"
    },
    {
      "_id": "Z1oroFYQM0wTwKdf",
      "name": "Telepathic Bond",
      "type": "spell",
<<<<<<< HEAD
=======
      "img": "systems/sfrpg/icons/spells/telepathic_bond.webp",
>>>>>>> 2b095a38
      "data": {
        "type": "",
        "ability": null,
        "abilityMods": {
          "parts": []
        },
        "actionType": "",
        "activation": {
          "type": "action",
          "condition": "",
          "cost": 1
        },
        "allowedClasses": {
          "myst": true,
          "tech": false,
          "wysh": false
        },
        "area": {
          "effect": "",
          "shape": "",
          "units": null,
          "value": null
        },
        "attackBonus": 0,
        "chatFlavor": "",
        "concentration": false,
        "critical": {
          "effect": "",
          "parts": []
        },
        "damage": {
          "parts": []
        },
        "description": {
          "chat": "",
          "unidentified": "",
          "value": "<p style=\"text-align: justify;\">You forge a telepathic bond between yourself and a number of willing creatures, each of which must have an Intelligence score of 3 or higher (or a modifier of –4 or higher). Each creature included in the link is linked to all the others. The creatures can communicate telepathically through the bond regardless of language. No special power or influence is established as a result of the bond. Once the bond is formed, it works over any distance (although not from one plane to another).<br><br>If desired, you can leave yourself out of the telepathic bond forged. This decision must be made at the time of casting.</p>"
        },
        "descriptors": [],
        "dismissible": false,
        "duration": {
          "units": "",
          "value": "10 min/level"
        },
        "formula": "",
        "level": 4,
        "materials": {
          "consumed": false,
          "cost": 0,
          "supply": 0,
          "value": ""
        },
        "modifiers": [],
        "preparation": {
          "mode": "always",
          "prepared": false
        },
        "range": {
          "additional": "5",
          "per": "2 levels",
          "units": "ft",
          "value": 25
        },
        "save": {
          "type": "",
          "dc": null,
          "descriptor": ""
        },
        "school": "div",
        "source": "Starfinder Core Rulebook pg. 381",
        "sr": false,
        "target": {
          "type": "",
          "value": "you and up to 1 willing creature per 3 levels, no two of which can be more than 30 ft apart"
        },
        "uses": {
          "max": 0,
          "per": "",
          "value": 0
        }
      },
      "flags": {},
      "img": "systems/sfrpg/icons/spells/telepathic_bond.png"
    },
    {
      "_id": "cR4wAIfh58fwfUTr",
      "name": "Mind Link",
      "type": "spell",
<<<<<<< HEAD
=======
      "img": "systems/sfrpg/icons/spells/mindlink.webp",
>>>>>>> 2b095a38
      "data": {
        "type": "",
        "ability": "",
        "abilityMods": {
          "parts": []
        },
        "actionType": "save",
        "activation": {
          "type": "action",
          "condition": "",
          "cost": 1
        },
        "allowedClasses": {
          "myst": true,
          "tech": false,
          "wysh": false
        },
        "area": {
          "effect": "",
          "shape": "",
          "units": "touch",
          "value": null
        },
        "attackBonus": 0,
        "chatFlavor": "",
        "concentration": false,
        "critical": {
          "effect": "",
          "parts": []
        },
        "damage": {
          "parts": []
        },
        "description": {
          "chat": "",
          "unidentified": "",
          "value": "<p style=\"text-align: justify;\">You link your mind to that of a touched creature to swiftly communicate a large amount of complex information in an instant. You decide what the target learns, limited to any amount of information that otherwise could be communicated in 10 minutes. This information comes in a series of visual images and emotional sensations, and it isn’t @Compendium[sfrpg.rules.PqV3OCbUTyk2upPD]{Language-dependent}.</p>"
        },
        "descriptors": [],
        "dismissible": false,
        "duration": {
          "units": "",
          "value": "instantaneous"
        },
        "formula": "",
        "level": 1,
        "materials": {
          "consumed": false,
          "cost": 0,
          "supply": 0,
          "value": ""
        },
        "modifiers": [],
        "preparation": {
          "mode": "always",
          "prepared": false
        },
        "range": {
          "additional": "",
          "per": "",
          "units": "touch",
          "value": null
        },
        "save": {
          "type": "will",
          "dc": 19,
          "descriptor": "harmless"
        },
        "school": "div",
        "source": "Starfinder Core Rulebook pg. 365",
        "sr": false,
        "target": {
          "type": "",
          "value": "one creature"
        },
        "uses": {
          "max": 0,
          "per": "",
          "value": 0
        }
      },
      "flags": {},
      "img": "systems/sfrpg/icons/spells/mindlink.jpg"
    },
    {
      "_id": "NlW0FGUBAqSYK58v",
      "name": "Mind Swap",
      "type": "spell",
<<<<<<< HEAD
=======
      "img": "systems/sfrpg/icons/spells/mind_swap.webp",
>>>>>>> 2b095a38
      "data": {
        "type": "",
        "ability": "",
        "abilityMods": {
          "parts": []
        },
        "actionType": "save",
        "activation": {
          "type": "full",
          "condition": "1 round",
          "cost": 1
        },
        "allowedClasses": {
          "myst": true,
          "tech": false,
          "wysh": false
        },
        "area": {
          "effect": "",
          "shape": "",
          "units": null,
          "value": null
        },
        "attackBonus": 0,
        "chatFlavor": "",
        "concentration": false,
        "critical": {
          "effect": "",
          "parts": []
        },
        "damage": {
          "parts": []
        },
        "description": {
          "chat": "",
          "unidentified": "",
          "value": "<p style=\"text-align: justify;\">Your mind moves into the target’s body, and its mind moves into yours. You do not need line of sight or line of effect to the target if you know its location. Each target gains the&nbsp; Mind-Swapped template graft. You can maintain the swap at any range on the same plane. You can shift back to your body as a standard action, and doing so ends the spell. If your new body is killed, you return to your body and the target dies. If your body is killed, you can remain in the host’s body for the duration or until it is killed. Then, you die if your body is still @Compendium[sfrpg.conditions.nEJIWMKbPjqKuelo]{Dead}. However, if you recast this spell, you can reset the duration you remain in the target’s body. You can cast this spell from a body that is not your own, swapping minds with a new target and resetting the spell’s duration. However, you can return only to your body.<br><br>If a creature saves against your casting of this spell, it is immune to your casting of this spell for 24 hours.</p>"
        },
        "descriptors": [],
        "dismissible": false,
        "duration": {
          "units": "",
          "value": "1 hour/level"
        },
        "formula": "",
        "level": 6,
        "materials": {
          "consumed": false,
          "cost": 0,
          "supply": 0,
          "value": ""
        },
        "modifiers": [],
        "preparation": {
          "mode": "always",
          "prepared": false
        },
        "range": {
          "additional": "10",
          "per": "2 level",
          "units": "ft",
          "value": 100
        },
        "save": {
          "type": "will",
          "dc": 23,
          "descriptor": "negate"
        },
        "school": "enc",
        "source": "AA 3 (p 137)",
        "sr": true,
        "target": {
          "type": "",
          "value": "one creature"
        },
        "uses": {
          "max": 0,
          "per": "",
          "value": 0
        }
      },
      "flags": {},
      "img": "systems/sfrpg/icons/spells/mind_swap.png"
    },
    {
      "_id": "SnWfUCR7zGmmI4Yl",
      "name": "Modify Memory",
      "type": "spell",
<<<<<<< HEAD
=======
      "img": "systems/sfrpg/icons/spells/modify_memory.webp",
>>>>>>> 2b095a38
      "data": {
        "type": "",
        "ability": "",
        "abilityMods": {
          "parts": []
        },
        "actionType": "save",
        "activation": {
          "type": "full",
          "condition": "1 round",
          "cost": 1
        },
        "allowedClasses": {
          "myst": false,
          "tech": true,
          "wysh": true
        },
        "area": {
          "effect": "",
          "shape": "",
          "units": null,
          "value": null
        },
        "attackBonus": 0,
        "chatFlavor": "",
        "concentration": false,
        "critical": {
          "effect": "",
          "parts": []
        },
        "damage": {
          "parts": []
        },
        "description": {
          "chat": "",
          "unidentified": "",
          "value": "<p style=\"text-align: justify;\">You reach into the target’s mind and modify up to 5 minutes of its memories in one of the following ways.</p>\n<ul style=\"text-align: justify;\">\n<li>Eliminate all memory of an event the target actually experienced. This spell cannot negate&nbsp;@Compendium[sfrpg.spells.3nFCrisRp2GIjbR3]{Charm Person},&nbsp;suggestion, or similar spells.</li>\n<li>Allow the target to recall with perfect clarity an event it actually experienced.</li>\n<li>Change the details of an event the target actually experienced.</li>\n<li>Implant a memory of an event the target never experienced.</li>\n</ul>\n<p style=\"text-align: justify;\">Casting the spell takes 1 round. If the target fails its saving throw, you proceed with the spell by spending as much as 5 minutes (a period of time equal to the amount of memory you want to modify) visualizing the memory you wish to modify in the target. If your concentration is disturbed before the visualization is complete, or if the target moves beyond the spell’s range at any point during this time, the spell fails.<br><br>A modified memory does not necessarily affect the target’s actions, particularly if it contradicts the creature’s natural inclinations. An illogical modified memory is usually dismissed as a bad dream, a hallucination, or another similar excuse.</p>"
        },
        "descriptors": [],
        "dismissible": false,
        "duration": {
          "units": "",
          "value": "permanent"
        },
        "formula": "",
        "level": 5,
        "materials": {
          "consumed": false,
          "cost": 0,
          "supply": 0,
          "value": ""
        },
        "modifiers": [],
        "preparation": {
          "mode": "always",
          "prepared": false
        },
        "range": {
          "additional": "5",
          "per": "2 levels",
          "units": "ft",
          "value": 25
        },
        "save": {
          "type": "will",
          "dc": 22,
          "descriptor": "negate"
        },
        "school": "enc",
        "source": "",
        "sr": true,
        "target": {
          "type": "",
          "value": "one living creature"
        },
        "uses": {
          "max": 0,
          "per": "",
          "value": 0
        }
      },
      "flags": {},
      "img": "systems/sfrpg/icons/spells/modify_memory.png"
    }
  ],
  "token": {
    "name": "Yithian Elder",
    "actorData": {},
    "actorId": "EGyWZFqZAibhbOtL",
    "actorLink": false,
    "bar1": {
      "attribute": "attributes.hp"
    },
    "bar2": {
      "attribute": ""
    },
    "brightLight": 0,
    "brightSight": 0,
    "dimLight": 0,
    "dimSight": 0,
    "displayBars": 50,
    "displayName": 0,
    "disposition": -1,
    "flags": {},
    "height": 1,
    "img": "icons/svg/mystery-man.svg",
    "lightAlpha": 1,
    "lightAngle": 360,
    "lightColor": "",
    "lockRotation": false,
    "mirrorX": false,
    "mirrorY": false,
    "randomImg": false,
    "rotation": 0,
    "scale": 1,
    "sightAngle": 360,
    "tint": "",
    "vision": false,
    "width": 1
  }
}<|MERGE_RESOLUTION|>--- conflicted
+++ resolved
@@ -1060,10 +1060,6 @@
       "_id": "cm3A0PJdEz1cVPVe",
       "name": "Arcane Eye (3/Day)",
       "type": "spell",
-<<<<<<< HEAD
-=======
-      "img": "systems/sfrpg/icons/spells/arcane_eye.webp",
->>>>>>> 2b095a38
       "data": {
         "type": "",
         "ability": "",
@@ -1146,16 +1142,12 @@
         }
       },
       "flags": {},
-      "img": "systems/sfrpg/icons/spells/arcane_eye.jpg"
+      "img": "systems/sfrpg/icons/spells/arcane_eye.webp"
     },
     {
       "_id": "Xiq4iYG27QwiWb56",
       "name": "Detect Thoughts",
       "type": "spell",
-<<<<<<< HEAD
-=======
-      "img": "systems/sfrpg/icons/spells/detect_thoughts.webp",
->>>>>>> 2b095a38
       "data": {
         "type": "",
         "ability": "",
@@ -1238,16 +1230,12 @@
         }
       },
       "flags": {},
-      "img": "systems/sfrpg/icons/spells/detect_thoughts.png"
+      "img": "systems/sfrpg/icons/spells/detect_thoughts.webp"
     },
     {
       "_id": "UGMFju8FdhZZDYK6",
       "name": "Telepathic Jaunt",
       "type": "spell",
-<<<<<<< HEAD
-=======
-      "img": "systems/sfrpg/icons/spells/telepathic_jaunt.webp",
->>>>>>> 2b095a38
       "data": {
         "type": "",
         "ability": "",
@@ -1330,16 +1318,12 @@
         }
       },
       "flags": {},
-      "img": "systems/sfrpg/icons/spells/telepathic_jaunt.png"
+      "img": "systems/sfrpg/icons/spells/telepathic_jaunt.webp"
     },
     {
       "_id": "SXMsSRHjeW6mBvzK",
       "name": "Mind Probe",
       "type": "spell",
-<<<<<<< HEAD
-=======
-      "img": "systems/sfrpg/icons/spells/mind-probe.webp",
->>>>>>> 2b095a38
       "data": {
         "type": "",
         "ability": "",
@@ -1422,16 +1406,12 @@
         }
       },
       "flags": {},
-      "img": "systems/sfrpg/icons/spells/mind-probe.jpg"
+      "img": "systems/sfrpg/icons/spells/mind-probe.webp"
     },
     {
       "_id": "Z1oroFYQM0wTwKdf",
       "name": "Telepathic Bond",
       "type": "spell",
-<<<<<<< HEAD
-=======
-      "img": "systems/sfrpg/icons/spells/telepathic_bond.webp",
->>>>>>> 2b095a38
       "data": {
         "type": "",
         "ability": null,
@@ -1514,16 +1494,12 @@
         }
       },
       "flags": {},
-      "img": "systems/sfrpg/icons/spells/telepathic_bond.png"
+      "img": "systems/sfrpg/icons/spells/telepathic_bond.webp"
     },
     {
       "_id": "cR4wAIfh58fwfUTr",
       "name": "Mind Link",
       "type": "spell",
-<<<<<<< HEAD
-=======
-      "img": "systems/sfrpg/icons/spells/mindlink.webp",
->>>>>>> 2b095a38
       "data": {
         "type": "",
         "ability": "",
@@ -1606,16 +1582,12 @@
         }
       },
       "flags": {},
-      "img": "systems/sfrpg/icons/spells/mindlink.jpg"
+      "img": "systems/sfrpg/icons/spells/mindlink.webp"
     },
     {
       "_id": "NlW0FGUBAqSYK58v",
       "name": "Mind Swap",
       "type": "spell",
-<<<<<<< HEAD
-=======
-      "img": "systems/sfrpg/icons/spells/mind_swap.webp",
->>>>>>> 2b095a38
       "data": {
         "type": "",
         "ability": "",
@@ -1698,16 +1670,12 @@
         }
       },
       "flags": {},
-      "img": "systems/sfrpg/icons/spells/mind_swap.png"
+      "img": "systems/sfrpg/icons/spells/mind_swap.webp"
     },
     {
       "_id": "SnWfUCR7zGmmI4Yl",
       "name": "Modify Memory",
       "type": "spell",
-<<<<<<< HEAD
-=======
-      "img": "systems/sfrpg/icons/spells/modify_memory.webp",
->>>>>>> 2b095a38
       "data": {
         "type": "",
         "ability": "",
@@ -1790,7 +1758,7 @@
         }
       },
       "flags": {},
-      "img": "systems/sfrpg/icons/spells/modify_memory.png"
+      "img": "systems/sfrpg/icons/spells/modify_memory.webp"
     }
   ],
   "token": {
