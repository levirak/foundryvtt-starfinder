{
  "_id": "jzA6Ip6l5tqTceVE",
  "name": "Meteorite Drake",
  "type": "npc2",
  "data": {
    "abilities": {
      "cha": {
        "base": 0,
        "min": 3,
        "misc": 0,
        "mod": 0,
        "value": 10
      },
      "con": {
        "base": 5,
        "min": 3,
        "misc": 0,
        "mod": 5,
        "value": 10
      },
      "dex": {
        "base": 7,
        "min": 3,
        "misc": 0,
        "mod": 7,
        "value": 10
      },
      "int": {
        "base": -1,
        "min": 3,
        "misc": 0,
        "mod": -1,
        "value": 10
      },
      "str": {
        "base": 10,
        "min": 3,
        "misc": 0,
        "mod": 10,
        "value": 10
      },
      "wis": {
        "base": 3,
        "min": 3,
        "misc": 0,
        "mod": 3,
        "value": 10
      }
    },
    "attributes": {
      "arms": "2",
      "bab": 0,
      "baseAttackBonus": {
        "rolledMods": [],
        "tooltip": [],
        "value": 0
      },
      "cmd": {
        "min": 0,
        "tooltip": [],
        "value": 10
      },
      "eac": {
        "base": 30,
        "min": 0,
        "tooltip": [],
        "value": 30
      },
      "fort": {
        "base": 20,
        "bonus": 20,
        "misc": 0,
        "tooltip": [],
        "value": 0
      },
      "hp": {
        "max": 300,
        "min": 0,
        "temp": null,
        "tempmax": null,
        "tooltip": [],
        "value": 300
      },
      "init": {
        "bonus": 0,
        "tooltip": [],
        "total": 7,
        "value": 7
      },
      "kac": {
        "base": 32,
        "min": 0,
        "tooltip": [],
        "value": 32
      },
      "keyability": "",
      "reach": "5",
      "reflex": {
        "base": 20,
        "bonus": 20,
        "misc": 0,
        "tooltip": [],
        "value": 0
      },
      "rp": {
        "max": 0,
        "min": 0,
        "tooltip": [],
        "value": 0
      },
      "sp": {
        "max": 0,
        "min": 0,
        "tooltip": [],
        "value": 0
      },
      "space": "",
      "speed": {
        "burrowing": {
          "base": 0
        },
        "climbing": {
          "base": 0
        },
        "flying": {
          "base": 0
        },
        "land": {
          "base": 20
        },
        "mainMovement": "land",
        "special": "original base: 20 ft.; original special: burrow 10 ft.",
        "swimming": {
          "base": 0
        }
      },
      "spellcasting": "",
      "will": {
        "base": 14,
        "bonus": 14,
        "misc": 0,
        "tooltip": [],
        "value": 0
      }
    },
    "conditions": {
      "asleep": false,
      "bleeding": false,
      "blinded": false,
      "broken": false,
      "burning": false,
      "confused": false,
      "cowering": false,
      "dazed": false,
      "dazzled": false,
      "dead": false,
      "deafened": false,
      "dying": false,
      "encumbered": false,
      "entangled": false,
      "exhausted": false,
      "fascinated": false,
      "fatigued": false,
      "flatfooted": false,
      "frightened": false,
      "grappled": false,
      "helpless": false,
      "nauseated": false,
      "offkilter": false,
      "offtarget": false,
      "overburdened": false,
      "panicked": false,
      "paralyzed": false,
      "pinned": false,
      "prone": false,
      "shaken": false,
      "sickened": false,
      "stable": false,
      "staggered": false,
      "stunned": false,
      "unconscious": false
    },
    "counterClasses": {
      "values": {}
    },
    "currency": {
      "credit": 0,
      "upb": 0
    },
    "details": {
      "type": "Magical Beast (earth)",
      "alignment": "N",
      "aura": "",
      "biography": {
        "public": "",
        "value": "<h2>Description</h2>\n<h3>Description</h3>\n<p>Though meteorite drakes bear a striking resemblance to dragons, these high-flying predators are not actually related to them. With a short stature and wide wingspan, a meteorite drake is frequently misidentified as an ordinary bird of prey as it circles overhead-a mistake that often proves fatal. Like raptors, the meteorite drake takes advantage of its blazing speed to swoop down on unsuspecting prey and attack with its vicious talons. Deceptively strong for its size, the drake can also carry off prey much larger than itself. Unafraid to take on large groups of creatures to secure a meal, the drake emulates its astronomical namesake by slamming into the ground at a high speed. Protected from the impact and the resulting explosion by its stony hide, it carries off its choice of prey in the resulting confusion.<br/><br/>Found on planets throughout Near Space, the meteorite drake lays eggs deep within large boulders that it then hurls into space. The eggs lay dormant within these stony cradles for years-even millennia-until incubated by the heat of reentry into the atmosphere of their new home.</p>\n<p>&nbsp;</p>\n<section class=\"secret\">\n<h2>Ecology</h2>\n<h3>Environment</h3>\n<p>any high elevation</p>\n<p>&nbsp;</p>\n<h3>Organization</h3>\n<p>solitary, pair, or shower (3-10)</p>\n<p>&nbsp;</p>\n"
      },
      "class": "",
      "cr": 16,
      "environment": "",
      "race": "",
      "raceAndGrafts": "",
      "source": "AP #32 pg. 56",
      "subtype": "Earth",
      "xp": {
        "value": 10
      }
    },
    "modifiers": [],
    "skillpoints": {
      "max": 0,
      "tooltip": [],
      "used": 0
    },
    "skills": {
      "acr": {
        "ability": "dex",
        "enabled": true,
        "hasArmorCheckPenalty": true,
        "isTrainedOnly": false,
        "min": 0,
        "misc": 0,
        "mod": 28,
        "ranks": 28,
        "value": 0
      },
      "ath": {
        "ability": "str",
        "enabled": true,
        "hasArmorCheckPenalty": true,
        "isTrainedOnly": false,
        "min": 0,
        "misc": 0,
        "mod": 28,
        "ranks": 28,
        "value": 0
      },
      "blu": {
        "ability": "cha",
        "enabled": false,
        "hasArmorCheckPenalty": false,
        "isTrainedOnly": false,
        "min": 0,
        "misc": 0,
        "mod": 0,
        "ranks": 0,
        "value": 0
      },
      "com": {
        "ability": "int",
        "enabled": false,
        "hasArmorCheckPenalty": false,
        "isTrainedOnly": true,
        "min": 0,
        "misc": 0,
        "mod": 0,
        "ranks": 0,
        "value": 0
      },
      "cul": {
        "ability": "int",
        "enabled": false,
        "hasArmorCheckPenalty": false,
        "isTrainedOnly": true,
        "min": 0,
        "misc": 0,
        "mod": 0,
        "ranks": 0,
        "value": 0
      },
      "dip": {
        "ability": "cha",
        "enabled": false,
        "hasArmorCheckPenalty": false,
        "isTrainedOnly": false,
        "min": 0,
        "misc": 0,
        "mod": 0,
        "ranks": 0,
        "value": 0
      },
      "dis": {
        "ability": "cha",
        "enabled": false,
        "hasArmorCheckPenalty": false,
        "isTrainedOnly": false,
        "min": 0,
        "misc": 0,
        "mod": 0,
        "ranks": 0,
        "value": 0
      },
      "eng": {
        "ability": "int",
        "enabled": false,
        "hasArmorCheckPenalty": false,
        "isTrainedOnly": true,
        "min": 0,
        "misc": 0,
        "mod": 0,
        "ranks": 0,
        "value": 0
      },
      "int": {
        "ability": "cha",
        "enabled": false,
        "hasArmorCheckPenalty": false,
        "isTrainedOnly": false,
        "min": 0,
        "misc": 0,
        "mod": 0,
        "ranks": 0,
        "value": 0
      },
      "lsc": {
        "ability": "int",
        "enabled": false,
        "hasArmorCheckPenalty": false,
        "isTrainedOnly": true,
        "min": 0,
        "misc": 0,
        "mod": 0,
        "ranks": 0,
        "value": 0
      },
      "med": {
        "ability": "int",
        "enabled": false,
        "hasArmorCheckPenalty": false,
        "isTrainedOnly": true,
        "min": 0,
        "misc": 0,
        "mod": 0,
        "ranks": 0,
        "value": 0
      },
      "mys": {
        "ability": "wis",
        "enabled": false,
        "hasArmorCheckPenalty": false,
        "isTrainedOnly": true,
        "min": 0,
        "misc": 0,
        "mod": 0,
        "ranks": 0,
        "value": 0
      },
      "per": {
        "ability": "wis",
        "enabled": true,
        "hasArmorCheckPenalty": false,
        "isTrainedOnly": false,
        "min": 0,
        "misc": 0,
        "mod": 33,
        "ranks": 33,
        "value": 0
      },
      "phs": {
        "ability": "int",
        "enabled": false,
        "hasArmorCheckPenalty": false,
        "isTrainedOnly": true,
        "min": 0,
        "misc": 0,
        "mod": 0,
        "ranks": 0,
        "value": 0
      },
      "pil": {
        "ability": "dex",
        "enabled": false,
        "hasArmorCheckPenalty": false,
        "isTrainedOnly": false,
        "min": 0,
        "misc": 0,
        "mod": 0,
        "ranks": 0,
        "value": 0
      },
      "pro": {
        "ability": "int",
        "enabled": false,
        "hasArmorCheckPenalty": false,
        "isTrainedOnly": true,
        "min": 0,
        "misc": 0,
        "mod": 0,
        "ranks": 0,
        "subname": "",
        "value": 3
      },
      "pro1": {
        "ability": "int",
        "enabled": true,
        "hasArmorCheckPenalty": false,
        "isTrainedOnly": false,
        "misc": 0,
        "mod": 36,
        "ranks": 36,
        "subname": "fly",
        "value": 0
      },
      "sen": {
        "ability": "wis",
        "enabled": false,
        "hasArmorCheckPenalty": false,
        "isTrainedOnly": false,
        "min": 0,
        "misc": 0,
        "mod": 0,
        "ranks": 0,
        "value": 0
      },
      "sle": {
        "ability": "dex",
        "enabled": false,
        "hasArmorCheckPenalty": true,
        "isTrainedOnly": true,
        "min": 0,
        "misc": 0,
        "mod": 0,
        "ranks": 0,
        "value": 0
      },
      "ste": {
        "ability": "dex",
        "enabled": true,
        "hasArmorCheckPenalty": true,
        "isTrainedOnly": false,
        "min": 0,
        "misc": 0,
        "mod": 28,
        "ranks": 28,
        "value": 0
      },
      "sur": {
        "ability": "wis",
        "enabled": false,
        "hasArmorCheckPenalty": false,
        "isTrainedOnly": false,
        "min": 0,
        "misc": 0,
        "mod": 0,
        "ranks": 0,
        "value": 0
      }
    },
    "spells": {
      "spell0": {
        "max": 0,
        "value": 0
      },
      "spell1": {
        "max": 0,
        "value": 0
      },
      "spell2": {
        "max": 0,
        "value": 0
      },
      "spell3": {
        "max": 0,
        "value": 0
      },
      "spell4": {
        "max": 0,
        "value": 0
      },
      "spell5": {
        "max": 0,
        "value": 0
      },
      "spell6": {
        "max": 0,
        "value": 0
      }
    },
    "traits": {
      "ci": {
        "custom": "",
        "value": []
      },
      "damageReduction": {
        "negatedBy": "adamantine",
        "value": 10
      },
      "di": {
        "custom": "",
        "value": [
          "fire"
        ]
      },
      "dr": {
        "custom": "",
        "value": []
      },
      "dv": {
        "custom": "",
        "value": []
      },
      "languages": {
        "custom": "",
        "value": []
      },
      "senses": "blindsight (vibration) 60 ft., darkvision 200 ft.",
      "size": "small",
      "sr": 0
    }
  },
  "effects": [],
  "flags": {},
  "img": "icons/svg/mystery-man.svg",
  "items": [
    {
      "_id": "HsM2pNCSDEkuoMGL",
      "name": "Claw (plus Grab And Carry Off)",
      "type": "weapon",
      "data": {
        "type": "",
        "ability": "",
        "abilityMods": {
          "parts": []
        },
        "actionType": "mwak",
        "activation": {
          "type": "",
          "condition": "",
          "cost": 0
        },
        "area": {
          "effect": "",
          "shape": "",
          "units": "",
          "value": 0
        },
        "attackBonus": 31,
        "attributes": {
          "ac": {
            "value": ""
          },
          "customBuilt": false,
          "dex": {
            "mod": ""
          },
          "hardness": {
            "value": ""
          },
          "hp": {
            "max": "",
            "value": 6
          },
          "size": "medium",
          "sturdy": true
        },
        "attuned": false,
        "bulk": "L",
        "capacity": {
          "max": 0,
          "value": 0
        },
        "chatFlavor": "",
        "container": {
          "contents": [],
          "isOpen": true,
          "storage": [
            {
              "type": "slot",
              "acceptsType": [
                "fusion"
              ],
              "affectsEncumbrance": true,
              "amount": 0,
              "subtype": "fusion",
              "weightProperty": "level"
            }
          ]
        },
        "critical": {
          "effect": "",
          "parts": []
        },
        "damage": {
          "parts": [
            {
              "formula": "6d10+26",
              "operator": "",
              "types": {
                "slashing": true
              }
            }
          ]
        },
        "description": {
          "chat": "",
          "unidentified": "",
          "value": "<p><strong>Carry Off (Ex)</strong>&nbsp;A meteorite drake is extremely strong and can carry things much heavier than itself. If the drake grapples a target of Large size or smaller, it can bring the creature with it when it flies. This ability can be combined with Spring Attack. If the target is Medium, the drake&rsquo;s fly speed is reduced to 100 feet (average); if the target is Large, the drake&rsquo;s fly speed is reduced to 50 feet (clumsy) and the drake is @Compendium[sfrpg.conditions.MZ8OoH1GE9qDMyCD]{Flat-footed}.</p>"
        },
        "descriptors": [],
        "duration": {
          "units": "",
          "value": null
        },
        "equipped": true,
        "formula": "",
        "identified": true,
        "isActive": null,
        "level": 1,
        "modifiers": [],
        "price": 0,
        "proficient": true,
        "properties": {
          "aeon": false,
          "amm": false,
          "analog": false,
          "antibiological": false,
          "archaic": false,
          "aurora": false,
          "automatic": false,
          "blast": false,
          "block": false,
          "boost": false,
          "breach": false,
          "breakdown": false,
          "bright": false,
          "cluster": false,
          "conceal": false,
          "deconstruct": false,
          "deflect": false,
          "disarm": false,
          "double": false,
          "drainCharge": false,
          "echo": false,
          "entangle": false,
          "explode": false,
          "extinguish": false,
          "feint": false,
          "fiery": false,
          "firstArc": false,
          "flexibleLine": false,
          "force": false,
          "freeHands": false,
          "fueled": false,
          "grapple": false,
          "gravitation": false,
          "guided": false,
          "harrying": false,
          "holyWater": false,
          "hybrid": false,
          "ignite": false,
          "indirect": false,
          "injection": false,
          "integrated": false,
          "line": false,
          "living": false,
          "lockdown": false,
          "mind-affecting": false,
          "mine": false,
          "mire": false,
          "modal": false,
          "necrotic": false,
          "nonlethal": false,
          "one": false,
          "operative": false,
          "penetrating": false,
          "polarize": false,
          "polymorphic": false,
          "powered": false,
          "professional": false,
          "punchGun": false,
          "qreload": false,
          "radioactive": false,
          "reach": false,
          "recall": false,
          "regrowth": false,
          "relic": false,
          "reposition": false,
          "shape": false,
          "shells": false,
          "shield": false,
          "sniper": false,
          "stun": false,
          "subtle": false,
          "sunder": false,
          "swarm": false,
          "tail": false,
          "teleportive": false,
          "thought": false,
          "throttle": false,
          "thrown": false,
          "trip": false,
          "two": false,
          "unbalancing": false,
          "underwater": false,
          "unwieldy": false,
          "variantBoost": false,
          "wideLine": false
        },
        "quantity": 1,
        "range": {
          "additional": "",
          "per": "",
          "units": "",
          "value": null
        },
        "save": {
          "type": "",
          "dc": "",
          "descriptor": "negate"
        },
        "source": "",
        "special": "",
        "target": {
          "type": "",
          "value": null
        },
        "usage": {
          "per": "",
          "value": 0
        },
        "uses": {
          "max": 0,
          "per": null,
          "value": 0
        },
        "weaponCategory": "uncategorized",
        "weaponType": "basicM"
      },
      "effects": [],
      "flags": {},
      "sort": 100000
    },
    {
      "_id": "KfqBEG3AndlZVorx",
      "name": "Hurl Micrometeorite (Ex)",
      "type": "weapon",
      "data": {
        "type": "",
        "ability": "",
        "abilityMods": {
          "parts": []
        },
        "actionType": "rwak",
        "activation": {
          "type": "none",
          "condition": "",
          "cost": 0
        },
        "area": {
          "effect": "",
          "shape": "",
          "units": "none",
          "value": 0
        },
        "attackBonus": 27,
        "attributes": {
          "ac": {
            "value": ""
          },
          "customBuilt": false,
          "dex": {
            "mod": ""
          },
          "hardness": {
            "value": ""
          },
          "hp": {
            "max": "",
            "value": 6
          },
          "size": "medium",
          "sturdy": true
        },
        "attuned": false,
        "bulk": "L",
        "capacity": {
          "max": 0,
          "value": 0
        },
        "chatFlavor": "",
        "container": {
          "contents": [],
          "isOpen": true,
          "storage": [
            {
              "type": "slot",
              "acceptsType": [
                "fusion"
              ],
              "affectsEncumbrance": true,
              "amount": 0,
              "subtype": "fusion",
              "weightProperty": "level"
            }
          ]
        },
        "critical": {
          "effect": "",
          "parts": []
        },
        "damage": {
          "parts": [
            {
              "formula": "6d10+16",
              "operator": "",
              "types": {
                "bludgeoning": true
              }
            }
          ]
        },
        "description": {
          "chat": "",
          "unidentified": "",
          "value": "As a standard action, a meteorite drake can rip off and hurl a piece of its stony hide. This attack has a range increment of 30 feet and deals 1d6 damage to the meteorite drake."
        },
        "descriptors": [],
        "duration": {
          "units": "",
          "value": ""
        },
        "equipped": true,
        "formula": "",
        "identified": true,
        "isActive": null,
        "level": 1,
        "modifiers": [],
        "price": 0,
        "proficient": true,
        "properties": {
          "aeon": false,
          "amm": false,
          "analog": false,
          "antibiological": false,
          "archaic": false,
          "aurora": false,
          "automatic": false,
          "blast": false,
          "block": false,
          "boost": false,
          "breach": false,
          "breakdown": false,
          "bright": false,
          "cluster": false,
          "conceal": false,
          "deconstruct": false,
          "deflect": false,
          "disarm": false,
          "double": false,
          "drainCharge": false,
          "echo": false,
          "entangle": false,
          "explode": false,
          "extinguish": false,
          "feint": false,
          "fiery": false,
          "firstArc": false,
          "flexibleLine": false,
          "force": false,
          "freeHands": false,
          "fueled": false,
          "grapple": false,
          "gravitation": false,
          "guided": false,
          "harrying": false,
          "holyWater": false,
          "hybrid": false,
          "ignite": false,
          "indirect": false,
          "injection": false,
          "integrated": false,
          "line": false,
          "living": false,
          "lockdown": false,
          "mind-affecting": false,
          "mine": false,
          "mire": false,
          "modal": false,
          "necrotic": false,
          "nonlethal": false,
          "one": false,
          "operative": false,
          "penetrating": false,
          "polarize": false,
          "polymorphic": false,
          "powered": false,
          "professional": false,
          "punchGun": false,
          "qreload": false,
          "radioactive": false,
          "reach": false,
          "recall": false,
          "regrowth": false,
          "relic": false,
          "reposition": false,
          "shape": false,
          "shells": false,
          "shield": false,
          "sniper": false,
          "stun": false,
          "subtle": false,
          "sunder": false,
          "swarm": false,
          "tail": false,
          "teleportive": false,
          "thought": false,
          "throttle": false,
          "thrown": false,
          "trip": false,
          "two": false,
          "unbalancing": false,
          "underwater": false,
          "unwieldy": false,
          "variantBoost": false,
          "wideLine": false
        },
        "quantity": 1,
        "range": {
          "additional": "",
          "per": "",
          "units": "ft",
          "value": 30
        },
        "save": {
          "type": "",
          "dc": "",
          "descriptor": "negate"
        },
        "source": "",
        "special": "",
        "target": {
          "type": "",
          "value": ""
        },
        "usage": {
          "per": "",
          "value": 0
        },
        "uses": {
          "max": 0,
          "per": "",
          "value": 0
        },
        "weaponCategory": "uncategorized",
        "weaponType": "smallA"
      },
      "effects": [],
      "flags": {},
      "sort": 200000
    },
    {
      "_id": "Vbc9FB2oeBZWjdcD",
      "name": "Explosive Impact (Ex)",
      "type": "feat",
      "data": {
        "type": "",
        "ability": "",
        "abilityMods": {
          "parts": []
        },
        "actionType": "save",
        "activation": {
          "type": "full",
          "condition": "",
          "cost": 1
        },
        "area": {
          "effect": "burst",
          "shape": "sphere",
          "units": "ft",
          "value": 20
        },
        "attackBonus": 0,
        "chatFlavor": "",
        "critical": {
          "effect": "",
          "parts": []
        },
        "damage": {
          "parts": [
            {
              "formula": "17d10",
              "operator": "and",
              "types": {
                "bludgeoning": true,
                "fire": true
              }
            }
          ]
        },
        "description": {
          "chat": "",
          "unidentified": "",
          "value": "As a full action, a meteorite drake can fly up to twice its speed and slam into a hard surface, creating a 20 ft. radius explosion centered on the point of impact. Any creature in the blast must succeed at a DC 22 Reflex save or take 17d10 bludgeoning and fire damage and be knocked @Compendium[sfrpg.conditions.XeRGqHVtcZ7vsgJ0]{Prone} (a successful save halves the damage and negates the @Compendium[sfrpg.conditions.XeRGqHVtcZ7vsgJ0]{Prone} condition). The drake retains some heat from this explosion, making its attacks more dangerous but softening its stony hide. For the next 1d4+1 rounds, the drake’s attacks deal an extra 2d6 fire damage, it loses the benefit of its damage reduction, and it cannot use explosive impact."
        },
        "descriptors": [],
        "duration": {
          "units": "",
          "value": ""
        },
        "formula": "",
        "isActive": null,
        "modifiers": [],
        "range": {
          "additional": "",
          "per": "",
          "units": "none",
          "value": null
        },
        "recharge": {
          "charged": false,
          "value": null
        },
        "requirements": "",
        "save": {
          "type": "",
          "dc": "",
          "descriptor": "negate"
        },
        "source": "",
        "target": {
          "type": "",
          "value": ""
        },
        "uses": {
          "max": 0,
          "per": "",
          "value": 0
        }
      },
      "effects": [],
      "flags": {},
      "sort": 300000
    },
    {
      "_id": "HUENoiBlnoF1HNDx",
      "name": "Ferocious Charge",
      "type": "feat",
      "data": {
        "type": "",
        "ability": null,
        "abilityMods": {
          "parts": []
        },
        "actionType": "",
        "activation": {
          "type": "",
          "condition": "",
          "cost": 0
        },
        "area": {
          "effect": "",
          "shape": "",
          "units": "",
          "value": null
        },
        "attackBonus": 0,
        "chatFlavor": "",
        "critical": {
          "effect": "",
          "parts": []
        },
        "damage": {
          "parts": []
        },
        "description": {
          "chat": "",
          "unidentified": "",
          "value": "<p>(EX)</p>\n<p>When the creature charges, it can attempt a trip combat maneuver in place of the normal melee attack. In addition, the creature can charge without taking the normal charge penalties to its attack roll or AC. If the creature has another ability that allows it to charge without taking these penalties (such as the charge attack ability from the soldier’s blitz fighting style), it also gains the ability to charge through difficult terrain.</p>\n<hr>\n<p>&nbsp;</p>"
        },
        "descriptors": [],
        "duration": {
          "units": "",
          "value": null
        },
        "formula": "",
        "isActive": null,
        "modifiers": [],
        "range": {
          "additional": "",
          "per": "",
          "units": "",
          "value": null
        },
        "recharge": {
          "charged": false,
          "value": null
        },
        "requirements": "",
        "save": {
          "type": "",
          "dc": null,
          "descriptor": ""
        },
        "source": "",
        "target": {
          "type": "",
          "value": null
        },
        "uses": {
          "max": 0,
          "per": null,
          "value": 0
        }
      },
      "effects": [],
      "flags": {},
      "img": "icons/svg/mystery-man.svg",
      "sort": 400000
    },
    {
      "_id": "Jquoq1HwK89BuO3K",
      "name": "Spring Attack (Combat)",
      "type": "feat",
      "data": {
        "type": "",
        "ability": null,
        "actionType": "",
        "activation": {
          "type": "",
          "condition": "",
          "cost": 0
        },
        "area": {
          "effect": "",
          "shape": "",
          "units": "",
          "value": null
        },
        "attackBonus": 0,
        "chatFlavor": "",
        "critical": {
          "effect": "",
          "parts": []
        },
        "damage": {
          "parts": []
        },
        "description": {
          "chat": "",
          "unidentified": "",
          "value": "<p>You can deftly move up to a foe, strike, and withdraw before it can react.<br><strong>Prerequisites</strong>: Dex 15, Mobility, base attack bonus +4.</p>\n<hr>\n<p><span id=\"ctl00_MainContent_DataListTypes_ctl00_LabelName\"><strong>Benefit</strong>: As a full action, you can move up to your speed and make a single melee attack or combat maneuver without provoking any attacks of opportunity from the target of your attack. You can move both before and after the attack, but you must move at least 10 feet before the attack, and the total distance that you move cannot be greater than your speed. You cannot use this ability to attack a foe that is adjacent to you at the start of your turn. If you have the trick attack class feature, you can take your movement from trick attack at any time during a trick attack with a melee weapon (instead of only before), without provoking any attacks of opportunity from the target of your attack.<br></span></p>\n<p><span id=\"ctl00_MainContent_DataListTypes_ctl00_LabelName\"><strong>Normal</strong>: You can move only before or after an attack, not both.</span></p>"
        },
        "descriptors": [],
        "duration": {
          "units": "",
          "value": null
        },
        "formula": "",
        "isActive": null,
        "modifiers": [],
        "range": {
          "additional": "",
          "per": "",
          "units": "",
          "value": null
        },
        "recharge": {
          "charged": false,
          "value": null
        },
        "requirements": "",
        "save": {
          "type": "",
          "dc": null,
          "descriptor": ""
        },
        "source": "Core Rulebook",
        "target": {
          "type": "",
          "value": null
        },
        "uses": {
          "max": 0,
          "per": null,
          "value": 0
        }
      },
      "effects": [],
      "flags": {},
<<<<<<< HEAD
      "img": "systems/sfrpg/icons/feats/spring_attack.png",
      "sort": 500000
=======
      "img": "systems/sfrpg/icons/feats/spring_attack.webp",
      "effects": []
>>>>>>> 2b095a38
    }
  ],
  "token": {
    "name": "Meteorite Drake",
    "actorId": "wPFYxk0Z54q75btg",
    "actorLink": false,
    "bar1": {
      "attribute": "attributes.hp"
    },
    "bar2": {
      "attribute": ""
    },
    "brightLight": 0,
    "brightSight": 0,
    "dimLight": 0,
    "dimSight": 0,
    "displayBars": 40,
    "displayName": 0,
    "disposition": 0,
    "flags": {},
    "height": 1,
    "img": "icons/svg/mystery-man.svg",
    "lightAlpha": 1,
    "lightAngle": 360,
    "lightAnimation": {
      "type": "",
      "intensity": 5,
      "speed": 5
    },
    "lightColor": "",
    "lockRotation": false,
    "mirrorX": false,
    "mirrorY": false,
    "randomImg": false,
    "rotation": 0,
    "scale": 1,
    "sightAngle": 360,
    "tint": "",
    "vision": false,
    "width": 1
  }
}<|MERGE_RESOLUTION|>--- conflicted
+++ resolved
@@ -728,6 +728,7 @@
       },
       "effects": [],
       "flags": {},
+      "img": "icons/svg/mystery-man.svg",
       "sort": 100000
     },
     {
@@ -946,6 +947,7 @@
       },
       "effects": [],
       "flags": {},
+      "img": "icons/svg/mystery-man.svg",
       "sort": 200000
     },
     {
@@ -1030,6 +1032,7 @@
       },
       "effects": [],
       "flags": {},
+      "img": "icons/svg/mystery-man.svg",
       "sort": 300000
     },
     {
@@ -1178,13 +1181,8 @@
       },
       "effects": [],
       "flags": {},
-<<<<<<< HEAD
-      "img": "systems/sfrpg/icons/feats/spring_attack.png",
+      "img": "systems/sfrpg/icons/feats/spring_attack.webp",
       "sort": 500000
-=======
-      "img": "systems/sfrpg/icons/feats/spring_attack.webp",
-      "effects": []
->>>>>>> 2b095a38
     }
   ],
   "token": {
