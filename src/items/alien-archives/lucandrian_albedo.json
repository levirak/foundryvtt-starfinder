{
  "_id": "CQ50WvWsHgWNGW2K",
  "name": "Lucandrian, Albedo",
  "type": "npc2",
  "data": {
    "abilities": {
      "cha": {
        "base": 4,
        "min": 3,
        "misc": 0,
        "mod": 4,
        "value": 10
      },
      "con": {
        "base": 0,
        "min": 3,
        "misc": 0,
        "mod": 0,
        "value": 10
      },
      "dex": {
        "base": 2,
        "min": 3,
        "misc": 0,
        "mod": 2,
        "value": 10
      },
      "int": {
        "base": 1,
        "min": 3,
        "misc": 0,
        "mod": 1,
        "value": 10
      },
      "str": {
        "base": 0,
        "min": 3,
        "misc": 0,
        "mod": 0,
        "value": 10
      },
      "wis": {
        "base": 1,
        "min": 3,
        "misc": 0,
        "mod": 1,
        "value": 10
      }
    },
    "attributes": {
      "arms": "2",
      "bab": 0,
      "baseAttackBonus": {
        "rolledMods": [],
        "tooltip": [],
        "value": 0
      },
      "cmd": {
        "min": 0,
        "tooltip": [],
        "value": 10
      },
      "eac": {
        "base": 15,
        "min": 0,
        "tooltip": [],
        "value": 15
      },
      "fort": {
        "base": 4,
        "bonus": 4,
        "misc": 0,
        "tooltip": [],
        "value": 0
      },
      "hp": {
        "max": 33,
        "min": 0,
        "temp": null,
        "tempmax": null,
        "tooltip": [],
        "value": 33
      },
      "init": {
        "bonus": 0,
        "tooltip": [],
        "total": 2,
        "value": 2
      },
      "kac": {
        "base": 15,
        "min": 0,
        "tooltip": [],
        "value": 15
      },
      "keyability": "",
      "reach": "",
      "reflex": {
        "base": 4,
        "bonus": 4,
        "misc": 0,
        "tooltip": [],
        "value": 0
      },
      "rp": {
        "max": 0,
        "min": 0,
        "tooltip": [],
        "value": 0
      },
      "sp": {
        "max": 0,
        "min": 0,
        "tooltip": [],
        "value": 0
      },
      "space": "",
      "speed": {
        "burrowing": {
          "base": 0
        },
        "climbing": {
          "base": 0
        },
        "flying": {
          "base": 0
        },
        "land": {
          "base": 40
        },
        "mainMovement": "land",
        "special": "original base: 40 ft.; original special: fly 40 ft. (Su, perfect)",
        "swimming": {
          "base": 0
        }
      },
      "spellcasting": "cha",
      "will": {
        "base": 6,
        "bonus": 6,
        "misc": 0,
        "tooltip": [],
        "value": 0
      }
    },
    "conditions": {
      "asleep": false,
      "bleeding": false,
      "blinded": false,
      "broken": false,
      "burning": false,
      "confused": false,
      "cowering": false,
      "dazed": false,
      "dazzled": false,
      "dead": false,
      "deafened": false,
      "dying": false,
      "encumbered": false,
      "entangled": false,
      "exhausted": false,
      "fascinated": false,
      "fatigued": false,
      "flatfooted": false,
      "frightened": false,
      "grappled": false,
      "helpless": false,
      "nauseated": false,
      "offkilter": false,
      "offtarget": false,
      "overburdened": false,
      "panicked": false,
      "paralyzed": false,
      "pinned": false,
      "prone": false,
      "shaken": false,
      "sickened": false,
      "stable": false,
      "staggered": false,
      "stunned": false,
      "unconscious": false
    },
    "counterClasses": {
      "values": {}
    },
    "currency": {
      "credit": 0,
      "upb": 0
    },
    "details": {
      "type": "Fey",
      "alignment": "N",
      "aura": "",
      "biography": {
        "public": "",
        "value": "<section>\n<h2>Lucandrian</h2>\n<p>Lucandrians were once humanoidshaped beings of light who took solid form over the ages. They can vary widely in appearance, but they are typically 6 feet tall and around 165 pounds. Most have pale skin tinted in a pastel color, such as blue or purple, but some are stone gray or bone white.<br /><br />These fey derive their powers from moons. Most have abilities related to reffected light, and as lucandrians mature, they can develop other lunar magic. Perigean lucandrians, for instance, cultivate gravitational powers.<br /><br />Because of their nature, lucandrians are drawn to worlds that have numerous moons, such as @Compendium[sfrpg.setting.ac6z5Rqyx0oLzvVf]{Liavara} and @Compendium[sfrpg.setting.2K7muQyxlXW8wqb3]{Bretheda}. However, their curiosity, manifested as scholarly interest, makes them natural explorers. Young lucandrians search the galaxy for trinkets and amusements, as well as lunar influences, to develop new powers. Mature lucandrians are more introspective, @Compendium[sfrpg.conditions.XeRGqHVtcZ7vsgJ0]{Prone} to spending long periods in contemplation or creating unique objects. Lucandrians enjoy charting the nighttime sky, nurturing crystal gardens, and decorating their dwellings.<br /><br />Though lucandrians are an overall-peaceful species, they can be territorial, which has led to clashes with those interested in commercializing the moons on which these fey dwell. Lucandrians sometimes set their sights on inscrutable personal aims as they explore or develop their supernatural capabilities, bringing them into conflict with those around them. Lucandrians also fight to protect their secrets. Offering help, honest respect, or a gift can head off such clashes. Lucandrians treasure and defend young creatures of any species, perhaps because lucandrian offspring are difficult to create. Prospective parents combine tiny bits of soul with dust from a moon in a complex magical process, placing the mixture into an ovoid crystalline vessel. This &ldquo;egg&rdquo; gestates for 27 days. If the ritual is successful, a new lucandrian coalesces inside the vessel at that time, emerging as a small, yet fully formed lucandrian another 27 days later.</p>\n<h2>Ecology</h2>\n<h3>Environment</h3>\n<p>any lunar</p>\n<p>&nbsp;</p>\n<h3>Organization</h3>\n<p>solitary, pair, or coterie (3-8)</p>\n<p>&nbsp;</p>\n</section>"
      },
      "class": "",
      "cr": 3,
      "environment": "",
      "race": "",
      "raceAndGrafts": "",
      "source": "AA3 pg. 68",
      "xp": {
        "value": 10
      }
    },
    "modifiers": [],
    "skillpoints": {
      "max": 0,
      "tooltip": [],
      "used": 0
    },
    "skills": {
      "acr": {
        "ability": "dex",
        "enabled": true,
        "hasArmorCheckPenalty": true,
        "isTrainedOnly": false,
        "min": 0,
        "misc": 0,
        "mod": 8,
        "ranks": 8,
        "value": 0
      },
      "ath": {
        "ability": "str",
        "enabled": false,
        "hasArmorCheckPenalty": true,
        "isTrainedOnly": false,
        "min": 0,
        "misc": 0,
        "mod": 0,
        "ranks": 0,
        "value": 0
      },
      "blu": {
        "ability": "cha",
        "enabled": true,
        "hasArmorCheckPenalty": false,
        "isTrainedOnly": false,
        "min": 0,
        "misc": 0,
        "mod": 13,
        "ranks": 13,
        "value": 0
      },
      "com": {
        "ability": "int",
        "enabled": false,
        "hasArmorCheckPenalty": false,
        "isTrainedOnly": true,
        "min": 0,
        "misc": 0,
        "mod": 0,
        "ranks": 0,
        "value": 0
      },
      "cul": {
        "ability": "int",
        "enabled": false,
        "hasArmorCheckPenalty": false,
        "isTrainedOnly": true,
        "min": 0,
        "misc": 0,
        "mod": 0,
        "ranks": 0,
        "value": 0
      },
      "dip": {
        "ability": "cha",
        "enabled": false,
        "hasArmorCheckPenalty": false,
        "isTrainedOnly": false,
        "min": 0,
        "misc": 0,
        "mod": 0,
        "ranks": 0,
        "value": 0
      },
      "dis": {
        "ability": "cha",
        "enabled": false,
        "hasArmorCheckPenalty": false,
        "isTrainedOnly": false,
        "min": 0,
        "misc": 0,
        "mod": 0,
        "ranks": 0,
        "value": 0
      },
      "eng": {
        "ability": "int",
        "enabled": false,
        "hasArmorCheckPenalty": false,
        "isTrainedOnly": true,
        "min": 0,
        "misc": 0,
        "mod": 0,
        "ranks": 0,
        "value": 0
      },
      "int": {
        "ability": "cha",
        "enabled": false,
        "hasArmorCheckPenalty": false,
        "isTrainedOnly": false,
        "min": 0,
        "misc": 0,
        "mod": 0,
        "ranks": 0,
        "value": 0
      },
      "lsc": {
        "ability": "int",
        "enabled": false,
        "hasArmorCheckPenalty": false,
        "isTrainedOnly": true,
        "min": 0,
        "misc": 0,
        "mod": 0,
        "ranks": 0,
        "value": 0
      },
      "med": {
        "ability": "int",
        "enabled": false,
        "hasArmorCheckPenalty": false,
        "isTrainedOnly": true,
        "min": 0,
        "misc": 0,
        "mod": 0,
        "ranks": 0,
        "value": 0
      },
      "mys": {
        "ability": "wis",
        "enabled": false,
        "hasArmorCheckPenalty": false,
        "isTrainedOnly": true,
        "min": 0,
        "misc": 0,
        "mod": 0,
        "ranks": 0,
        "value": 0
      },
      "per": {
        "ability": "wis",
        "enabled": true,
        "hasArmorCheckPenalty": false,
        "isTrainedOnly": false,
        "min": 0,
        "misc": 0,
        "mod": 8,
        "ranks": 8,
        "value": 0
      },
      "phs": {
        "ability": "int",
        "enabled": true,
        "hasArmorCheckPenalty": false,
        "isTrainedOnly": true,
        "min": 0,
        "misc": 0,
        "mod": 13,
        "ranks": 13,
        "value": 0
      },
      "pil": {
        "ability": "dex",
        "enabled": false,
        "hasArmorCheckPenalty": false,
        "isTrainedOnly": false,
        "min": 0,
        "misc": 0,
        "mod": 0,
        "ranks": 0,
        "value": 0
      },
      "pro": {
        "ability": "int",
        "enabled": false,
        "hasArmorCheckPenalty": false,
        "isTrainedOnly": true,
        "min": 0,
        "misc": 0,
        "mod": 0,
        "ranks": 0,
        "subname": "",
        "value": 3
      },
      "pro1": {
        "ability": "int",
        "enabled": true,
        "hasArmorCheckPenalty": false,
        "isTrainedOnly": false,
        "misc": 0,
        "mod": 16,
        "ranks": 16,
        "subname": "to fly",
        "value": 0
      },
      "sen": {
        "ability": "wis",
        "enabled": false,
        "hasArmorCheckPenalty": false,
        "isTrainedOnly": false,
        "min": 0,
        "misc": 0,
        "mod": 0,
        "ranks": 0,
        "value": 0
      },
      "sle": {
        "ability": "dex",
        "enabled": false,
        "hasArmorCheckPenalty": true,
        "isTrainedOnly": true,
        "min": 0,
        "misc": 0,
        "mod": 0,
        "ranks": 0,
        "value": 0
      },
      "ste": {
        "ability": "dex",
        "enabled": true,
        "hasArmorCheckPenalty": true,
        "isTrainedOnly": false,
        "min": 0,
        "misc": 0,
        "mod": 13,
        "ranks": 13,
        "value": 0
      },
      "sur": {
        "ability": "wis",
        "enabled": false,
        "hasArmorCheckPenalty": false,
        "isTrainedOnly": false,
        "min": 0,
        "misc": 0,
        "mod": 0,
        "ranks": 0,
        "value": 0
      }
    },
    "spells": {
      "spell0": {
        "max": 0,
        "value": 0
      },
      "spell1": {
        "max": "0",
        "value": "0"
      },
      "spell2": {
        "max": 0,
        "value": 0
      },
      "spell3": {
        "max": 0,
        "value": 0
      },
      "spell4": {
        "max": 0,
        "value": 0
      },
      "spell5": {
        "max": 0,
        "value": 0
      },
      "spell6": {
        "max": 0,
        "value": 0
      }
    },
    "traits": {
      "ci": {
        "custom": "Laser Weapons",
        "value": []
      },
      "damageReduction": {
        "negatedBy": "cold iron",
        "value": 5
      },
      "di": {
        "custom": "Laser Weapons",
        "value": [
          "cold"
        ]
      },
      "dr": {
        "custom": "",
        "value": []
      },
      "dv": {
        "custom": "",
        "value": []
      },
      "languages": {
        "custom": "",
        "value": [
          "common"
        ]
      },
      "senses": "low-light vision",
      "size": "medium",
      "sr": 0
    }
  },
  "effects": [],
  "flags": {},
  "img": "icons/svg/mystery-man.svg",
  "items": [
    {
      "_id": "BZTaAqWuUNWTiKNC",
      "name": "Void Adaptation",
      "type": "feat",
      "data": {
        "type": "",
        "ability": null,
        "abilityMods": {
          "parts": []
        },
        "actionType": "",
        "activation": {
          "type": "",
          "condition": "",
          "cost": 0
        },
        "area": {
          "effect": "",
          "shape": "",
          "units": "",
          "value": null
        },
        "attackBonus": 0,
        "chatFlavor": "",
        "critical": {
          "effect": "",
          "parts": []
        },
        "damage": {
          "parts": []
        },
        "description": {
          "chat": "",
          "unidentified": "",
          "value": "<p>(EX OR SU)</p>\n<p>Numerous creatures are inured to the void of outer space. A creature with void adaptation has the following abilities.</p>\n<ul>\n<li>Immunity to cosmic rays.</li>\n<li>Immunity to the environmental effects of vacuum.</li>\n<li>No breath (see page 152).</li>\n</ul>\n<hr>\n<p>&nbsp;</p>"
        },
        "descriptors": [],
        "duration": {
          "units": "",
          "value": null
        },
        "formula": "",
        "isActive": null,
        "modifiers": [],
        "range": {
          "additional": "",
          "per": "",
          "units": "",
          "value": null
        },
        "recharge": {
          "charged": false,
          "value": null
        },
        "requirements": "",
        "save": {
          "type": "",
          "dc": null,
          "descriptor": ""
        },
        "source": "",
        "target": {
          "type": "",
          "value": null
        },
        "uses": {
          "max": 0,
          "per": null,
          "value": 0
        }
      },
      "effects": [],
      "flags": {},
      "img": "icons/svg/mystery-man.svg",
      "sort": 100000
    },
    {
      "_id": "nWlJ23hUU9YZh84q",
      "name": "Dueling sword, tactical",
      "type": "weapon",
      "data": {
        "type": "",
        "ability": "",
        "abilityMods": {
          "parts": []
        },
        "actionType": "mwak",
        "activation": {
          "type": "none",
          "condition": "",
          "cost": null
        },
        "area": {
          "effect": "",
          "shape": "",
          "units": "none",
          "value": null
        },
        "attackBonus": 6,
        "attributes": {
          "ac": {
            "value": ""
          },
          "customBuilt": false,
          "dex": {
            "mod": ""
          },
          "hardness": {
            "value": ""
          },
          "hp": {
            "max": "",
            "value": 6
          },
          "size": "medium",
          "sturdy": true
        },
        "attuned": false,
        "bulk": "L",
        "capacity": {
          "max": null,
          "value": null
        },
        "chatFlavor": "",
        "container": {
          "contents": [],
          "isOpen": true,
          "storage": [
            {
              "type": "slot",
              "acceptsType": [
                "fusion"
              ],
              "affectsEncumbrance": true,
              "amount": 2,
              "subtype": "fusion",
              "weightProperty": "level"
            }
          ]
        },
        "critical": {
          "effect": "staggered",
          "parts": []
        },
        "damage": {
          "parts": [
            {
              "formula": "1d6+1",
              "operator": "",
              "types": {
                "slashing": true
              }
            }
          ]
        },
        "description": {
          "chat": "",
          "unidentified": "",
          "value": "<p>While dueling swords are crafted to be aesthetically pleasing and are often seen as a mark of rank or tradition, many warriors still train with them to deadly effect. The powered blades of both buzzblade and ripper dueling swords bring this danger into the modern era, while the molecular rift sword - though unpowered - uses a field of disrupted molecules along its blade to slice through nearly anything, and must be stored in a magnetic sheath that never actually touches the blade.</p>"
        },
        "descriptors": [],
        "duration": {
          "units": "",
          "value": ""
        },
        "equipped": true,
        "formula": "",
        "identified": true,
        "isActive": null,
        "level": 2,
        "modifiers": [],
        "price": 475,
        "proficient": true,
        "properties": {
          "aeon": false,
          "amm": false,
          "analog": true,
          "antibiological": false,
          "archaic": false,
          "aurora": false,
          "automatic": false,
          "blast": false,
          "block": false,
          "boost": false,
          "breach": false,
          "breakdown": false,
          "bright": false,
          "cluster": false,
          "conceal": false,
          "deconstruct": false,
          "deflect": false,
          "disarm": false,
          "double": false,
          "drainCharge": false,
          "echo": false,
          "entangle": false,
          "explode": false,
          "extinguish": false,
          "feint": false,
          "fiery": false,
          "firstArc": false,
          "flexibleLine": false,
          "force": false,
          "freeHands": false,
          "fueled": false,
          "grapple": false,
          "gravitation": false,
          "guided": false,
          "harrying": false,
          "holyWater": false,
          "hybrid": false,
          "ignite": false,
          "indirect": false,
          "injection": false,
          "integrated": false,
          "line": false,
          "living": false,
          "lockdown": false,
          "mind-affecting": false,
          "mine": false,
          "mire": false,
          "modal": false,
          "necrotic": false,
          "nonlethal": false,
          "one": true,
          "operative": false,
          "penetrating": false,
          "polarize": false,
          "polymorphic": false,
          "powered": false,
          "professional": false,
          "punchGun": false,
          "qreload": false,
          "radioactive": false,
          "reach": false,
          "recall": false,
          "regrowth": false,
          "relic": false,
          "reposition": false,
          "shape": false,
          "shells": false,
          "shield": false,
          "sniper": false,
          "stun": false,
          "subtle": false,
          "sunder": false,
          "swarm": false,
          "tail": false,
          "teleportive": false,
          "thought": false,
          "throttle": false,
          "thrown": false,
          "trip": false,
          "two": false,
          "unbalancing": false,
          "underwater": false,
          "unwieldy": false,
          "variantBoost": false,
          "wideLine": false
        },
        "quantity": null,
        "range": {
          "additional": "",
          "per": "",
          "units": "none",
          "value": null
        },
        "save": {
          "type": "",
          "dc": "",
          "descriptor": "negate"
        },
        "source": "Core Rulebook, P. 171",
        "special": "",
        "target": {
          "type": "",
          "value": ""
        },
        "usage": {
          "per": "",
          "value": null
        },
        "uses": {
          "max": 0,
          "per": "",
          "value": 0
        },
        "weaponCategory": "uncategorized",
        "weaponType": "basicM"
      },
      "effects": [],
      "flags": {},
<<<<<<< HEAD
      "img": "systems/sfrpg/icons/equipment/weapons/dueling-sword.jpg",
      "sort": 500000
=======
      "img": "systems/sfrpg/icons/equipment/weapons/dueling-sword.webp",
      "effects": []
>>>>>>> 2b095a38
    },
    {
      "_id": "UN5IcZcpS8j8VO0M",
      "name": "Bow",
      "type": "weapon",
      "data": {
        "type": "",
        "ability": "",
        "abilityMods": {
          "parts": []
        },
        "actionType": "rwak",
        "activation": {
          "type": "none",
          "condition": "",
          "cost": null
        },
        "area": {
          "effect": "",
          "shape": "",
          "units": "none",
          "value": null
        },
        "attackBonus": 8,
        "attributes": {
          "ac": {
            "value": ""
          },
          "customBuilt": false,
          "dex": {
            "mod": ""
          },
          "hardness": {
            "value": ""
          },
          "hp": {
            "max": "",
            "value": 6
          },
          "size": "medium",
          "sturdy": true
        },
        "attuned": false,
        "bulk": "1",
        "capacity": {
          "max": 1,
          "value": 20
        },
        "chatFlavor": "",
        "container": {
          "contents": [],
          "isOpen": true,
          "storage": [
            {
              "type": "slot",
              "acceptsType": [
                "fusion"
              ],
              "affectsEncumbrance": true,
              "amount": 1,
              "subtype": "fusion",
              "weightProperty": "level"
            }
          ]
        },
        "critical": {
          "effect": "staggered",
          "parts": []
        },
        "damage": {
          "parts": [
            {
              "formula": "1d6+1",
              "operator": "",
              "types": {
                "piercing": true
              }
            }
          ]
        },
        "description": {
          "chat": "",
          "unidentified": "",
          "value": "<p>Modern compound bows are made of aluminum alloys, for superior lightness and durability. The string is made of high- performance polyethylene. Bows fire arrows as ammunition, and they can also be used with grenade arrows for more customized damage and effects.</p>"
        },
        "descriptors": [],
        "duration": {
          "units": "",
          "value": ""
        },
        "equipped": true,
        "formula": "",
        "identified": true,
        "isActive": null,
        "level": 1,
        "modifiers": [],
        "price": 255,
        "proficient": true,
        "properties": {
          "aeon": false,
          "amm": false,
          "analog": false,
          "antibiological": false,
          "archaic": false,
          "aurora": false,
          "automatic": false,
          "blast": false,
          "block": false,
          "boost": false,
          "breach": false,
          "breakdown": false,
          "bright": false,
          "cluster": false,
          "conceal": false,
          "deconstruct": false,
          "deflect": false,
          "disarm": false,
          "double": false,
          "drainCharge": false,
          "echo": false,
          "entangle": false,
          "explode": false,
          "extinguish": false,
          "feint": false,
          "fiery": false,
          "firstArc": false,
          "flexibleLine": false,
          "force": false,
          "freeHands": false,
          "fueled": false,
          "grapple": false,
          "gravitation": false,
          "guided": false,
          "harrying": false,
          "holyWater": false,
          "hybrid": false,
          "ignite": false,
          "indirect": false,
          "injection": false,
          "integrated": false,
          "line": false,
          "living": false,
          "lockdown": false,
          "mind-affecting": false,
          "mine": false,
          "mire": false,
          "modal": false,
          "necrotic": false,
          "nonlethal": false,
          "one": false,
          "operative": false,
          "penetrating": false,
          "polarize": false,
          "polymorphic": false,
          "powered": false,
          "professional": false,
          "punchGun": false,
          "qreload": true,
          "radioactive": false,
          "reach": false,
          "recall": false,
          "regrowth": false,
          "relic": false,
          "reposition": false,
          "shape": false,
          "shells": false,
          "shield": false,
          "sniper": false,
          "stun": false,
          "subtle": false,
          "sunder": false,
          "swarm": false,
          "tail": false,
          "teleportive": false,
          "thought": false,
          "throttle": false,
          "thrown": false,
          "trip": false,
          "two": true,
          "unbalancing": false,
          "underwater": false,
          "unwieldy": false,
          "variantBoost": false,
          "wideLine": false
        },
        "quantity": null,
        "range": {
          "additional": "",
          "per": "",
          "units": "ft",
          "value": 60
        },
        "save": {
          "type": "",
          "dc": "",
          "descriptor": "negate"
        },
        "source": "SCR",
        "special": "",
        "target": {
          "type": "",
          "value": ""
        },
        "usage": {
          "per": "shot",
          "value": 1
        },
        "uses": {
          "max": 0,
          "per": "",
          "value": 0
        },
        "weaponCategory": "uncategorized",
        "weaponType": "special"
      },
      "effects": [],
      "flags": {},
      "img": "icons/svg/mystery-man.svg",
      "sort": 600000
    },
    {
      "_id": "qKmDwUTDtiMQ4PkA",
      "name": "Cold Radiance (Su)",
      "type": "feat",
      "data": {
        "type": "",
        "ability": null,
        "actionType": null,
        "activation": {
          "type": "",
          "condition": "",
          "cost": 0
        },
        "area": {
          "effect": "",
          "shape": "",
          "units": "",
          "value": 0
        },
        "attackBonus": 0,
        "chatFlavor": "",
        "critical": {
          "effect": "",
          "parts": []
        },
        "damage": {
          "parts": []
        },
        "description": {
          "chat": "",
          "unidentified": "",
          "value": "Lucandrians can cause any weapon they wield to deal half its damage as cold damage, which makes the weapon neither archaic nor nonlethal. If the weapon already deals two damage types, this effect replaces one with cold. In addition, lucandrians can grant weapons they wield the @Compendium[sfrpg.conditions.aAQ6SW6iK0EVq8Ce]{Staggered} critical hit effect. If the weapon has any other critical hit effects, the lucandrian chooses only one to apply on a critical hit."
        },
        "descriptors": [],
        "duration": {
          "units": "",
          "value": null
        },
        "formula": "",
        "isActive": null,
        "modifiers": [],
        "range": {
          "additional": "",
          "per": "",
          "units": "",
          "value": null
        },
        "recharge": {
          "charged": false,
          "value": null
        },
        "requirements": "",
        "save": {
          "type": "",
          "dc": null,
          "descriptor": ""
        },
        "source": "",
        "target": {
          "type": "",
          "value": null
        },
        "uses": {
          "max": 0,
          "per": null,
          "value": 0
        }
      },
      "effects": [],
      "flags": {},
      "sort": 700000
    },
    {
      "_id": "bTTkUe98qEpzeXJj",
      "name": "Reffected Moonbeam (Su)",
      "type": "feat",
      "data": {
        "type": "",
        "ability": null,
        "actionType": null,
        "activation": {
          "type": "",
          "condition": "",
          "cost": 0
        },
        "area": {
          "effect": "",
          "shape": "",
          "units": "",
          "value": 0
        },
        "attackBonus": 0,
        "chatFlavor": "",
        "critical": {
          "effect": "",
          "parts": []
        },
        "damage": {
          "parts": []
        },
        "description": {
          "chat": "",
          "unidentified": "",
          "value": "When an albedo lucandrian dismisses its reflecting armor, a creature that succeeds at the saving throw is also dazzled for 1 round, and a creature that fails the saving throw is blinded for 1 round instead of dazzled. If the target fails the saving throw by 5 or more, the creature is also confused for 2 rounds."
        },
        "descriptors": [],
        "duration": {
          "units": "",
          "value": null
        },
        "formula": "",
        "isActive": null,
        "modifiers": [],
        "range": {
          "additional": "",
          "per": "",
          "units": "",
          "value": null
        },
        "recharge": {
          "charged": false,
          "value": null
        },
        "requirements": "",
        "save": {
          "type": "",
          "dc": null,
          "descriptor": ""
        },
        "source": "",
        "target": {
          "type": "",
          "value": null
        },
        "uses": {
          "max": 0,
          "per": null,
          "value": 0
        }
      },
      "effects": [],
      "flags": {},
      "sort": 800000
    },
    {
      "_id": "cBDGSnAldNHU7MkQ",
      "name": "Limited Spaceflight (Su)",
      "type": "feat",
      "data": {
        "type": "",
        "ability": null,
        "actionType": null,
        "activation": {
          "type": "",
          "condition": "",
          "cost": 0
        },
        "area": {
          "effect": "",
          "shape": "",
          "units": "",
          "value": 0
        },
        "attackBonus": 0,
        "chatFlavor": "",
        "critical": {
          "effect": "",
          "parts": []
        },
        "damage": {
          "parts": []
        },
        "description": {
          "chat": "",
          "unidentified": "",
          "value": "A lucandrian can fly between a moon or similar satellite and the planet it orbits, or from one satellite to another, arriving in 1d3 days. The fey always arrives at its intended destination."
        },
        "descriptors": [],
        "duration": {
          "units": "",
          "value": null
        },
        "formula": "",
        "isActive": null,
        "modifiers": [],
        "range": {
          "additional": "",
          "per": "",
          "units": "",
          "value": null
        },
        "recharge": {
          "charged": false,
          "value": null
        },
        "requirements": "",
        "save": {
          "type": "",
          "dc": null,
          "descriptor": ""
        },
        "source": "",
        "target": {
          "type": "",
          "value": null
        },
        "uses": {
          "max": 0,
          "per": null,
          "value": 0
        }
      },
      "effects": [],
      "flags": {},
      "sort": 900000
    },
    {
      "_id": "RzkufOM7lK6Vdb1l",
      "name": "Lunar Aspect (Su)",
      "type": "feat",
      "data": {
        "type": "",
        "ability": null,
        "actionType": null,
        "activation": {
          "type": "",
          "condition": "",
          "cost": 0
        },
        "area": {
          "effect": "",
          "shape": "",
          "units": "",
          "value": 0
        },
        "attackBonus": 0,
        "chatFlavor": "",
        "critical": {
          "effect": "",
          "parts": []
        },
        "damage": {
          "parts": []
        },
        "description": {
          "chat": "",
          "unidentified": "",
          "value": "In the light of a waxing moon or on the lighted surface of a moon, an albedo lucandrian has a +5 racial bonus to Perception. In the light of a waning moon or on the dark side of a moon, the fey has a +5 racial bonus to Stealth. If on a planet experiencing a solar eclipse, an albedo lucandrian has both bonuses."
        },
        "descriptors": [],
        "duration": {
          "units": "",
          "value": null
        },
        "formula": "",
        "isActive": null,
        "modifiers": [],
        "range": {
          "additional": "",
          "per": "",
          "units": "",
          "value": null
        },
        "recharge": {
          "charged": false,
          "value": null
        },
        "requirements": "",
        "save": {
          "type": "",
          "dc": null,
          "descriptor": ""
        },
        "source": "",
        "target": {
          "type": "",
          "value": null
        },
        "uses": {
          "max": 0,
          "per": null,
          "value": 0
        }
      },
      "effects": [],
      "flags": {},
      "sort": 1000000
    },
    {
      "_id": "hFLtWPpoZVq5bQsb",
      "name": "Arrows",
      "type": "goods",
      "data": {
        "type": "",
        "abilityMods": {
          "parts": []
        },
        "attributes": {
          "ac": {
            "value": ""
          },
          "customBuilt": false,
          "dex": {
            "mod": ""
          },
          "hardness": {
            "value": ""
          },
          "hp": {
            "max": "",
            "value": 6
          },
          "size": "medium",
          "sturdy": false
        },
        "attuned": false,
        "bulk": "L",
        "critical": {
          "parts": []
        },
        "damage": {
          "parts": []
        },
        "description": {
          "chat": "",
          "unidentified": "",
          "value": "<p><span id=\"ctl00_MainContent_DataListTalentsAll_ctl00_LabelName\">Arrow shafts are made of carbon fiber–reinforced plastic and have metal or ceramic heads.</span></p>\n<p><strong>Capacity:</strong> 20</p>"
        },
        "equipped": false,
        "identified": true,
        "level": 1,
        "modifiers": [],
        "price": 50,
        "quantity": "20",
        "source": "Core Rulebook"
      },
      "effects": [],
      "flags": {},
<<<<<<< HEAD
      "img": "systems/sfrpg/icons/equipment/weapons/arrows.jpg",
      "sort": 1100000
=======
      "img": "systems/sfrpg/icons/equipment/weapons/arrows.webp",
      "effects": []
>>>>>>> 2b095a38
    },
    {
      "_id": "J7Y6kqnQny689aDq",
      "name": "Dancing Lights (At Will)",
      "type": "spell",
      "data": {
        "type": "",
        "ability": "",
        "abilityMods": {
          "parts": []
        },
        "actionType": "",
        "activation": {
          "type": "action",
          "condition": "",
          "cost": 1
        },
        "allowedClasses": {
          "myst": false,
          "tech": true,
          "wysh": true
        },
        "area": {
          "effect": "",
          "shape": "",
          "units": null,
          "value": null
        },
        "attackBonus": 0,
        "chatFlavor": "",
        "concentration": false,
        "critical": {
          "effect": "",
          "parts": []
        },
        "damage": {
          "parts": []
        },
        "description": {
          "chat": "",
          "unidentified": "",
          "value": "<p><span id=\"ctl00_MainContent_DataListTalentsAll_ctl00_LabelName\">You create up to four lights that resemble small headlights or flashlights. The dancing lights must stay within a 10-foot-radius area in relation to each other but otherwise move as you desire: forward or back, up or down, straight or turning corners, or the like. The lights can move up to 100 feet per round. A light winks out if the distance between you and it exceeds the spell’s range.<br></span></p>\n<p><span id=\"ctl00_MainContent_DataListTalentsAll_ctl00_LabelName\">You can have only one <em>dancing lights</em> spell active at a time. If you cast this spell while another casting is still in effect, the previous casting is dispelled.</span></p>"
        },
        "descriptors": [],
        "dismissible": true,
        "duration": {
          "units": "",
          "value": "1 minute (D)"
        },
        "formula": "",
        "isActive": null,
        "level": 0,
        "materials": {
          "consumed": false,
          "cost": 0,
          "supply": 0,
          "value": ""
        },
        "modifiers": [],
        "preparation": {
          "mode": "always",
          "prepared": true
        },
        "range": {
          "additional": "10 ft.",
          "per": "level",
          "units": "ft",
          "value": 100
        },
        "save": {
          "type": "fort",
          "dc": null,
          "descriptor": "partial"
        },
        "school": "evo",
        "source": "CRB pg. 347",
        "sr": false,
        "target": {
          "type": "",
          "value": ""
        },
        "uses": {
          "max": null,
          "per": "",
          "value": null
        }
      },
      "effects": [],
      "flags": {},
<<<<<<< HEAD
      "img": "systems/sfrpg/icons/spells/dancing_light.png",
      "sort": 1300000
=======
      "img": "systems/sfrpg/icons/spells/dancing_light.webp",
      "effects": []
>>>>>>> 2b095a38
    },
    {
      "_id": "uOBsWIvPg4iskgDC",
      "name": "Fatigue (DC 13) (At Will)",
      "type": "spell",
      "data": {
        "type": "",
        "ability": "",
        "abilityMods": {
          "parts": []
        },
        "actionType": "msak",
        "activation": {
          "type": "action",
          "condition": "",
          "cost": 1
        },
        "allowedClasses": {
          "myst": true,
          "tech": false,
          "wysh": true
        },
        "area": {
          "effect": "",
          "shape": "",
          "units": "none",
          "value": null
        },
        "attackBonus": null,
        "chatFlavor": "Target's EAC",
        "concentration": false,
        "critical": {
          "effect": "",
          "parts": []
        },
        "damage": {
          "parts": []
        },
        "description": {
          "chat": "",
          "unidentified": "",
          "value": "<p style=\"text-align: justify;\">You make a melee attack against a single target’s EAC, adding your key ability score modifier to the attack roll instead of your Strength modifier if it is higher. The target must succeed at a Fortitude save or be fatigued for the spell’s duration. This spell has no effect on a creature that is already fatigued. Casting this spell doesn’t provoke attacks of opportunity.</p>"
        },
        "descriptors": [],
        "dismissible": false,
        "duration": {
          "units": "",
          "value": "1 round/level"
        },
        "formula": "",
        "isActive": null,
        "level": 0,
        "materials": {
          "consumed": false,
          "cost": 0,
          "supply": 0,
          "value": ""
        },
        "modifiers": [],
        "preparation": {
          "mode": "always",
          "prepared": true
        },
        "range": {
          "additional": "",
          "per": "",
          "units": "touch",
          "value": null
        },
        "save": {
          "type": "fort",
          "dc": "14",
          "descriptor": "negate"
        },
        "school": "nec",
        "source": "CRB pg. 354",
        "sr": true,
        "target": {
          "type": "",
          "value": "one creature"
        },
        "uses": {
          "max": null,
          "per": "",
          "value": null
        }
      },
      "effects": [],
      "flags": {},
<<<<<<< HEAD
      "img": "systems/sfrpg/icons/spells/fatigue.PNG",
      "sort": 1400000
=======
      "img": "systems/sfrpg/icons/spells/fatigue.webp",
      "effects": []
>>>>>>> 2b095a38
    },
    {
      "_id": "xlViFrYRyq3l6HjM",
      "name": "Reflecting Armor (DC 14)",
      "type": "spell",
      "data": {
        "type": "",
        "ability": "",
        "abilityMods": {
          "parts": []
        },
        "actionType": "save",
        "activation": {
          "type": "action",
          "condition": "",
          "cost": 1
        },
        "allowedClasses": {
          "myst": true,
          "tech": false,
          "wysh": false
        },
        "area": {
          "effect": "",
          "shape": "",
          "units": "none",
          "value": null
        },
        "attackBonus": 0,
        "chatFlavor": "",
        "concentration": false,
        "critical": {
          "effect": "",
          "parts": []
        },
        "damage": {
          "parts": []
        },
        "description": {
          "chat": "",
          "unidentified": "",
          "value": "<p style=\"text-align: justify;\">You create a shimmering skin-like coating of mystical force that covers your body, allowing you to reflect damage you take back against your attacker. At any time during this spell’s duration, when you take Hit Point damage from an attack made with a weapon by a foe within 100 feet, you can choose to dismiss the spell as a reaction. If you do, the armor crackles with energy as it disappears, arcing through the air to strike the attacking creature, which takes an amount of force damage equal to the damage dealt to you at the time this spell was dismissed (maximum 10). The target can attempt a Reflex save for half damage.</p>"
        },
        "descriptors": [],
        "dismissible": true,
        "duration": {
          "units": "",
          "value": "10 minutes/level or until dismissed (D); see text"
        },
        "formula": "",
        "isActive": null,
        "level": 1,
        "materials": {
          "consumed": false,
          "cost": 0,
          "supply": 0,
          "value": ""
        },
        "modifiers": [],
        "preparation": {
          "mode": "innate",
          "prepared": false
        },
        "range": {
          "additional": "",
          "per": "",
          "units": "personal",
          "value": null
        },
        "save": {
          "type": "reflex",
          "dc": "14",
          "descriptor": "half"
        },
        "school": "abj",
        "source": "CRB pg. 372",
        "sr": false,
        "target": {
          "type": "",
          "value": ""
        },
        "uses": {
          "max": 3,
          "per": "day",
          "value": 3
        }
      },
      "effects": [],
      "flags": {},
<<<<<<< HEAD
      "img": "systems/sfrpg/icons/spells/reflecting_armor.PNG",
      "sort": 1500000
=======
      "img": "systems/sfrpg/icons/spells/reflecting_armor.webp",
      "effects": []
>>>>>>> 2b095a38
    }
  ],
  "token": {
    "name": "Lucandrian, Albedo",
    "actorId": "4O5kcfs1Biss849x",
    "actorLink": false,
    "bar1": {
      "attribute": "attributes.hp"
    },
    "bar2": {
      "attribute": ""
    },
    "brightLight": 0,
    "brightSight": 0,
    "dimLight": 0,
    "dimSight": 0,
    "displayBars": 40,
    "displayName": 0,
    "disposition": 0,
    "flags": {},
    "height": 1,
    "img": "icons/svg/mystery-man.svg",
    "lightAlpha": 1,
    "lightAngle": 360,
    "lightAnimation": {
      "type": "",
      "intensity": 5,
      "speed": 5
    },
    "lightColor": "",
    "lockRotation": false,
    "mirrorX": false,
    "mirrorY": false,
    "randomImg": false,
    "rotation": 0,
    "scale": 1,
    "sightAngle": 360,
    "tint": "",
    "vision": false,
    "width": 1
  }
}<|MERGE_RESOLUTION|>--- conflicted
+++ resolved
@@ -805,13 +805,8 @@
       },
       "effects": [],
       "flags": {},
-<<<<<<< HEAD
-      "img": "systems/sfrpg/icons/equipment/weapons/dueling-sword.jpg",
+      "img": "systems/sfrpg/icons/equipment/weapons/dueling-sword.webp",
       "sort": 500000
-=======
-      "img": "systems/sfrpg/icons/equipment/weapons/dueling-sword.webp",
-      "effects": []
->>>>>>> 2b095a38
     },
     {
       "_id": "UN5IcZcpS8j8VO0M",
@@ -1102,6 +1097,7 @@
       },
       "effects": [],
       "flags": {},
+      "img": "icons/svg/mystery-man.svg",
       "sort": 700000
     },
     {
@@ -1174,6 +1170,7 @@
       },
       "effects": [],
       "flags": {},
+      "img": "icons/svg/mystery-man.svg",
       "sort": 800000
     },
     {
@@ -1246,6 +1243,7 @@
       },
       "effects": [],
       "flags": {},
+      "img": "icons/svg/mystery-man.svg",
       "sort": 900000
     },
     {
@@ -1318,6 +1316,7 @@
       },
       "effects": [],
       "flags": {},
+      "img": "icons/svg/mystery-man.svg",
       "sort": 1000000
     },
     {
@@ -1370,13 +1369,8 @@
       },
       "effects": [],
       "flags": {},
-<<<<<<< HEAD
-      "img": "systems/sfrpg/icons/equipment/weapons/arrows.jpg",
+      "img": "systems/sfrpg/icons/equipment/weapons/arrows.webp",
       "sort": 1100000
-=======
-      "img": "systems/sfrpg/icons/equipment/weapons/arrows.webp",
-      "effects": []
->>>>>>> 2b095a38
     },
     {
       "_id": "J7Y6kqnQny689aDq",
@@ -1466,13 +1460,8 @@
       },
       "effects": [],
       "flags": {},
-<<<<<<< HEAD
-      "img": "systems/sfrpg/icons/spells/dancing_light.png",
+      "img": "systems/sfrpg/icons/spells/dancing_light.webp",
       "sort": 1300000
-=======
-      "img": "systems/sfrpg/icons/spells/dancing_light.webp",
-      "effects": []
->>>>>>> 2b095a38
     },
     {
       "_id": "uOBsWIvPg4iskgDC",
@@ -1562,13 +1551,8 @@
       },
       "effects": [],
       "flags": {},
-<<<<<<< HEAD
-      "img": "systems/sfrpg/icons/spells/fatigue.PNG",
+      "img": "systems/sfrpg/icons/spells/fatigue.webp",
       "sort": 1400000
-=======
-      "img": "systems/sfrpg/icons/spells/fatigue.webp",
-      "effects": []
->>>>>>> 2b095a38
     },
     {
       "_id": "xlViFrYRyq3l6HjM",
@@ -1658,13 +1642,8 @@
       },
       "effects": [],
       "flags": {},
-<<<<<<< HEAD
-      "img": "systems/sfrpg/icons/spells/reflecting_armor.PNG",
+      "img": "systems/sfrpg/icons/spells/reflecting_armor.webp",
       "sort": 1500000
-=======
-      "img": "systems/sfrpg/icons/spells/reflecting_armor.webp",
-      "effects": []
->>>>>>> 2b095a38
     }
   ],
   "token": {
