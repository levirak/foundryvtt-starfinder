--- conflicted
+++ resolved
@@ -717,6 +717,7 @@
       },
       "effects": [],
       "flags": {},
+      "img": "icons/svg/mystery-man.svg",
       "sort": 200000
     },
     {
@@ -1073,13 +1074,8 @@
       },
       "effects": [],
       "flags": {},
-<<<<<<< HEAD
-      "img": "systems/sfrpg/icons/feats/cleave.png",
+      "img": "systems/sfrpg/icons/feats/cleave.webp",
       "sort": 500000
-=======
-      "img": "systems/sfrpg/icons/feats/cleave.webp",
-      "effects": []
->>>>>>> 2b095a38
     },
     {
       "_id": "3PjjTgQetqihbtvf",
@@ -1154,13 +1150,8 @@
       },
       "effects": [],
       "flags": {},
-<<<<<<< HEAD
-      "img": "systems/sfrpg/icons/feats/great_cleave.png",
+      "img": "systems/sfrpg/icons/feats/great_cleave.webp",
       "sort": 600000
-=======
-      "img": "systems/sfrpg/icons/feats/great_cleave.webp",
-      "effects": []
->>>>>>> 2b095a38
     },
     {
       "_id": "T0yMWdzvRBvCOXQx",
