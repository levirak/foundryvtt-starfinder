{
  "_id": "xzzjxpZaGCfMIty5",
  "name": "Scyphozoan",
  "type": "npc2",
  "data": {
    "abilities": {
      "cha": {
        "base": 0,
        "min": 3,
        "misc": 0,
        "mod": 0,
        "value": 10
      },
      "con": {
        "base": 1,
        "min": 3,
        "misc": 0,
        "mod": 1,
        "value": 12
      },
      "dex": {
        "base": 2,
        "min": 3,
        "misc": 0,
        "mod": 2,
        "value": 14
      },
      "int": {
        "base": 4,
        "min": 3,
        "misc": 0,
        "mod": 4,
        "value": 18
      },
      "str": {
        "base": 0,
        "min": 3,
        "misc": 0,
        "mod": 0,
        "value": 10
      },
      "wis": {
        "base": 0,
        "min": 3,
        "misc": 0,
        "mod": 0,
        "value": 10
      }
    },
    "attributes": {
      "arms": "2",
      "bab": 0,
      "cmd": {
        "min": 0,
        "tooltip": [],
        "value": 10
      },
      "eac": {
        "base": 14,
        "min": 0,
        "tooltip": [],
        "value": 14
      },
      "fort": {
        "base": 5,
        "bonus": 5,
        "misc": 0,
        "tooltip": [],
        "value": 0
      },
      "hp": {
        "max": 42,
        "min": 0,
        "temp": null,
        "tempmax": null,
        "tooltip": [],
        "value": 42
      },
      "init": {
        "bonus": 0,
        "tooltip": [],
        "total": 2,
        "value": 2
      },
      "kac": {
        "base": 15,
        "min": 0,
        "tooltip": [],
        "value": 15
      },
      "keyability": "",
      "reach": "0",
      "reflex": {
        "base": 5,
        "bonus": 5,
        "misc": 0,
        "tooltip": [],
        "value": 0
      },
      "rp": {
        "max": 0,
        "min": 0,
        "tooltip": [],
        "value": 0
      },
      "sp": {
        "max": 0,
        "min": 0,
        "tooltip": [],
        "value": 0
      },
      "space": "0",
      "speed": {
        "burrowing": {
          "base": 0
        },
        "climbing": {
          "base": 0
        },
        "flying": {
          "base": 0
        },
        "land": {
          "base": "30"
        },
        "mainMovement": "land",
        "special": "swim 30",
        "swimming": {
          "base": 0
        }
      },
      "spellcasting": "",
      "will": {
        "base": 5,
        "bonus": 5,
        "misc": 0,
        "tooltip": [],
        "value": 0
      }
    },
    "conditions": {},
    "counterClasses": {
      "values": {}
    },
    "currency": {
      "credit": 0,
      "upb": 0
    },
    "details": {
      "type": "Aberration",
      "alignment": "N",
      "aura": "",
      "biography": {
        "public": "",
        "value": "<section class=\"secret\">\n<h2>Description</h2>\n<p><span id=\"ctl00_MainContent_DataListTalentsAll_ctl00_LabelName\">Scyphozoans evolved from a species of large amphibious sea jellies, which hunted on land and in water along the coastlines of Primoria’s temperate zones (see page 48). A scyphozoan has a soft and translucent body, with several ambulatory tentacles as well as two prehensile tentacles. In water, a scyphozoan swims by expanding and contracting its bell, which propels the creature forward. The bell and tentacles are sensitive to vibrations in the air or water, allowing the scyphozoan to sense nearby creatures even if she can’t see them. A scyphozoan is approximately 7 feet tall and weighs up to 200 pounds. Other species find it difficult to tell male and female scyphozoans apart because the two sexes exhibit few differing characteristics.</span></p>\n<p>&nbsp;</p>\n<h2>Ecology</h2>\n<h3>Environment</h3>\n<p>temperate aquatic or urban (Primoria)</p>\n<p>&nbsp;</p>\n<h3>Organization</h3>\n<p>solitary, pair, or bloom (3-18)</p>\n<p>&nbsp;</p>\n</section>"
      },
      "class": "",
      "cr": 3,
      "environment": "",
      "race": "",
      "raceAndGrafts": "",
      "source": "AP #5 pg. 59",
      "xp": {
        "value": 800
      }
    },
    "modifiers": [],
    "skills": {
      "acr": {
        "ability": "dex",
        "enabled": false,
        "hasArmorCheckPenalty": true,
        "isTrainedOnly": false,
        "misc": 0,
        "mod": 0,
        "ranks": 0,
        "value": 0
      },
      "ath": {
        "ability": "str",
        "enabled": false,
        "hasArmorCheckPenalty": true,
        "isTrainedOnly": false,
        "misc": 0,
        "mod": 0,
        "ranks": 0,
        "value": 0
      },
      "blu": {
        "ability": "cha",
        "enabled": false,
        "hasArmorCheckPenalty": false,
        "isTrainedOnly": false,
        "misc": 0,
        "mod": 0,
        "ranks": 0,
        "value": 0
      },
      "com": {
        "ability": "int",
        "enabled": true,
        "hasArmorCheckPenalty": false,
        "isTrainedOnly": true,
        "misc": 0,
        "mod": 13,
        "ranks": 13,
        "value": 0
      },
      "cul": {
        "ability": "int",
        "enabled": false,
        "hasArmorCheckPenalty": false,
        "isTrainedOnly": true,
        "misc": 0,
        "mod": 0,
        "ranks": 0,
        "value": 0
      },
      "dip": {
        "ability": "cha",
        "enabled": false,
        "hasArmorCheckPenalty": false,
        "isTrainedOnly": false,
        "misc": 0,
        "mod": 0,
        "ranks": 0,
        "value": 0
      },
      "dis": {
        "ability": "cha",
        "enabled": false,
        "hasArmorCheckPenalty": false,
        "isTrainedOnly": false,
        "misc": 0,
        "mod": 0,
        "ranks": 0,
        "value": 0
      },
      "eng": {
        "ability": "int",
        "enabled": true,
        "hasArmorCheckPenalty": false,
        "isTrainedOnly": true,
        "misc": 0,
        "mod": 13,
        "ranks": 13,
        "value": 0
      },
      "int": {
        "ability": "cha",
        "enabled": false,
        "hasArmorCheckPenalty": false,
        "isTrainedOnly": false,
        "misc": 0,
        "mod": 0,
        "ranks": 0,
        "value": 0
      },
      "lsc": {
        "ability": "int",
        "enabled": true,
        "hasArmorCheckPenalty": false,
        "isTrainedOnly": true,
        "misc": 0,
        "mod": 8,
        "ranks": 8,
        "value": 0
      },
      "med": {
        "ability": "int",
        "enabled": true,
        "hasArmorCheckPenalty": false,
        "isTrainedOnly": true,
        "misc": 0,
        "mod": 13,
        "ranks": 13,
        "value": 0
      },
      "mys": {
        "ability": "wis",
        "enabled": false,
        "hasArmorCheckPenalty": false,
        "isTrainedOnly": true,
        "misc": 0,
        "mod": 0,
        "ranks": 0,
        "value": 0
      },
      "per": {
        "ability": "wis",
        "enabled": true,
        "hasArmorCheckPenalty": false,
        "isTrainedOnly": false,
        "misc": 0,
        "mod": 8,
        "ranks": 8,
        "value": 0
      },
      "phs": {
        "ability": "int",
        "enabled": true,
        "hasArmorCheckPenalty": false,
        "isTrainedOnly": true,
        "misc": 0,
        "mod": 8,
        "ranks": 8,
        "value": 0
      },
      "pil": {
        "ability": "dex",
        "enabled": false,
        "hasArmorCheckPenalty": false,
        "isTrainedOnly": false,
        "misc": 0,
        "mod": 0,
        "ranks": 0,
        "value": 0
      },
      "pro": {
        "ability": "int",
        "enabled": false,
        "hasArmorCheckPenalty": false,
        "isTrainedOnly": true,
        "misc": 0,
        "mod": 0,
        "ranks": 0,
        "subname": "",
        "value": 3
      },
      "sen": {
        "ability": "wis",
        "enabled": false,
        "hasArmorCheckPenalty": false,
        "isTrainedOnly": false,
        "misc": 0,
        "mod": 0,
        "ranks": 0,
        "value": 0
      },
      "sle": {
        "ability": "dex",
        "enabled": false,
        "hasArmorCheckPenalty": true,
        "isTrainedOnly": true,
        "misc": 0,
        "mod": 0,
        "ranks": 0,
        "value": 0
      },
      "ste": {
        "ability": "dex",
        "enabled": false,
        "hasArmorCheckPenalty": true,
        "isTrainedOnly": false,
        "misc": 0,
        "mod": 0,
        "ranks": 0,
        "value": 0
      },
      "sur": {
        "ability": "wis",
        "enabled": false,
        "hasArmorCheckPenalty": false,
        "isTrainedOnly": false,
        "misc": 0,
        "mod": 0,
        "ranks": 0,
        "value": 0
      }
    },
    "spells": {
      "spell0": {
        "max": 0,
        "value": 0
      },
      "spell1": {
        "max": 0,
        "value": 0
      },
      "spell2": {
        "max": 0,
        "value": 0
      },
      "spell3": {
        "max": 0,
        "value": 0
      },
      "spell4": {
        "max": 0,
        "value": 0
      },
      "spell5": {
        "max": 0,
        "value": 0
      },
      "spell6": {
        "max": 0,
        "value": 0
      }
    },
    "traits": {
      "ci": {
        "custom": "",
        "value": []
      },
      "damageReduction": {
        "negatedBy": "",
        "value": 0
      },
      "di": {
        "custom": "",
        "value": []
      },
      "dr": {
        "custom": "",
        "value": []
      },
      "dv": {
        "custom": "",
        "value": []
      },
      "languages": {
        "custom": "Scyphozoan",
        "value": [
          "common"
        ]
      },
      "senses": "blindsense (vibration) 30 ft.",
      "size": "medium",
      "sr": 0
    }
  },
  "flags": {},
  "img": "icons/svg/mystery-man.svg",
  "items": [
    {
      "name": "Tentacle",
      "type": "weapon",
      "data": {
        "type": "",
        "ability": "",
        "abilityMods": {
          "parts": []
        },
        "acceptedItemTypes": {
          "augmentation": false,
          "consumable": false,
          "container": false,
          "equipment": false,
          "fusion": true,
          "goods": false,
          "technological": false,
          "upgrade": false,
          "weapon": false
        },
        "actionType": "mwak",
        "activation": {
          "type": "",
          "condition": "",
          "cost": 0
        },
        "area": {
          "effect": "",
          "shape": "",
          "units": "",
          "value": null
        },
        "attackBonus": 7,
        "attuned": false,
        "bulk": "L",
        "capacity": {
          "max": 0,
          "value": 0
        },
        "chatFlavor": "",
        "containedItemIds": [],
        "container": {
          "contents": [],
          "storage": [
            {
              "type": "slot",
              "acceptsType": [
                "fusion"
              ],
              "affectsEncumbrance": true,
              "amount": 1,
              "subtype": "fusion",
              "weightProperty": "level"
            }
          ]
        },
        "critical": {
          "effect": "",
          "parts": []
        },
        "damage": {
          "parts": [
            {
              "formula": "1d4+3",
              "operator": "and",
              "types": {
                "acid": true,
                "bludgeoning": true
              }
            }
          ]
        },
        "description": {
          "chat": "",
          "unidentified": "",
          "value": ""
        },
        "descriptors": [],
        "duration": {
          "units": "",
          "value": null
        },
        "equipped": false,
        "equippedBulkMultiplier": 1,
        "formula": "",
        "identified": true,
        "level": 1,
        "modifiers": [],
        "price": 0,
        "proficient": true,
        "properties": {
          "aeon": false,
          "amm": false,
          "analog": false,
          "antibiological": false,
          "archaic": false,
          "aurora": false,
          "automatic": false,
          "blast": false,
          "block": false,
          "boost": false,
          "breach": false,
          "breakdown": false,
          "bright": false,
          "cluster": false,
          "conceal": false,
          "deconstruct": false,
          "deflect": false,
          "disarm": false,
          "double": false,
          "drainCharge": false,
          "echo": false,
          "entangle": false,
          "explode": false,
          "extinguish": false,
          "feint": false,
          "fiery": false,
          "firstArc": false,
          "flexibleLine": false,
          "force": false,
          "freeHands": false,
          "fueled": false,
          "grapple": false,
          "gravitation": false,
          "guided": false,
          "harrying": false,
          "holyWater": false,
          "ignite": false,
          "indirect": false,
          "injection": false,
          "integrated": false,
          "line": false,
          "living": false,
          "lockdown": false,
          "mind-affecting": false,
          "mine": false,
          "mire": false,
          "modal": false,
          "necrotic": false,
          "nonlethal": false,
          "one": false,
          "operative": false,
          "penetrating": false,
          "polarize": false,
          "polymorphic": false,
          "powered": false,
          "professional": false,
          "punchGun": false,
          "qreload": false,
          "radioactive": false,
          "reach": false,
          "recall": false,
          "relic": false,
          "reposition": false,
          "shape": false,
          "shells": false,
          "shield": false,
          "sniper": false,
          "stun": false,
          "subtle": false,
          "sunder": false,
          "swarm": false,
          "tail": false,
          "teleportive": false,
          "thought": false,
          "throttle": false,
          "thrown": false,
          "trip": false,
          "two": false,
          "underwater": false,
          "unwieldy": false,
          "variantBoost": false,
          "wideLine": false
        },
        "quantity": 1,
        "range": {
          "additional": "",
          "per": "",
          "units": "",
          "value": null
        },
        "save": {
          "type": "",
          "dc": null,
          "descriptor": "negate"
        },
        "source": "",
        "special": "",
        "target": {
          "type": "",
          "value": null
        },
        "usage": {
          "per": "",
          "value": 0
        },
        "uses": {
          "max": 0,
          "per": null,
          "value": 0
        },
        "weaponType": "basicM"
      },
      "flags": {},
      "img": "icons/svg/mystery-man.svg"
    },
    {
      "name": "Arc Emitter, Tactical",
      "type": "weapon",
<<<<<<< HEAD
=======
      "img": "systems/sfrpg/icons/equipment/weapons/arc-emitter-tactical.webp",
>>>>>>> 2b095a38
      "data": {
        "type": "",
        "ability": "",
        "acceptedItemTypes": {
          "augmentation": false,
          "consumable": false,
          "container": false,
          "equipment": false,
          "fusion": true,
          "goods": false,
          "technological": false,
          "upgrade": false,
          "weapon": false
        },
        "actionType": "rwak",
        "activation": {
          "type": "action",
          "condition": "",
          "cost": 1
        },
        "area": {
          "effect": "",
          "shape": "",
          "units": null,
          "value": null
        },
        "attackBonus": 9,
        "attuned": false,
        "bulk": "1",
        "capacity": {
          "max": 20,
          "value": 20
        },
        "chatFlavor": "",
        "containedItemIds": [],
        "container": {
          "contents": [],
          "storage": [
            {
              "type": "slot",
              "acceptsType": [
                "fusion"
              ],
              "affectsEncumbrance": true,
              "amount": 2,
              "subtype": "fusion",
              "weightProperty": "level"
            }
          ]
        },
        "critical": {
          "effect": "",
          "parts": []
        },
        "damage": {
          "parts": [
            {
              "formula": "1d4+3",
              "operator": "",
              "types": {
                "electricity": true
              }
            }
          ]
        },
        "description": {
          "chat": "",
          "unidentified": "",
          "value": "<p><span id=\"ctl00_MainContent_DataListTalentsAll_ctl00_LabelName\">Arc emitters discharge a cone of electrical energy that can damage and stun anyone within its area. Advanced arc emitters can be used at a longer range and are used by military forces to stun and subdue groups of enemies.</span></p>\n<h3 class=\"framing\"><strong>Shock Weapons</strong></h3>\n<hr>\n<p>Shock weapons emit powerful electrical blasts that can damage and potentially stun enemies. Ranged versions use a low-power laser to direct these weapons’ electrical arcs. Electrical blasts can also leap to adjacent targets, making the weapons well suited for stunning groups of enemies. In general, tempest shock weapons are the most powerful, followed in descending order by storm, aurora, and static shock weapons.</p>"
        },
        "descriptors": [],
        "duration": {
          "units": "",
          "value": ""
        },
        "equipped": false,
        "equippedBulkMultiplier": 1,
        "formula": "",
        "identified": false,
        "level": 2,
        "modifiers": [],
        "price": 750,
        "proficient": true,
        "properties": {
          "amm": false,
          "analog": false,
          "archaic": false,
          "automatic": false,
          "blast": true,
          "block": false,
          "boost": false,
          "bright": false,
          "disarm": false,
          "entangle": false,
          "explode": false,
          "injection": false,
          "line": false,
          "living": false,
          "mind-affecting": false,
          "nonlethal": false,
          "one": false,
          "operative": false,
          "penetrating": false,
          "powered": false,
          "qreload": false,
          "radioactive": false,
          "reach": false,
          "sniper": false,
          "stun": true,
          "subtle": false,
          "thrown": false,
          "trip": false,
          "two": true,
          "unwieldy": true
        },
        "quantity": 1,
        "range": {
          "additional": "",
          "per": "",
          "units": "ft",
          "value": 15
        },
        "save": {
          "type": "",
          "dc": null,
          "descriptor": "negate"
        },
        "source": "Core Rulebook",
        "special": "",
        "target": {
          "type": "",
          "value": ""
        },
        "usage": {
          "per": "round",
          "value": 4
        },
        "uses": {
          "max": 0,
          "per": "",
          "value": 0
        },
        "weaponType": "longA"
      },
      "flags": {},
      "img": "systems/sfrpg/icons/equipment/weapons/arc-emitter-tactical.jpg"
    },
    {
      "name": "Battery, Standard",
      "type": "goods",
<<<<<<< HEAD
=======
      "img": "systems/sfrpg/icons/equipment/weapons/battery-standard.webp",
>>>>>>> 2b095a38
      "data": {
        "type": "",
        "attuned": false,
        "bulk": "-",
        "damage": {
          "parts": []
        },
        "description": {
          "chat": "",
          "unidentified": "",
          "value": "<p><span id=\"ctl00_MainContent_DataListTalentsAll_ctl00_LabelName\">Batteries charge powered weapons, but they can also be used to power an array of items, including powered armor and technological items. Batteries have a standardized size and weight, and items that take batteries all have a slot into which they fit, regardless of the item’s actual size. Weapons that use batteries list the highest-capacity battery they are capable of using as well as how many charges from the battery that each shot consumes.&nbsp;</span></p>\n<p><strong>Capacity:</strong> 20</p>"
        },
        "equipped": false,
        "identified": true,
        "level": 1,
        "modifiers": [],
        "price": 60,
        "quantity": 1,
        "source": "Core Rulebook"
      },
      "flags": {},
      "img": "systems/sfrpg/icons/equipment/weapons/battery-standard.jpg"
    },
    {
      "name": "Scyphozoan Bio-Weave",
      "type": "equipment",
<<<<<<< HEAD
=======
      "img": "systems/sfrpg/icons/equipment/armor/carbon-skin-graphite.webp",
>>>>>>> 2b095a38
      "data": {
        "type": "",
        "ability": null,
        "abilityMods": {
          "parts": []
        },
        "acceptedItemTypes": {
          "augmentation": false,
          "consumable": false,
          "container": false,
          "equipment": false,
          "fusion": false,
          "goods": false,
          "technological": false,
          "upgrade": true,
          "weapon": false
        },
        "actionType": "",
        "activation": {
          "type": "",
          "condition": "",
          "cost": 0
        },
        "area": {
          "effect": "",
          "shape": "",
          "units": "",
          "value": null
        },
        "armor": {
          "type": "light",
          "acp": -1,
          "dex": 4,
          "eac": 3,
          "kac": 4,
          "speedAdjust": 0
        },
        "attackBonus": 0,
        "attuned": false,
        "bulk": "1",
        "chatFlavor": "",
        "containedItemIds": [],
        "container": {
          "contents": [],
          "storage": [
            {
              "type": "slot",
              "acceptsType": [
                "upgrade",
                "weapon"
              ],
              "affectsEncumbrance": true,
              "amount": 1,
              "subtype": "armorUpgrade",
              "weightProperty": "slots"
            },
            {
              "type": "slot",
              "acceptsType": [
                "weapon"
              ],
              "affectsEncumbrance": true,
              "amount": 0,
              "subtype": "weaponSlot",
              "weightProperty": ""
            }
          ]
        },
        "critical": {
          "effect": "",
          "parts": []
        },
        "damage": {
          "parts": []
        },
        "description": {
          "chat": "",
          "unidentified": "",
          "value": "<p><span id=\"ctl00_MainContent_DataListTalentsAll_ctl00_LabelName\">Though these suits of light armor appear to be made of stiff fabric, they are actually woven from carbon fibers. Higher-quality carbon skins are reinforced with carbon allotypes, such as white carbon or diamond, and the heightened sheen of the fabric hints at their expensive construction.&nbsp;</span></p>"
        },
        "descriptors": [],
        "duration": {
          "units": "",
          "value": null
        },
        "equipped": true,
        "equippedBulkMultiplier": 1,
        "formula": "",
        "identified": true,
        "level": 3,
        "modifiers": [],
        "price": 1220,
        "proficient": true,
        "quantity": 1,
        "range": {
          "additional": "",
          "per": "",
          "units": "",
          "value": null
        },
        "reach": "",
        "save": {
          "type": "",
          "dc": null,
          "descriptor": ""
        },
        "size": "",
        "source": "Core Rulebook",
        "speed": "",
        "strength": 0,
        "target": {
          "type": "",
          "value": null
        },
        "uses": {
          "max": 0,
          "per": null,
          "value": 0
        }
      },
      "flags": {},
      "img": "systems/sfrpg/icons/equipment/armor/carbon-skin-graphite.jpg"
    },
    {
      "name": "Overload (Ex)",
      "type": "feat",
<<<<<<< HEAD
=======
      "img": "systems/sfrpg/icons/classes/overload.webp",
>>>>>>> 2b095a38
      "data": {
        "type": "",
        "ability": null,
        "abilityMods": {
          "parts": []
        },
        "actionType": "",
        "activation": {
          "type": "action",
          "condition": "",
          "cost": 1
        },
        "area": {
          "effect": "",
          "shape": "",
          "units": null,
          "value": null
        },
        "attackBonus": 0,
        "chatFlavor": "",
        "critical": {
          "effect": "",
          "parts": []
        },
        "damage": {
          "parts": []
        },
        "description": {
          "chat": "",
          "unidentified": "",
          "value": "<p>&gt;<a class=\"entity-link\" data-pack=\"sfrpg.classes\" data-id=\"HNCQFSPw4DVTATHv\" draggable=\"true\"><i class=\"fas fa-suitcase\"></i> Mechanic</a></p>\n        <p>As a standard action, you can cause a short in an electronic device, including most ranged energy weapons, melee weapons with the powered special property, or a single armor upgrade. This makes the device nonfunctional for 1 round. Overload doesn’t cause a locked door, safe, or other device to open, but it prevents anyone from opening it for 1 round. You must be adjacent to the device to use this ability. If you have a drone, you can instead use this ability on an electronic device adjacent to your drone. If you have an exocortex with the wireless hack ability, you can instead use this ability on any electronic device within range of your exocortex’s wireless hack. If you use overload on an item or armor upgrade in someone’s possession, the owner can attempt a Reflex saving throw to negate the effect (DC = 10 + half your mechanic level + your Intelligence modifier). Overload doesn’t affect androids, cybernetics, drones, powered armor, robots, or creatures with the technological subtype (all of which have shielding against this sort of attack), or items larger than Medium. Once a device has been successfully overloaded, a residual static charge prevents that device from being overloaded again for 1 minute.</p>"
        },
        "descriptors": [],
        "duration": {
          "units": "",
          "value": ""
        },
        "formula": "",
        "modifiers": [],
        "range": {
          "additional": "",
          "per": "",
          "units": null,
          "value": null
        },
        "recharge": {
          "charged": false,
          "value": null
        },
        "requirements": "3rd Level",
        "save": {
          "type": "",
          "dc": null,
          "descriptor": ""
        },
        "source": "Mechanic",
        "target": {
          "type": "",
          "value": ""
        },
        "uses": {
          "max": 0,
          "per": "",
          "value": 0
        }
      },
      "flags": {},
      "img": "systems/sfrpg/icons/classes/overload.jpg"
    },
    {
      "name": "Combat Tracking (Ex)",
      "type": "feat",
<<<<<<< HEAD
=======
      "img": "systems/sfrpg/icons/classes/combat_tracking.webp",
>>>>>>> 2b095a38
      "data": {
        "type": "",
        "ability": null,
        "abilityMods": {
          "parts": []
        },
        "actionType": "",
        "activation": {
          "type": "move",
          "condition": "",
          "cost": 1
        },
        "area": {
          "effect": "",
          "shape": "",
          "units": null,
          "value": null
        },
        "attackBonus": 0,
        "chatFlavor": "",
        "critical": {
          "effect": "",
          "parts": []
        },
        "damage": {
          "parts": []
        },
        "description": {
          "chat": "",
          "unidentified": "",
          "value": "<p>&gt;@Compendium[sfrpg.class-features.cM54UpNXExgDSbq4]{Exocortex}</p>\n<p><span id=\"ctl00_MainContent_DataListTalentsAll_ctl00_LabelName\">Your exocortex provides you with enhanced combat ability, granting you proficiency with heavy armor and longarms. At 3rd level, you gain weapon specialization in longarms just as if your class granted proficiency. As a move action during combat, you can designate a foe for your exocortex to track. As long as that target is in sight, the exocortex feeds you telemetry, vulnerabilities, and combat tactics, allowing you to make attacks against that target as if your base attack bonus from your mechanic levels were equal to your mechanic level. Designating another target causes you to immediately lose this bonus against the previous target.</span></p>\n<p>&nbsp;</p>"
        },
        "descriptors": [],
        "duration": {
          "units": "",
          "value": ""
        },
        "formula": "",
        "modifiers": [],
        "range": {
          "additional": "",
          "per": "",
          "units": null,
          "value": null
        },
        "recharge": {
          "charged": false,
          "value": null
        },
        "requirements": "1st Level",
        "save": {
          "type": "",
          "dc": null,
          "descriptor": ""
        },
        "source": "Exocortex",
        "target": {
          "type": "",
          "value": ""
        },
        "uses": {
          "max": 0,
          "per": "",
          "value": 0
        }
      },
      "flags": {},
      "img": "systems/sfrpg/icons/classes/combat_tracking.png"
    },
    {
      "name": "Amphibious",
      "type": "feat",
      "data": {
        "type": "",
        "ability": null,
        "abilityMods": {
          "parts": []
        },
        "actionType": "",
        "activation": {
          "type": "",
          "condition": "",
          "cost": 0
        },
        "area": {
          "effect": "",
          "shape": "",
          "units": "",
          "value": null
        },
        "attackBonus": 0,
        "chatFlavor": "",
        "critical": {
          "effect": "",
          "parts": []
        },
        "damage": {
          "parts": []
        },
        "description": {
          "chat": "",
          "unidentified": "",
          "value": "<h3>(EX)</h3>\n<h3>The creature has the aquatic subtype, but it can breathe air and survive on land.</h3>\n<hr />\n<h3>&nbsp;</h3>"
        },
        "descriptors": [],
        "duration": {
          "units": "",
          "value": null
        },
        "formula": "",
        "modifiers": [],
        "range": {
          "additional": "",
          "per": "",
          "units": "",
          "value": null
        },
        "recharge": {
          "charged": false,
          "value": null
        },
        "requirements": "",
        "save": {
          "type": "",
          "dc": null,
          "descriptor": ""
        },
        "source": "",
        "target": {
          "type": "",
          "value": null
        },
        "uses": {
          "max": 0,
          "per": null,
          "value": 0
        }
      },
      "flags": {},
      "img": "icons/svg/mystery-man.svg"
    },
    {
      "name": "Custom Rig (Ex)",
      "type": "feat",
<<<<<<< HEAD
=======
      "img": "systems/sfrpg/icons/classes/custom_rig.webp",
>>>>>>> 2b095a38
      "data": {
        "type": "",
        "ability": null,
        "abilityMods": {
          "parts": []
        },
        "actionType": "",
        "activation": {
          "type": "",
          "condition": "",
          "cost": 0
        },
        "area": {
          "effect": "",
          "shape": "",
          "units": "",
          "value": null
        },
        "attackBonus": 0,
        "chatFlavor": "",
        "critical": {
          "effect": "",
          "parts": []
        },
        "damage": {
          "parts": []
        },
        "description": {
          "chat": "",
          "unidentified": "",
          "value": "<p>&gt;@Compendium[sfrpg.classes.HNCQFSPw4DVTATHv]{Mechanic}</p>\n<p>You have created a customized toolkit you can use to hack systems and items. Your custom rig can be configured to take up an upgrade slot on your armor or can be installed as a cybernetic augmentation system in your brain (though it can be combined with a datajack for the same price as installing a datajack normally), your eyes, or an arm. For more information on augmentations, see Chapter 7: Equipment. Alternatively, you can configure it to be a handheld device, meaning that you must retrieve it and hold it to use it effectively. While using this rig, you always count as having the appropriate tool or basic kit for any Computers or Engineering skill check you attempt. Some mechanic tricks (see page 71) and drone mods (see page 77) require the use of a custom rig. In addition, you can use your custom rig as a Mk I comm unit (see Chapter 7: Equipment). Finally, if you have a drone, you can use your custom rig to communicate over an encrypted channel with your drone to issue commands to its AI or directly control it at a range of 2,500 feet.<br><br>If your custom rig is damaged, destroyed, lost, or stolen, you can kitbash a new one from any engineering kit, hacking kit, or other technological toolkit, reconfiguring the materials into a new custom rig with 1 hour of work. You can have only one custom rig at a time. If you create a new custom rig, your old one functions as a normal toolkit of whatever type you made it from and can no longer be used with your mechanic tricks.</p>"
        },
        "descriptors": [],
        "duration": {
          "units": "",
          "value": null
        },
        "formula": "",
        "modifiers": [],
        "range": {
          "additional": "",
          "per": "",
          "units": "",
          "value": null
        },
        "recharge": {
          "charged": false,
          "value": null
        },
        "requirements": "1st Level",
        "save": {
          "type": "",
          "dc": null,
          "descriptor": ""
        },
        "source": "Mechanic",
        "target": {
          "type": "",
          "value": null
        },
        "uses": {
          "max": 0,
          "per": null,
          "value": 0
        }
      },
      "flags": {},
      "img": "systems/sfrpg/icons/classes/custom_rig.png"
    },
    {
      "name": "Energy Shield (Ex) (7 HP, 3 minutes)",
      "type": "feat",
<<<<<<< HEAD
=======
      "img": "systems/sfrpg/icons/classes/energy_shield.webp",
>>>>>>> 2b095a38
      "data": {
        "type": "",
        "ability": null,
        "abilityMods": {
          "parts": []
        },
        "actionType": "",
        "activation": {
          "type": "action",
          "condition": "",
          "cost": 1
        },
        "area": {
          "effect": "",
          "shape": "",
          "units": null,
          "value": null
        },
        "attackBonus": 0,
        "chatFlavor": "",
        "critical": {
          "effect": "",
          "parts": []
        },
        "damage": {
          "parts": []
        },
        "description": {
          "chat": "",
          "unidentified": "",
          "value": "<p>&gt;<a class=\"entity-link\" data-pack=\"sfrpg.class-features\" data-id=\"YMGOKoZtKgJqIsAD\" draggable=\"true\"><i class=\"fas fa-suitcase\"></i> Mechanic Trick</a></p>\n        <p><span id=\"ctl00_MainContent_DataListTalentsAll_ctl04_LabelName\">As a standard action, you can use your custom rig to activate an energy shield around yourself. This shield provides you with a number of temporary Hit Points equal to your Intelligence modifier plus your mechanic level. The shield remains active for 1 minute per mechanic level or until all of its temporary Hit Points are depleted, whichever comes first. Once used, you cannot use this ability again until you spend 1 Resolve Point to regain Stamina Points after a 10-minute rest; your shield automatically shuts off during this period of rest.</span></p>"
        },
        "descriptors": [],
        "duration": {
          "units": "",
          "value": ""
        },
        "formula": "",
        "modifiers": [],
        "range": {
          "additional": "",
          "per": "",
          "units": null,
          "value": null
        },
        "recharge": {
          "charged": false,
          "value": null
        },
        "requirements": "2nd Level",
        "save": {
          "type": "",
          "dc": null,
          "descriptor": ""
        },
        "source": "Mechanic",
        "target": {
          "type": "",
          "value": ""
        },
        "uses": {
          "max": 0,
          "per": "",
          "value": 0
        }
      },
      "flags": {},
      "img": "systems/sfrpg/icons/classes/energy_shield.png"
    },
    {
      "name": "Acidic Tentacles (Ex)",
      "type": "feat",
      "data": {
        "type": "",
        "ability": null,
        "abilityMods": {
          "parts": []
        },
        "actionType": "",
        "activation": {
          "type": "swift",
          "condition": "",
          "cost": 1
        },
        "area": {
          "effect": "",
          "shape": "",
          "units": null,
          "value": null
        },
        "attackBonus": 0,
        "chatFlavor": "",
        "critical": {
          "effect": "",
          "parts": []
        },
        "damage": {
          "parts": []
        },
        "description": {
          "chat": "",
          "unidentified": "",
          "value": "<p><span id=\"ctl00_MainContent_DataListTalentsAll_ctl00_LabelName\">As a swift action, a scyphozoan can make one of her prehensile tentacles secrete acid; her unarmed strikes with that tentacle count as having the corrosive weapon fusion, except the ability is not magical. While the effect is activated, the scyphozoan is considered armed, and the attack doesn&rsquo;t count as archaic, but the scyphozoan cannot hold an item in that tentacle.<br /><br />Starting at 3rd level, a scyphozoan adds 1-1/2 &times; her character level to the damage while the effect is activated. A scyphozoan can deactivate the effect as a swift action.</span></p>"
        },
        "descriptors": [],
        "duration": {
          "units": "",
          "value": ""
        },
        "formula": "",
        "modifiers": [],
        "range": {
          "additional": "",
          "per": "",
          "units": null,
          "value": null
        },
        "recharge": {
          "charged": false,
          "value": null
        },
        "requirements": "",
        "save": {
          "type": "",
          "dc": null,
          "descriptor": ""
        },
        "source": "",
        "target": {
          "type": "",
          "value": ""
        },
        "uses": {
          "max": 0,
          "per": "",
          "value": 0
        }
      },
      "flags": {},
      "img": "icons/svg/mystery-man.svg"
    }
  ],
  "token": {
    "name": "Scyphozoan",
    "actorData": {},
    "actorId": "1fk24pKMW0Pe90gM",
    "actorLink": false,
    "bar1": {
      "attribute": "attributes.hp"
    },
    "bar2": {
      "attribute": ""
    },
    "brightLight": 0,
    "brightSight": 30,
    "dimLight": 0,
    "dimSight": 0,
    "displayBars": 40,
    "displayName": 40,
    "disposition": -1,
    "flags": {},
    "height": 1,
    "img": "icons/svg/mystery-man.svg",
    "lightAlpha": 1,
    "lightAngle": 360,
    "lightColor": "",
    "lockRotation": false,
    "mirrorX": false,
    "mirrorY": false,
    "randomImg": false,
    "rotation": 0,
    "scale": 1,
    "sightAngle": 360,
    "tint": "",
    "vision": false,
    "width": 1
  }
}<|MERGE_RESOLUTION|>--- conflicted
+++ resolved
@@ -642,10 +642,6 @@
     {
       "name": "Arc Emitter, Tactical",
       "type": "weapon",
-<<<<<<< HEAD
-=======
-      "img": "systems/sfrpg/icons/equipment/weapons/arc-emitter-tactical.webp",
->>>>>>> 2b095a38
       "data": {
         "type": "",
         "ability": "",
@@ -791,15 +787,11 @@
         "weaponType": "longA"
       },
       "flags": {},
-      "img": "systems/sfrpg/icons/equipment/weapons/arc-emitter-tactical.jpg"
+      "img": "systems/sfrpg/icons/equipment/weapons/arc-emitter-tactical.webp"
     },
     {
       "name": "Battery, Standard",
       "type": "goods",
-<<<<<<< HEAD
-=======
-      "img": "systems/sfrpg/icons/equipment/weapons/battery-standard.webp",
->>>>>>> 2b095a38
       "data": {
         "type": "",
         "attuned": false,
@@ -821,15 +813,11 @@
         "source": "Core Rulebook"
       },
       "flags": {},
-      "img": "systems/sfrpg/icons/equipment/weapons/battery-standard.jpg"
+      "img": "systems/sfrpg/icons/equipment/weapons/battery-standard.webp"
     },
     {
       "name": "Scyphozoan Bio-Weave",
       "type": "equipment",
-<<<<<<< HEAD
-=======
-      "img": "systems/sfrpg/icons/equipment/armor/carbon-skin-graphite.webp",
->>>>>>> 2b095a38
       "data": {
         "type": "",
         "ability": null,
@@ -951,15 +939,11 @@
         }
       },
       "flags": {},
-      "img": "systems/sfrpg/icons/equipment/armor/carbon-skin-graphite.jpg"
+      "img": "systems/sfrpg/icons/equipment/armor/carbon-skin-graphite.webp"
     },
     {
       "name": "Overload (Ex)",
       "type": "feat",
-<<<<<<< HEAD
-=======
-      "img": "systems/sfrpg/icons/classes/overload.webp",
->>>>>>> 2b095a38
       "data": {
         "type": "",
         "ability": null,
@@ -1027,15 +1011,11 @@
         }
       },
       "flags": {},
-      "img": "systems/sfrpg/icons/classes/overload.jpg"
+      "img": "systems/sfrpg/icons/classes/overload.webp"
     },
     {
       "name": "Combat Tracking (Ex)",
       "type": "feat",
-<<<<<<< HEAD
-=======
-      "img": "systems/sfrpg/icons/classes/combat_tracking.webp",
->>>>>>> 2b095a38
       "data": {
         "type": "",
         "ability": null,
@@ -1103,7 +1083,7 @@
         }
       },
       "flags": {},
-      "img": "systems/sfrpg/icons/classes/combat_tracking.png"
+      "img": "systems/sfrpg/icons/classes/combat_tracking.webp"
     },
     {
       "name": "Amphibious",
@@ -1180,10 +1160,6 @@
     {
       "name": "Custom Rig (Ex)",
       "type": "feat",
-<<<<<<< HEAD
-=======
-      "img": "systems/sfrpg/icons/classes/custom_rig.webp",
->>>>>>> 2b095a38
       "data": {
         "type": "",
         "ability": null,
@@ -1251,15 +1227,11 @@
         }
       },
       "flags": {},
-      "img": "systems/sfrpg/icons/classes/custom_rig.png"
+      "img": "systems/sfrpg/icons/classes/custom_rig.webp"
     },
     {
       "name": "Energy Shield (Ex) (7 HP, 3 minutes)",
       "type": "feat",
-<<<<<<< HEAD
-=======
-      "img": "systems/sfrpg/icons/classes/energy_shield.webp",
->>>>>>> 2b095a38
       "data": {
         "type": "",
         "ability": null,
@@ -1327,7 +1299,7 @@
         }
       },
       "flags": {},
-      "img": "systems/sfrpg/icons/classes/energy_shield.png"
+      "img": "systems/sfrpg/icons/classes/energy_shield.webp"
     },
     {
       "name": "Acidic Tentacles (Ex)",
