{
  "_id": "e5fgoRiqt31MalLA",
  "name": "Oni, Kanabo Commando",
  "type": "npc2",
  "data": {
    "abilities": {
      "cha": {
        "base": 0,
        "min": 3,
        "misc": 0,
        "mod": 0,
        "value": 10
      },
      "con": {
        "base": 1,
        "min": 3,
        "misc": 0,
        "mod": 1,
        "value": 10
      },
      "dex": {
        "base": 2,
        "min": 3,
        "misc": 0,
        "mod": 2,
        "value": 10
      },
      "int": {
        "base": 0,
        "min": 3,
        "misc": 0,
        "mod": 0,
        "value": 10
      },
      "str": {
        "base": 4,
        "min": 3,
        "misc": 0,
        "mod": 4,
        "value": 10
      },
      "wis": {
        "base": 0,
        "min": 3,
        "misc": 0,
        "mod": 0,
        "value": 10
      }
    },
    "attributes": {
      "arms": "2",
      "bab": 0,
      "cmd": {
        "min": 0,
        "tooltip": [],
        "value": 10
      },
      "eac": {
        "base": 15,
        "min": 0,
        "tooltip": [],
        "value": 15
      },
      "fort": {
        "base": 5,
        "bonus": 5,
        "misc": 0,
        "tooltip": [],
        "value": 0
      },
      "hp": {
        "max": 40,
        "min": 0,
        "temp": null,
        "tempmax": null,
        "tooltip": [],
        "value": 40
      },
      "init": {
        "bonus": 0,
        "tooltip": [],
        "total": 2,
        "value": 2
      },
      "kac": {
        "base": 18,
        "min": 0,
        "tooltip": [],
        "value": 18
      },
      "keyability": "",
      "reach": "5",
      "reflex": {
        "base": 5,
        "bonus": 5,
        "misc": 0,
        "tooltip": [],
        "value": 0
      },
      "rp": {
        "max": 0,
        "min": 0,
        "tooltip": [],
        "value": 0
      },
      "sp": {
        "max": 0,
        "min": 0,
        "tooltip": [],
        "value": 0
      },
      "space": "",
      "speed": {
        "burrowing": {
          "base": 0
        },
        "climbing": {
          "base": 0
        },
        "flying": {
          "base": 0
        },
        "land": {
          "base": 3020
        },
        "mainMovement": "land",
        "special": "original base: 30 ft. (20 ft. in armor)",
        "swimming": {
          "base": 0
        }
      },
      "spellcasting": "",
      "will": {
        "base": 4,
        "bonus": 4,
        "misc": 0,
        "tooltip": [],
        "value": 0
      }
    },
    "conditions": {
      "asleep": false,
      "bleeding": false,
      "blinded": false,
      "broken": false,
      "burning": false,
      "confused": false,
      "cowering": false,
      "dazed": false,
      "dazzled": false,
      "dead": false,
      "deafened": false,
      "dying": false,
      "encumbered": false,
      "entangled": false,
      "exhausted": false,
      "fascinated": false,
      "fatigued": false,
      "flatfooted": false,
      "frightened": false,
      "grappled": false,
      "helpless": false,
      "nauseated": false,
      "offkilter": false,
      "offtarget": false,
      "overburdened": false,
      "panicked": false,
      "paralyzed": false,
      "pinned": false,
      "prone": false,
      "shaken": false,
      "sickened": false,
      "stable": false,
      "staggered": false,
      "stunned": false,
      "unconscious": false
    },
    "counterClasses": {
      "values": {}
    },
    "currency": {
      "credit": 0,
      "upb": 0
    },
    "details": {
      "type": "Outsider (goblinoid, native)",
      "alignment": "LE",
      "aura": "",
      "biography": {
        "public": "",
        "value": "<section>\n<h2>Oni</h2>\n<p>Oni are a race of malevolent spirits given physical form. Most oni begin their existence as kami, spirits tasked with the protection of a specific part of the natural world, but for some reason reject their duties and turn to evil. Less often, the souls of particularly vile mortals can become oni upon death. When oni first form, they are intangible, powerless spirits. In places with strong connections to evil, or as a result of unspeakable rituals, these formless spirits can gain physical bodies drawn from a humanoid species, often one predisposed to war&mdash; though their spiritual origins also give them the power to shapeshift. There are known to be oni that resemble @Compendium[sfrpg.races.3kLK4WKPqNvFTwIB]{Drow}, humans, giants, shirrens, and vesk, but among the most common oni are the ja noi, who have ties to the violent and militarist race of&nbsp;<a href=\"https://www.aonsrd.com/AlienDisplay.aspx?ItemName=Hobgoblin\">hobgoblins</a>.<br /><br />Ja noi are distinct from hobgoblins in appearance due to their bright-red color, prominent ridges on their brow and forehead, a near-permanent facial grimace, and even greater size and muscular frames. Ja noi stand over 6 feet tall and weigh roughly 220 pounds. A ja noi is particularly driven to experience the sensations of battle, actively seeking to lead armies and build empires. Ja noi fight in close combat if possible, and while perfectly capable of reveling in victory won with starships and huge fighting machines, they take every opportunity to lead infantry assaults and fight in face-to-face confrontations. Ja noi often gather hobgoblin soldiers to fulfill their need to command troops. For their part, hobgoblins normally embrace the presence of a ja noi within their ranks, seeing them as among the most perfect expressions of the hobgoblin form and treating them as mighty heroes.<br /><br />Some hobgoblin groups interact so closely with ja noi that children are sometimes born to one ja noi parent and one hobgoblin parent. Known as kanabo, a term that means &ldquo;the strongest,&rdquo; these oni-blooded goblinoids breed true with both ja noi and other goblinoids. They have innate powers that often make them champions of their people, though they also often develop an independent streak that causes them to reject hobgoblin rules and society. Kanabo share the size of their oni ancestors, but their appearance is much more variable, ranging from stout hobgoblins to forms closer to half-orcs, and some even appear nearly @Compendium[sfrpg.races.AMBcyDZDtJ1OOzh3]{Human}. The average kanabo is over 6 feet tall and weighs 250 pounds.</p>\n<h2>Ecology</h2>\n<h3>Environment</h3>\n<p>any</p>\n<p>&nbsp;</p>\n<h3>Organization</h3>\n<p>solitary, pair, strike vanguard (1 with 2-12 hobgoblin troopers), or elite squad (2-5)</p>\n<p>&nbsp;</p>\n</section>"
      },
      "class": "",
      "cr": 3,
      "environment": "",
      "race": "",
      "raceAndGrafts": "",
      "source": "AA2 pg. 88",
      "subtype": "Goblinoid, Native",
      "xp": {
        "value": 10
      }
    },
    "modifiers": [],
    "skills": {
      "acr": {
        "ability": "dex",
        "enabled": false,
        "hasArmorCheckPenalty": true,
        "isTrainedOnly": false,
        "misc": 0,
        "mod": 0,
        "ranks": 0,
        "value": 0
      },
      "ath": {
        "ability": "str",
        "enabled": true,
        "hasArmorCheckPenalty": true,
        "isTrainedOnly": false,
        "misc": 0,
        "mod": 13,
        "ranks": 13,
        "value": 0
      },
      "blu": {
        "ability": "cha",
        "enabled": false,
        "hasArmorCheckPenalty": false,
        "isTrainedOnly": false,
        "misc": 0,
        "mod": 0,
        "ranks": 0,
        "value": 0
      },
      "com": {
        "ability": "int",
        "enabled": false,
        "hasArmorCheckPenalty": false,
        "isTrainedOnly": true,
        "misc": 0,
        "mod": 0,
        "ranks": 0,
        "value": 0
      },
      "cul": {
        "ability": "int",
        "enabled": false,
        "hasArmorCheckPenalty": false,
        "isTrainedOnly": true,
        "misc": 0,
        "mod": 0,
        "ranks": 0,
        "value": 0
      },
      "dip": {
        "ability": "cha",
        "enabled": false,
        "hasArmorCheckPenalty": false,
        "isTrainedOnly": false,
        "misc": 0,
        "mod": 0,
        "ranks": 0,
        "value": 0
      },
      "dis": {
        "ability": "cha",
        "enabled": false,
        "hasArmorCheckPenalty": false,
        "isTrainedOnly": false,
        "misc": 0,
        "mod": 0,
        "ranks": 0,
        "value": 0
      },
      "eng": {
        "ability": "int",
        "enabled": false,
        "hasArmorCheckPenalty": false,
        "isTrainedOnly": true,
        "misc": 0,
        "mod": 0,
        "ranks": 0,
        "value": 0
      },
      "int": {
        "ability": "cha",
        "enabled": true,
        "hasArmorCheckPenalty": false,
        "isTrainedOnly": false,
        "misc": 0,
        "mod": 8,
        "ranks": 8,
        "value": 0
      },
      "lsc": {
        "ability": "int",
        "enabled": false,
        "hasArmorCheckPenalty": false,
        "isTrainedOnly": true,
        "misc": 0,
        "mod": 0,
        "ranks": 0,
        "value": 0
      },
      "med": {
        "ability": "int",
        "enabled": false,
        "hasArmorCheckPenalty": false,
        "isTrainedOnly": true,
        "misc": 0,
        "mod": 0,
        "ranks": 0,
        "value": 0
      },
      "mys": {
        "ability": "wis",
        "enabled": false,
        "hasArmorCheckPenalty": false,
        "isTrainedOnly": true,
        "misc": 0,
        "mod": 0,
        "ranks": 0,
        "value": 0
      },
      "per": {
        "ability": "wis",
        "enabled": true,
        "hasArmorCheckPenalty": false,
        "isTrainedOnly": false,
        "misc": 0,
        "mod": 8,
        "ranks": 8,
        "value": 0
      },
      "phs": {
        "ability": "int",
        "enabled": false,
        "hasArmorCheckPenalty": false,
        "isTrainedOnly": true,
        "misc": 0,
        "mod": 0,
        "ranks": 0,
        "value": 0
      },
      "pil": {
        "ability": "dex",
        "enabled": false,
        "hasArmorCheckPenalty": false,
        "isTrainedOnly": false,
        "misc": 0,
        "mod": 0,
        "ranks": 0,
        "value": 0
      },
      "pro": {
        "ability": "int",
        "enabled": false,
        "hasArmorCheckPenalty": false,
        "isTrainedOnly": true,
        "misc": 0,
        "mod": 0,
        "ranks": 0,
        "subname": "",
        "value": 3
      },
      "sen": {
        "ability": "wis",
        "enabled": false,
        "hasArmorCheckPenalty": false,
        "isTrainedOnly": false,
        "misc": 0,
        "mod": 0,
        "ranks": 0,
        "value": 0
      },
      "sle": {
        "ability": "dex",
        "enabled": false,
        "hasArmorCheckPenalty": true,
        "isTrainedOnly": true,
        "misc": 0,
        "mod": 0,
        "ranks": 0,
        "value": 0
      },
      "ste": {
        "ability": "dex",
        "enabled": true,
        "hasArmorCheckPenalty": true,
        "isTrainedOnly": false,
        "misc": 0,
        "mod": 8,
        "ranks": 8,
        "value": 0
      },
      "sur": {
        "ability": "wis",
        "enabled": false,
        "hasArmorCheckPenalty": false,
        "isTrainedOnly": false,
        "misc": 0,
        "mod": 0,
        "ranks": 0,
        "value": 0
      }
    },
    "spells": {
      "spell0": {
        "max": 0,
        "value": 0
      },
      "spell1": {
        "max": 0,
        "value": 0
      },
      "spell2": {
        "max": 0,
        "value": 0
      },
      "spell3": {
        "max": 0,
        "value": 0
      },
      "spell4": {
        "max": 0,
        "value": 0
      },
      "spell5": {
        "max": 0,
        "value": 0
      },
      "spell6": {
        "max": 0,
        "value": 0
      }
    },
    "traits": {
      "ci": {
        "custom": "",
        "value": []
      },
      "damageReduction": {
        "negatedBy": "",
        "value": 0
      },
      "di": {
        "custom": "",
        "value": []
      },
      "dr": {
        "custom": "",
        "value": []
      },
      "dv": {
        "custom": "",
        "value": []
      },
      "languages": {
        "custom": "",
        "value": [
          "common",
          "goblin"
        ]
      },
      "senses": "darkvision 60 ft.",
      "size": "medium",
      "sr": 0
    }
  },
  "effects": [],
  "flags": {},
  "img": "icons/svg/mystery-man.svg",
  "items": [
    {
      "_id": "YJTATh4cTBr4BkIY",
      "name": "Armor Savant (Ex)",
      "type": "feat",
      "data": {
        "type": "",
        "ability": null,
        "actionType": null,
        "activation": {
          "type": "",
          "condition": "",
          "cost": 0
        },
        "area": {
          "effect": "",
          "shape": "",
          "units": "",
          "value": 0
        },
        "attackBonus": 0,
        "chatFlavor": "",
        "critical": {
          "effect": "",
          "parts": []
        },
        "damage": {
          "parts": []
        },
        "description": {
          "chat": "",
          "unidentified": "",
          "value": "Kanabo have an innate mastery of the use of armor. When wearing armor, they gain a +1 racial bonus to AC. When wearing heavy armor, their armor check penalty is 1 less severe than normal."
        },
        "descriptors": [],
        "duration": {
          "units": "",
          "value": null
        },
        "formula": "",
        "modifiers": [],
        "range": {
          "additional": "",
          "per": "",
          "units": "",
          "value": null
        },
        "recharge": {
          "charged": false,
          "value": null
        },
        "requirements": "",
        "save": {
          "type": "",
          "dc": null,
          "descriptor": ""
        },
        "source": "",
        "target": {
          "type": "",
          "value": null
        },
        "uses": {
          "max": 0,
          "per": null,
          "value": 0
        }
      },
      "effects": [],
      "flags": {},
      "sort": 100000
    },
    {
      "_id": "C9lmMji15iU6hDsK",
      "name": "Carbon Steel Curveblade",
      "type": "weapon",
      "data": {
        "type": "",
        "ability": "",
        "abilityMods": {
          "parts": []
        },
        "actionType": "mwak",
        "activation": {
          "type": "",
          "condition": "",
          "cost": 0
        },
        "area": {
          "effect": "",
          "shape": "",
          "units": "",
          "value": 0
        },
        "attackBonus": 12,
        "attributes": {
          "ac": {
            "value": ""
          },
          "customBuilt": false,
          "dex": {
            "mod": ""
          },
          "hardness": {
            "value": ""
          },
          "hp": {
            "max": "",
            "value": 6
          },
          "size": "medium",
          "sturdy": true
        },
        "attuned": false,
        "bulk": "L",
        "capacity": {
          "max": 0,
          "value": 0
        },
        "chatFlavor": "",
        "container": {
          "contents": [],
          "storage": [
            {
              "type": "slot",
              "acceptsType": [
                "fusion"
              ],
              "affectsEncumbrance": true,
              "amount": 0,
              "subtype": "fusion",
              "weightProperty": "level"
            }
          ]
        },
        "critical": {
          "effect": "Bleed 1d6",
          "parts": [
            {
              "formula": "1d6",
              "operator": "",
              "types": {
                "slashing": true
              }
            }
          ]
        },
        "damage": {
          "parts": [
            {
              "formula": "1d10+7",
              "operator": "",
              "types": {
                "slashing": true
              }
            }
          ]
        },
        "description": {
          "chat": "",
          "unidentified": "",
          "value": ""
        },
        "descriptors": [],
        "duration": {
          "units": "",
          "value": null
        },
        "equipped": true,
        "formula": "",
        "identified": true,
        "level": 1,
        "modifiers": [],
        "price": 0,
        "proficient": true,
        "properties": {
          "aeon": false,
          "amm": false,
          "analog": false,
          "antibiological": false,
          "archaic": false,
          "aurora": false,
          "automatic": false,
          "blast": false,
          "block": false,
          "boost": false,
          "breach": false,
          "breakdown": false,
          "bright": false,
          "cluster": false,
          "conceal": false,
          "deconstruct": false,
          "deflect": false,
          "disarm": false,
          "double": false,
          "drainCharge": false,
          "echo": false,
          "entangle": false,
          "explode": false,
          "extinguish": false,
          "feint": false,
          "fiery": false,
          "firstArc": false,
          "flexibleLine": false,
          "force": false,
          "freeHands": false,
          "fueled": false,
          "grapple": false,
          "gravitation": false,
          "guided": false,
          "harrying": false,
          "holyWater": false,
          "hybrid": false,
          "ignite": false,
          "indirect": false,
          "injection": false,
          "integrated": false,
          "line": false,
          "living": false,
          "lockdown": false,
          "mind-affecting": false,
          "mine": false,
          "mire": false,
          "modal": false,
          "necrotic": false,
          "nonlethal": false,
          "one": false,
          "operative": false,
          "penetrating": false,
          "polarize": false,
          "polymorphic": false,
          "powered": false,
          "professional": false,
          "punchGun": false,
          "qreload": false,
          "radioactive": false,
          "reach": false,
          "recall": false,
          "regrowth": false,
          "relic": false,
          "reposition": false,
          "shape": false,
          "shells": false,
          "shield": false,
          "sniper": false,
          "stun": false,
          "subtle": false,
          "sunder": false,
          "swarm": false,
          "tail": false,
          "teleportive": false,
          "thought": false,
          "throttle": false,
          "thrown": false,
          "trip": false,
          "two": false,
          "unbalancing": false,
          "underwater": false,
          "unwieldy": false,
          "variantBoost": false,
          "wideLine": false
        },
        "quantity": 1,
        "range": {
          "additional": "",
          "per": "",
          "units": "",
          "value": null
        },
        "save": {
          "type": "",
          "dc": "",
          "descriptor": "negate"
        },
        "source": "",
        "special": "",
        "target": {
          "type": "",
          "value": null
        },
        "usage": {
          "per": "",
          "value": 0
        },
        "uses": {
          "max": 0,
          "per": null,
          "value": 0
        },
        "weaponCategory": "uncategorized",
        "weaponType": "basicM"
      },
      "effects": [],
      "flags": {},
      "sort": 200000
    },
    {
      "_id": "pBmJ535uXS8QcfGm",
      "name": "Autotarget rifle",
      "type": "weapon",
      "data": {
        "type": "",
        "ability": "",
        "abilityMods": {
          "parts": []
        },
        "actionType": "rwak",
        "activation": {
          "type": "none",
          "condition": "",
          "cost": null
        },
        "area": {
          "effect": "",
          "shape": "",
          "units": "none",
          "value": null
        },
        "attackBonus": 9,
        "attributes": {
          "ac": {
            "value": ""
          },
          "customBuilt": false,
          "dex": {
            "mod": ""
          },
          "hardness": {
            "value": ""
          },
          "hp": {
            "max": "",
            "value": 6
          },
          "size": "medium",
          "sturdy": true
        },
        "attuned": false,
        "bulk": "2",
        "capacity": {
          "max": 10,
          "value": 10
        },
        "chatFlavor": "",
        "container": {
          "contents": [],
          "storage": [
            {
              "type": "slot",
              "acceptsType": [
                "fusion"
              ],
              "affectsEncumbrance": true,
              "amount": 2,
              "subtype": "fusion",
              "weightProperty": "level"
            }
          ]
        },
        "critical": {
          "effect": "",
          "parts": []
        },
        "damage": {
          "parts": [
            {
              "formula": "1d6+3",
              "operator": "",
              "types": {
                "piercing": true
              }
            }
          ]
        },
        "description": {
          "chat": "",
          "unidentified": "",
          "value": "<p>An automatic model of the basic rifle, autotarget rifles fire continuously for as long as the trigger is depressed and fresh rounds are available in the magazine.</p>"
        },
        "descriptors": [],
        "duration": {
          "units": "",
          "value": ""
        },
        "equipped": true,
        "formula": "",
        "identified": true,
        "level": 2,
        "modifiers": [],
        "price": 755,
        "proficient": true,
        "properties": {
          "aeon": false,
          "amm": false,
          "analog": true,
          "antibiological": false,
          "archaic": false,
          "aurora": false,
          "automatic": true,
          "blast": false,
          "block": false,
          "boost": false,
          "breach": false,
          "breakdown": false,
          "bright": false,
          "cluster": false,
          "conceal": false,
          "deconstruct": false,
          "deflect": false,
          "disarm": false,
          "double": false,
          "drainCharge": false,
          "echo": false,
          "entangle": false,
          "explode": false,
          "extinguish": false,
          "feint": false,
          "fiery": false,
          "firstArc": false,
          "flexibleLine": false,
          "force": false,
          "freeHands": false,
          "fueled": false,
          "grapple": false,
          "gravitation": false,
          "guided": false,
          "harrying": false,
          "holyWater": false,
          "hybrid": false,
          "ignite": false,
          "indirect": false,
          "injection": false,
          "integrated": false,
          "line": false,
          "living": false,
          "lockdown": false,
          "mind-affecting": false,
          "mine": false,
          "mire": false,
          "modal": false,
          "necrotic": false,
          "nonlethal": false,
          "one": false,
          "operative": false,
          "penetrating": false,
          "polarize": false,
          "polymorphic": false,
          "powered": false,
          "professional": false,
          "punchGun": false,
          "qreload": false,
          "radioactive": false,
          "reach": false,
          "recall": false,
          "regrowth": false,
          "relic": false,
          "reposition": false,
          "shape": false,
          "shells": false,
          "shield": false,
          "sniper": false,
          "stun": false,
          "subtle": false,
          "sunder": false,
          "swarm": false,
          "tail": false,
          "teleportive": false,
          "thought": false,
          "throttle": false,
          "thrown": false,
          "trip": false,
          "two": true,
          "unbalancing": false,
          "underwater": false,
          "unwieldy": false,
          "variantBoost": false,
          "wideLine": false
        },
        "quantity": null,
        "range": {
          "additional": "",
          "per": "",
          "units": "ft",
          "value": 60
        },
        "save": {
          "type": "",
          "dc": "",
          "descriptor": "negate"
        },
        "source": "SCR",
        "special": "",
        "target": {
          "type": "",
          "value": ""
        },
        "usage": {
          "per": "shot",
          "value": 1
        },
        "uses": {
          "max": 0,
          "per": "",
          "value": 0
        },
        "weaponCategory": "projectile",
        "weaponType": "longA"
      },
      "effects": [],
      "flags": {},
      "img": "icons/svg/mystery-man.svg",
      "sort": 300000
    },
    {
      "_id": "JW70Xc7QbYwLgmox",
      "name": "Flash Grenade I (2)",
      "type": "weapon",
      "data": {
        "type": "",
        "ability": "",
        "abilityMods": {
          "parts": []
        },
        "actionType": "rwak",
        "activation": {
          "type": "action",
          "condition": "",
          "cost": 1
        },
        "area": {
          "effect": "burst",
          "shape": "sphere",
          "units": "ft",
          "value": 5
        },
        "attackBonus": 9,
        "attributes": {
          "ac": {
            "value": ""
          },
          "customBuilt": false,
          "dex": {
            "mod": ""
          },
          "hardness": {
            "value": ""
          },
          "hp": {
            "max": "",
            "value": null
          },
          "size": "medium",
          "sturdy": false
        },
        "attuned": false,
        "bulk": "L",
        "capacity": {
          "max": 1,
          "value": 1
        },
        "chatFlavor": "",
        "container": {
          "contents": [],
          "storage": [
            {
              "type": "slot",
              "acceptsType": [
                "fusion"
              ],
              "affectsEncumbrance": true,
              "amount": 2,
              "subtype": "fusion",
              "weightProperty": "level"
            }
          ]
        },
        "critical": {
          "effect": "",
          "parts": []
        },
        "damage": {
          "parts": []
        },
        "description": {
          "chat": "",
          "unidentified": "",
          "value": "<p>When detonated, a flash grenade releases a pulse of intense radiance.</p>"
        },
        "descriptors": [],
        "duration": {
          "units": "",
          "value": "blinded 1d4 rounds"
        },
        "equipped": true,
        "formula": "",
        "identified": true,
        "level": 2,
        "modifiers": [],
        "price": 275,
        "proficient": true,
        "properties": {
          "aeon": false,
          "amm": false,
          "analog": false,
          "antibiological": false,
          "archaic": false,
          "aurora": false,
          "automatic": false,
          "blast": false,
          "block": false,
          "boost": false,
          "breach": false,
          "breakdown": false,
          "bright": false,
          "cluster": false,
          "conceal": false,
          "deconstruct": false,
          "deflect": false,
          "disarm": false,
          "double": false,
          "drainCharge": false,
          "echo": false,
          "entangle": false,
          "explode": true,
          "extinguish": false,
          "feint": false,
          "fiery": false,
          "firstArc": false,
          "flexibleLine": false,
          "force": false,
          "freeHands": false,
          "fueled": false,
          "grapple": false,
          "gravitation": false,
          "guided": false,
          "harrying": false,
          "holyWater": false,
          "hybrid": false,
          "ignite": false,
          "indirect": false,
          "injection": false,
          "integrated": false,
          "line": false,
          "living": false,
          "lockdown": false,
          "mind-affecting": false,
          "mine": false,
          "mire": false,
          "modal": false,
          "necrotic": false,
          "nonlethal": false,
          "one": true,
          "operative": false,
          "penetrating": false,
          "polarize": false,
          "polymorphic": false,
          "powered": false,
          "professional": false,
          "punchGun": false,
          "qreload": false,
          "radioactive": false,
          "reach": false,
          "recall": false,
          "regrowth": false,
          "relic": false,
          "reposition": false,
          "shape": false,
          "shells": false,
          "shield": false,
          "sniper": false,
          "stun": false,
          "subtle": false,
          "sunder": false,
          "swarm": false,
          "tail": false,
          "teleportive": false,
          "thought": false,
          "throttle": false,
          "thrown": true,
          "trip": false,
          "two": false,
          "unbalancing": false,
          "underwater": false,
          "unwieldy": false,
          "variantBoost": false,
          "wideLine": false
        },
        "quantity": null,
        "range": {
          "additional": "",
          "per": "",
          "units": "ft",
          "value": 20
        },
        "save": {
          "type": "reflex",
          "dc": "11+@abilities.dex.mod",
          "descriptor": "negate"
        },
        "source": "",
        "special": "",
        "target": {
          "type": "",
          "value": ""
        },
        "usage": {
          "per": "shot",
          "value": 1
        },
        "uses": {
          "max": 0,
          "per": "",
          "value": 0
        },
        "weaponCategory": "",
        "weaponType": "grenade"
      },
      "effects": [],
      "flags": {},
      "img": "icons/svg/mystery-man.svg",
      "sort": 400000
    },
    {
      "_id": "AUKmXfFO4XqK9uCX",
      "name": "Rune of the Eldritch Knight (Su) (1st)",
      "type": "feat",
      "data": {
        "type": "",
        "ability": null,
        "abilityMods": {
          "parts": []
        },
        "actionType": "",
        "activation": {
          "type": "",
          "condition": "",
          "cost": null
        },
        "area": {
          "effect": "",
          "shape": "",
          "units": null,
          "value": null
        },
        "attackBonus": 0,
        "chatFlavor": "",
        "critical": {
          "effect": "",
          "parts": []
        },
        "damage": {
          "parts": []
        },
        "description": {
          "chat": "",
          "unidentified": "",
          "value": "<p>&gt;@Compendium[sfrpg.class-features.33fxlqpShtqndjry]{Arcane Assailant}</p>\n<p>You can imbue a weapon with a magic sigil, the rune of the eldritch knight, allowing the weapon to act as a magic weapon for the purposes of bypassing DR and affecting incorporeal creatures. This takes 10 minutes, and you can imbue only a single weapon at a time. If you imbue a new weapon with the rune of the eldritch knight, any previously imbued weapon loses this benefit. When calculating the Hit Points and hardness of a weapon imbued with the rune of the eldritch knight, treat its item level as 5 higher.</p>"
        },
        "descriptors": [],
        "duration": {
          "units": "",
          "value": ""
        },
        "formula": "",
        "modifiers": [],
        "range": {
          "additional": "",
          "per": "",
          "units": null,
          "value": null
        },
        "recharge": {
          "charged": false,
          "value": null
        },
        "requirements": "1st Technique",
        "save": {
          "type": "",
          "dc": null,
          "descriptor": ""
        },
        "source": "Arcane Assailant",
        "target": {
          "type": "",
          "value": ""
        },
        "uses": {
          "max": 0,
          "per": "",
          "value": 0
        }
      },
      "effects": [],
      "flags": {},
<<<<<<< HEAD
      "img": "systems/sfrpg/icons/classes/rune_of_the_eldrith_knight.png",
      "sort": 600000
=======
      "img": "systems/sfrpg/icons/classes/rune_of_the_eldrith_knight.webp",
      "effects": []
>>>>>>> 2b095a38
    },
    {
      "_id": "ouq3CZKS9vxNPQa4",
      "name": "Golemforged Plating II",
      "type": "equipment",
      "data": {
        "type": "",
        "ability": null,
        "abilityMods": {
          "parts": []
        },
        "actionType": "",
        "activation": {
          "type": "",
          "condition": "",
          "cost": 0
        },
        "area": {
          "effect": "",
          "shape": "",
          "units": "",
          "value": null
        },
        "armor": {
          "type": "heavy",
          "acp": -2,
          "dex": 2,
          "eac": 5,
          "kac": 7,
          "speedAdjust": -10
        },
        "attackBonus": 0,
        "attributes": {
          "ac": {
            "value": ""
          },
          "customBuilt": false,
          "dex": {
            "mod": ""
          },
          "hardness": {
            "value": ""
          },
          "hp": {
            "max": "",
            "value": 6
          },
          "size": "medium",
          "sturdy": true
        },
        "attuned": false,
        "bulk": "3",
        "capacity": {
          "max": 0,
          "value": 0
        },
        "chatFlavor": "",
        "container": {
          "contents": [],
          "storage": [
            {
              "type": "slot",
              "acceptsType": [
                "upgrade",
                "weapon"
              ],
              "affectsEncumbrance": true,
              "amount": 1,
              "subtype": "armorUpgrade",
              "weightProperty": "slots"
            },
            {
              "type": "slot",
              "acceptsType": [
                "weapon"
              ],
              "affectsEncumbrance": true,
              "amount": 0,
              "subtype": "weaponSlot",
              "weightProperty": ""
            }
          ]
        },
        "critical": {
          "effect": "",
          "parts": []
        },
        "damage": {
          "parts": []
        },
        "description": {
          "chat": "",
          "unidentified": "",
          "value": "<p><span id=\"ctl00_MainContent_DataListTalentsAll_ctl00_LabelName\">An economical choice for many mercenaries, golemforged plating is one of the universe’s most popular heavy armors. Golemforged plating consists of a close-fitting polycarbonate suit fitted with ports and sockets to fit most armor customization options. Suits of golemforged plating include flexible boots and gloves as well as a standard helmet with a clear visor.&nbsp;</span></p>"
        },
        "descriptors": [],
        "duration": {
          "units": "",
          "value": null
        },
        "equipped": true,
        "formula": "",
        "identified": true,
        "level": 3,
        "modifiers": [],
        "price": 1610,
        "proficient": true,
        "quantity": 1,
        "range": {
          "additional": "",
          "per": "",
          "units": "",
          "value": null
        },
        "reach": "",
        "save": {
          "type": "",
          "dc": null,
          "descriptor": ""
        },
        "size": "",
        "source": "Core Rulebook",
        "speed": "",
        "strength": 0,
        "target": {
          "type": "",
          "value": null
        },
        "usage": {
          "per": "",
          "value": 0
        },
        "uses": {
          "max": 0,
          "per": null,
          "value": 0
        }
      },
      "effects": [],
      "flags": {},
<<<<<<< HEAD
      "img": "systems/sfrpg/icons/equipment/armor/golemforged-plating-2.jpg",
      "sort": 700000
=======
      "img": "systems/sfrpg/icons/equipment/armor/golemforged-plating-2.webp",
      "effects": []
>>>>>>> 2b095a38
    },
    {
      "_id": "x6xqyWh4WrHT9Hhu",
      "name": "50 Longarm Rounds",
      "type": "goods",
      "data": {
        "type": "",
        "abilityMods": {
          "parts": []
        },
        "attributes": {
          "ac": {
            "value": ""
          },
          "customBuilt": false,
          "dex": {
            "mod": ""
          },
          "hardness": {
            "value": ""
          },
          "hp": {
            "max": "",
            "value": 6
          },
          "size": "medium",
          "sturdy": false
        },
        "attuned": false,
        "bulk": "L",
        "critical": {
          "parts": []
        },
        "damage": {
          "parts": []
        },
        "description": {
          "chat": "",
          "unidentified": "",
          "value": ""
        },
        "equipped": false,
        "identified": true,
        "level": 1,
        "modifiers": [],
        "price": 0,
        "quantity": 1,
        "source": ""
      },
      "effects": [],
      "flags": {},
      "sort": 800000
    },
    {
      "_id": "R3L0uwd3A8UAeCnH",
      "name": "Disguise Self",
      "type": "spell",
      "data": {
        "type": "",
        "ability": "",
        "abilityMods": {
          "parts": []
        },
        "actionType": "save",
        "activation": {
          "type": "action",
          "condition": "",
          "cost": 1
        },
        "allowedClasses": {
          "myst": true,
          "tech": true,
          "wysh": true
        },
        "area": {
          "effect": "",
          "shape": "",
          "units": "none",
          "value": null
        },
        "attackBonus": 0,
        "chatFlavor": "",
        "concentration": false,
        "critical": {
          "effect": "",
          "parts": []
        },
        "damage": {
          "parts": []
        },
        "description": {
          "chat": "",
          "unidentified": "",
          "value": "<p><span id=\"ctl00_MainContent_DataListTalentsAll_ctl00_LabelName\">You make yourself—and any clothing, armor, weapons, and equipment on you—look different. You can seem up to 1 foot shorter or taller, thin, fat, or in between. You can’t change your creature type (although you can appear as another subtype). Otherwise, the extent of the apparent change is up to you. You could merely add or obscure a minor feature, or you could look like an entirely different person or gender.</span></p>\n<p><span id=\"ctl00_MainContent_DataListTalentsAll_ctl00_LabelName\">The spell does not provide the abilities or mannerisms of the chosen form nor does it alter the perceived tactile (touch) or audible (sound) properties of you or your equipment. If you use this spell to create a disguise, you gain a +10 circumstance bonus to the Disguise check (since it counts as altering your form). A creature that interacts with you directly can attempt a Will saving throw to recognize your appearance as an illusion.</span></p>"
        },
        "descriptors": [],
        "dismissible": false,
        "duration": {
          "units": "",
          "value": "10 minutes/level (D)"
        },
        "formula": "",
        "level": 1,
        "materials": {
          "consumed": false,
          "cost": 0,
          "supply": 0,
          "value": ""
        },
        "modifiers": [],
        "preparation": {
          "mode": "innate",
          "prepared": true
        },
        "range": {
          "additional": "",
          "per": "",
          "units": "personal",
          "value": null
        },
        "save": {
          "type": "will",
          "dc": "11",
          "descriptor": "negate"
        },
        "school": "ill",
        "source": "Starfinder Core Rulebook pg. 350",
        "sr": false,
        "target": {
          "type": "",
          "value": ""
        },
        "uses": {
          "max": 1,
          "per": "day",
          "value": 1
        }
      },
      "effects": [],
      "flags": {},
<<<<<<< HEAD
      "img": "systems/sfrpg/icons/spells/disguise_self.png",
      "sort": 900000
=======
      "img": "systems/sfrpg/icons/spells/disguise_self.webp",
      "effects": []
>>>>>>> 2b095a38
    },
    {
      "_id": "OmrZgOQJKcAcBNRX",
      "name": "Supercharge Weapon",
      "type": "spell",
      "data": {
        "type": "",
        "ability": "",
        "abilityMods": {
          "parts": []
        },
        "actionType": "other",
        "activation": {
          "type": "action",
          "condition": "",
          "cost": 1
        },
        "allowedClasses": {
          "myst": false,
          "tech": true,
          "wysh": false
        },
        "area": {
          "effect": "",
          "shape": "",
          "units": "touch",
          "value": null
        },
        "attackBonus": 0,
        "chatFlavor": "",
        "concentration": false,
        "critical": {
          "effect": "",
          "parts": []
        },
        "damage": {
          "parts": [
            {
              "formula": "4d6",
              "operator": "",
              "types": {}
            }
          ]
        },
        "description": {
          "chat": "",
          "unidentified": "",
          "value": "<p style=\"text-align: justify;\">You supercharge the target weapon. If the weapon’s next attack hits (provided it is made before the end of the next round), the attack deals 4d6 additional damage if the weapon is a single target attack or 2d6 additional damage if the weapon attacks all creatures in an area. This bonus damage is of the same type as the weapon’s normal damage.</p>"
        },
        "descriptors": [],
        "dismissible": false,
        "duration": {
          "units": "",
          "value": "see text"
        },
        "formula": "",
        "level": 1,
        "materials": {
          "consumed": false,
          "cost": 0,
          "supply": 0,
          "value": ""
        },
        "modifiers": [],
        "preparation": {
          "mode": "innate",
          "prepared": true
        },
        "range": {
          "additional": "",
          "per": "",
          "units": "touch",
          "value": null
        },
        "save": {
          "type": "",
          "dc": null,
          "descriptor": "negate"
        },
        "school": "evo",
        "source": "Starfinder Core Rulebook pg. 379",
        "sr": false,
        "target": {
          "type": "",
          "value": "one weapon"
        },
        "uses": {
          "max": 1,
          "per": "day",
          "value": 1
        }
      },
      "effects": [],
      "flags": {},
<<<<<<< HEAD
      "img": "systems/sfrpg/icons/spells/supercharge_weapon.png",
      "sort": 1000000
=======
      "img": "systems/sfrpg/icons/spells/supercharge_weapon.webp",
      "effects": []
>>>>>>> 2b095a38
    },
    {
      "_id": "MfNVdiG7loranPAT",
      "name": "Arcane Assailant",
      "type": "feat",
      "data": {
        "type": "",
        "ability": null,
        "abilityMods": {
          "parts": []
        },
        "actionType": "",
        "activation": {
          "type": "",
          "condition": "",
          "cost": 0
        },
        "area": {
          "effect": "",
          "shape": "",
          "units": "",
          "value": null
        },
        "attackBonus": 0,
        "chatFlavor": "",
        "critical": {
          "effect": "",
          "parts": []
        },
        "damage": {
          "parts": []
        },
        "description": {
          "chat": "",
          "unidentified": "",
          "value": "<p>&gt;@Compendium[sfrpg.class-features.oKlwvc1HcIsg7Q7a]{Fighting Style}</p>\n<p><span id=\"ctl00_MainContent_DataListTalentsAll_ctl01_LabelName\">The arcane assailant fighting style supplements its combat effectiveness with magic powers, drawing on traditions of warrior-wizards dating back to well before the Gap. This allows you to use magic runes to augment your weapons and call on legendary powers, giving you access to arcane options even when you don’t have a magic weapon in your possession.</span></p>\n<h2>@Compendium[sfrpg.class-features.5FhYKMqOjwIFJJlQ]{Rune of the Eldritch Knight (Su) (1st)}</h2>\n<p><span id=\"ctl00_MainContent_DataListTalentsAll_ctl00_LabelName\">You can imbue a weapon with a magic sigil, the rune of the eldritch knight, allowing the weapon to act as a magic weapon for the purposes of bypassing DR and affecting incorporeal creatures. This takes 10 minutes, and you can imbue only a single weapon at a time. If you imbue a new weapon with the rune of the eldritch knight, any previously imbued weapon loses this benefit. When calculating the Hit Points and hardness of a weapon imbued with the rune of the eldritch knight, treat its item level as 5 higher.<br></span></p>\n<h2>@Compendium[sfrpg.class-features.eJ3llvKb8nmO8lb0]{Secret of the Magi (Su) (2nd)}</h2>\n<p>When you imbue a weapon with the rune of the eldritch knight, in addition to its normal benefits, the rune grants the weapon one of the following weapon fusions of your choice: <em>ethereal</em>, <em>flaming</em>, <em>frost</em>, <em>merciful</em>, or <em>shock</em>. The weapon can’t gain a fusion it already has, and this bonus fusion doesn’t count toward the maximum total level of fusions the weapon can have at once. The bonus fusion ends when the weapon ceases to be imbued with the rune of the eldritch knight. For more information on fusions, see page 191.</p>\n<h2>@Compendium[sfrpg.class-features.SGPPU23Z2VIKJtGH]{Power of Legend (Su) (3rd)}</h2>\n<p>You can call on the link between you and the legendary heroes who wielded powerful magic weapons eons ago to overcome adversity. As a move action when wielding a magic weapon or a weapon imbued with the rune of the eldritch knight, you can spend 1 Resolve Point to end one of the following conditions affecting you: bleeding, burning, confused, exhausted, fatigued, @Compendium[sfrpg.conditions.MZ8OoH1GE9qDMyCD]{Flat-Footed}, off-target, @Compendium[sfrpg.conditions.nywSVEeDvp1bk7L3]{Shaken}, or sickened. Alternatively, you can spend 1 Resolve Point to change the cowering condition to the frightened condition or change the frightened condition to the @Compendium[sfrpg.conditions.nywSVEeDvp1bk7L3]{Shaken} condition. In this case, the new condition lasts for the same duration the original condition would have and can’t be further affected by this ability.</p>\n<h2>@Compendium[sfrpg.class-features.pCfJfn8TQKboG6ni]{Secret of the Archmagi (Su) (4th)}</h2>\n<p>You can imbue two weapons with the rune of the eldritch knight. If you attempt to imbue a third weapon, the weapon infused first loses its rune and all benefits. In addition to the normal benefits, the runes grant the weapons one or more of the following weapon fusions (see page 191) of your choice: <em>bane</em>, <em>corrosive</em>, <em>ethereal</em>, <em>flaming</em>, <em>frost</em>, <em>holy</em>, <em>merciful</em>, <em>shock</em>, <em>thundering</em>, or <em>unholy</em>. You can grant no more than 10 total levels’ worth of fusions between the two weapons, and the bane fusion counts as a 10th-level fusion for this purpose.</p>\n<h2>@Compendium[sfrpg.class-features.mB0V4cPLp7OI9MgN]{Arcane Attack (Su) (5th)}</h2>\n<p>As a standard action, you can spend 1 Resolve Point to use a weapon imbued with the rune of the eldritch knight to make an attack that strikes true. This attack ignores all cover and concealment, including total concealment (though you must at least be aware of a creature’s presence to target it with this attack). If the attack is a ranged attack, the target must be within the first range increment. The attack only affects your selected target, even if it normally affects an area or multiple targets. You still must make a normal attack roll, and if your attack misses, it has no effect.</p>"
        },
        "descriptors": [],
        "duration": {
          "units": "",
          "value": null
        },
        "formula": "",
        "modifiers": [],
        "range": {
          "additional": "",
          "per": "",
          "units": "",
          "value": null
        },
        "recharge": {
          "charged": false,
          "value": null
        },
        "requirements": "1st level",
        "save": {
          "type": "",
          "dc": null,
          "descriptor": ""
        },
        "source": "Fighting Style",
        "target": {
          "type": "",
          "value": null
        },
        "uses": {
          "max": 0,
          "per": null,
          "value": 0
        }
      },
      "effects": [],
      "flags": {},
<<<<<<< HEAD
      "img": "systems/sfrpg/icons/classes/arcane_assailant.png",
      "sort": 700000
=======
      "img": "systems/sfrpg/icons/classes/arcane_assailant.webp",
      "effects": []
>>>>>>> 2b095a38
    }
  ],
  "token": {
    "name": "Oni, Kanabo Commando",
    "actorId": "26R77hkWcjZWEnKs",
    "actorLink": false,
    "bar1": {
      "attribute": "attributes.hp"
    },
    "bar2": {
      "attribute": ""
    },
    "brightLight": 0,
    "brightSight": 0,
    "dimLight": 0,
    "dimSight": 0,
    "displayBars": 40,
    "displayName": 0,
    "disposition": 0,
    "flags": {},
    "height": 1,
    "img": "icons/svg/mystery-man.svg",
    "lightAlpha": 1,
    "lightAngle": 360,
    "lightAnimation": {
      "type": "",
      "intensity": 5,
      "speed": 5
    },
    "lightColor": "",
    "lockRotation": false,
    "mirrorX": false,
    "mirrorY": false,
    "randomImg": false,
    "rotation": 0,
    "scale": 1,
    "sightAngle": 360,
    "tint": "",
    "vision": false,
    "width": 1
  }
}<|MERGE_RESOLUTION|>--- conflicted
+++ resolved
@@ -541,6 +541,7 @@
       },
       "effects": [],
       "flags": {},
+      "img": "icons/svg/mystery-man.svg",
       "sort": 100000
     },
     {
@@ -765,6 +766,7 @@
       },
       "effects": [],
       "flags": {},
+      "img": "icons/svg/mystery-man.svg",
       "sort": 200000
     },
     {
@@ -1265,13 +1267,8 @@
       },
       "effects": [],
       "flags": {},
-<<<<<<< HEAD
-      "img": "systems/sfrpg/icons/classes/rune_of_the_eldrith_knight.png",
+      "img": "systems/sfrpg/icons/classes/rune_of_the_eldrith_knight.webp",
       "sort": 600000
-=======
-      "img": "systems/sfrpg/icons/classes/rune_of_the_eldrith_knight.webp",
-      "effects": []
->>>>>>> 2b095a38
     },
     {
       "_id": "ouq3CZKS9vxNPQa4",
@@ -1412,13 +1409,8 @@
       },
       "effects": [],
       "flags": {},
-<<<<<<< HEAD
-      "img": "systems/sfrpg/icons/equipment/armor/golemforged-plating-2.jpg",
+      "img": "systems/sfrpg/icons/equipment/armor/golemforged-plating-2.webp",
       "sort": 700000
-=======
-      "img": "systems/sfrpg/icons/equipment/armor/golemforged-plating-2.webp",
-      "effects": []
->>>>>>> 2b095a38
     },
     {
       "_id": "x6xqyWh4WrHT9Hhu",
@@ -1470,6 +1462,7 @@
       },
       "effects": [],
       "flags": {},
+      "img": "icons/svg/mystery-man.svg",
       "sort": 800000
     },
     {
@@ -1559,13 +1552,8 @@
       },
       "effects": [],
       "flags": {},
-<<<<<<< HEAD
-      "img": "systems/sfrpg/icons/spells/disguise_self.png",
+      "img": "systems/sfrpg/icons/spells/disguise_self.webp",
       "sort": 900000
-=======
-      "img": "systems/sfrpg/icons/spells/disguise_self.webp",
-      "effects": []
->>>>>>> 2b095a38
     },
     {
       "_id": "OmrZgOQJKcAcBNRX",
@@ -1660,13 +1648,8 @@
       },
       "effects": [],
       "flags": {},
-<<<<<<< HEAD
-      "img": "systems/sfrpg/icons/spells/supercharge_weapon.png",
+      "img": "systems/sfrpg/icons/spells/supercharge_weapon.webp",
       "sort": 1000000
-=======
-      "img": "systems/sfrpg/icons/spells/supercharge_weapon.webp",
-      "effects": []
->>>>>>> 2b095a38
     },
     {
       "_id": "MfNVdiG7loranPAT",
@@ -1740,13 +1723,8 @@
       },
       "effects": [],
       "flags": {},
-<<<<<<< HEAD
-      "img": "systems/sfrpg/icons/classes/arcane_assailant.png",
+      "img": "systems/sfrpg/icons/classes/arcane_assailant.webp",
       "sort": 700000
-=======
-      "img": "systems/sfrpg/icons/classes/arcane_assailant.webp",
-      "effects": []
->>>>>>> 2b095a38
     }
   ],
   "token": {
