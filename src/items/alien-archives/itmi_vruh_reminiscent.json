--- conflicted
+++ resolved
@@ -572,6 +572,7 @@
       },
       "effects": [],
       "flags": {},
+      "img": "icons/svg/mystery-man.svg",
       "sort": 100000
     },
     {
@@ -1015,6 +1016,7 @@
       },
       "effects": [],
       "flags": {},
+      "img": "icons/svg/mystery-man.svg",
       "sort": 500000
     },
     {
@@ -1105,13 +1107,8 @@
       },
       "effects": [],
       "flags": {},
-<<<<<<< HEAD
-      "img": "systems/sfrpg/icons/spells/mindlink.jpg",
+      "img": "systems/sfrpg/icons/spells/mindlink.webp",
       "sort": 600000
-=======
-      "img": "systems/sfrpg/icons/spells/mindlink.webp",
-      "effects": []
->>>>>>> 2b095a38
     },
     {
       "_id": "vlpgDQkmtZ7oBwOH",
@@ -1201,13 +1198,8 @@
       },
       "effects": [],
       "flags": {},
-<<<<<<< HEAD
-      "img": "systems/sfrpg/icons/spells/confusion.png",
+      "img": "systems/sfrpg/icons/spells/confusion.webp",
       "sort": 700000
-=======
-      "img": "systems/sfrpg/icons/spells/confusion.webp",
-      "effects": []
->>>>>>> 2b095a38
     },
     {
       "_id": "OvkGiy19Q9xXnk8D",
@@ -1303,13 +1295,8 @@
       },
       "effects": [],
       "flags": {},
-<<<<<<< HEAD
-      "img": "systems/sfrpg/icons/spells/mind_thrust.png",
+      "img": "systems/sfrpg/icons/spells/mind_thrust.webp",
       "sort": 800000
-=======
-      "img": "systems/sfrpg/icons/spells/mind_thrust.webp",
-      "effects": []
->>>>>>> 2b095a38
     },
     {
       "_id": "Bim5LMWqgIAQG7Qh",
@@ -1399,13 +1386,8 @@
       },
       "effects": [],
       "flags": {},
-<<<<<<< HEAD
-      "img": "systems/sfrpg/icons/spells/slow.png",
+      "img": "systems/sfrpg/icons/spells/slow.webp",
       "sort": 900000
-=======
-      "img": "systems/sfrpg/icons/spells/slow.webp",
-      "effects": []
->>>>>>> 2b095a38
     },
     {
       "_id": "jcOGqpllFWAPCwgu",
@@ -1495,13 +1477,8 @@
       },
       "effects": [],
       "flags": {},
-<<<<<<< HEAD
-      "img": "systems/sfrpg/icons/spells/suggestion.png",
+      "img": "systems/sfrpg/icons/spells/suggestion.webp",
       "sort": 1000000
-=======
-      "img": "systems/sfrpg/icons/spells/suggestion.webp",
-      "effects": []
->>>>>>> 2b095a38
     },
     {
       "_id": "Uzt3IefFoSetkGUj",
@@ -1591,13 +1568,8 @@
       },
       "effects": [],
       "flags": {},
-<<<<<<< HEAD
-      "img": "systems/sfrpg/icons/spells/synaptic_pulse.png",
+      "img": "systems/sfrpg/icons/spells/synaptic_pulse.webp",
       "sort": 1100000
-=======
-      "img": "systems/sfrpg/icons/spells/synaptic_pulse.webp",
-      "effects": []
->>>>>>> 2b095a38
     },
     {
       "_id": "Dn6WHyTIlNXbIkeh",
@@ -1687,13 +1659,8 @@
       },
       "effects": [],
       "flags": {},
-<<<<<<< HEAD
-      "img": "systems/sfrpg/icons/spells/tongues.PNG",
+      "img": "systems/sfrpg/icons/spells/tongues.webp",
       "sort": 1200000
-=======
-      "img": "systems/sfrpg/icons/spells/tongues.webp",
-      "effects": []
->>>>>>> 2b095a38
     },
     {
       "_id": "FNaJCeYqlrJLXVsg",
@@ -1783,13 +1750,8 @@
       },
       "effects": [],
       "flags": {},
-<<<<<<< HEAD
-      "img": "systems/sfrpg/icons/spells/hold_person.jpg",
+      "img": "systems/sfrpg/icons/spells/hold_person.webp",
       "sort": 1300000
-=======
-      "img": "systems/sfrpg/icons/spells/hold_person.webp",
-      "effects": []
->>>>>>> 2b095a38
     },
     {
       "_id": "GFJHiXnxB1V9k8p7",
@@ -1879,13 +1841,8 @@
       },
       "effects": [],
       "flags": {},
-<<<<<<< HEAD
-      "img": "systems/sfrpg/icons/spells/inflict_pain.png",
+      "img": "systems/sfrpg/icons/spells/inflict_pain.webp",
       "sort": 1400000
-=======
-      "img": "systems/sfrpg/icons/spells/inflict_pain.webp",
-      "effects": []
->>>>>>> 2b095a38
     }
   ],
   "token": {
