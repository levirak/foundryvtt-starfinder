--- conflicted
+++ resolved
@@ -769,6 +769,7 @@
       },
       "effects": [],
       "flags": {},
+      "img": "icons/svg/mystery-man.svg",
       "sort": 200000
     },
     {
@@ -985,6 +986,7 @@
       },
       "effects": [],
       "flags": {},
+      "img": "icons/svg/mystery-man.svg",
       "sort": 300000
     },
     {
@@ -1074,13 +1076,8 @@
       },
       "effects": [],
       "flags": {},
-<<<<<<< HEAD
-      "img": "systems/sfrpg/icons/spells/augure.jpg",
+      "img": "systems/sfrpg/icons/spells/augure.webp",
       "sort": 400000
-=======
-      "img": "systems/sfrpg/icons/spells/augure.webp",
-      "effects": []
->>>>>>> 2b095a38
     },
     {
       "_id": "xLi4BGTapGPybbBw",
@@ -1169,13 +1166,8 @@
       },
       "effects": [],
       "flags": {},
-<<<<<<< HEAD
-      "img": "systems/sfrpg/icons/spells/charm_monster.png",
+      "img": "systems/sfrpg/icons/spells/charm_monster.webp",
       "sort": 600000
-=======
-      "img": "systems/sfrpg/icons/spells/charm_monster.webp",
-      "effects": []
->>>>>>> 2b095a38
     },
     {
       "_id": "kMAo2YhKEkqdQTmE",
@@ -1270,13 +1262,8 @@
       },
       "effects": [],
       "flags": {},
-<<<<<<< HEAD
-      "img": "systems/sfrpg/icons/spells/mind_thrust.png",
+      "img": "systems/sfrpg/icons/spells/mind_thrust.webp",
       "sort": 700000
-=======
-      "img": "systems/sfrpg/icons/spells/mind_thrust.webp",
-      "effects": []
->>>>>>> 2b095a38
     },
     {
       "_id": "JveD241hgxZbVXYd",
@@ -1365,13 +1352,8 @@
       },
       "effects": [],
       "flags": {},
-<<<<<<< HEAD
-      "img": "systems/sfrpg/icons/spells/fear.png",
+      "img": "systems/sfrpg/icons/spells/fear.webp",
       "sort": 800000
-=======
-      "img": "systems/sfrpg/icons/spells/fear.webp",
-      "effects": []
->>>>>>> 2b095a38
     },
     {
       "_id": "PfmkYGrjZjqVyHyZ",
@@ -1460,13 +1442,8 @@
       },
       "effects": [],
       "flags": {},
-<<<<<<< HEAD
-      "img": "systems/sfrpg/icons/spells/hold_person.jpg",
+      "img": "systems/sfrpg/icons/spells/hold_person.webp",
       "sort": 900000
-=======
-      "img": "systems/sfrpg/icons/spells/hold_person.webp",
-      "effects": []
->>>>>>> 2b095a38
     },
     {
       "_id": "FhSHwWaK8GclAtRU",
@@ -1561,13 +1538,8 @@
       },
       "effects": [],
       "flags": {},
-<<<<<<< HEAD
-      "img": "systems/sfrpg/icons/spells/mystic_cure.PNG",
+      "img": "systems/sfrpg/icons/spells/mystic_cure.webp",
       "sort": 1000000
-=======
-      "img": "systems/sfrpg/icons/spells/mystic_cure.webp",
-      "effects": []
->>>>>>> 2b095a38
     },
     {
       "_id": "Et4Bh23KEWkwZQUo",
@@ -1656,13 +1628,8 @@
       },
       "effects": [],
       "flags": {},
-<<<<<<< HEAD
-      "img": "systems/sfrpg/icons/spells/remove_condition_lesser.png",
+      "img": "systems/sfrpg/icons/spells/remove_condition_lesser.webp",
       "sort": 1200000
-=======
-      "img": "systems/sfrpg/icons/spells/remove_condition_lesser.webp",
-      "effects": []
->>>>>>> 2b095a38
     },
     {
       "_id": "c282TpSB0BsZz4m0",
@@ -1736,6 +1703,7 @@
       },
       "effects": [],
       "flags": {},
+      "img": "icons/svg/mystery-man.svg",
       "sort": 1300000
     },
     {
@@ -1825,13 +1793,8 @@
       },
       "effects": [],
       "flags": {},
-<<<<<<< HEAD
-      "img": "systems/sfrpg/icons/spells/see_invisibility.png",
+      "img": "systems/sfrpg/icons/spells/see_invisibility.webp",
       "sort": 950000
-=======
-      "img": "systems/sfrpg/icons/spells/see_invisibility.webp",
-      "effects": []
->>>>>>> 2b095a38
     },
     {
       "_id": "WPEQjGpHQLUpvMsu",
@@ -1920,13 +1883,8 @@
       },
       "effects": [],
       "flags": {},
-<<<<<<< HEAD
-      "img": "systems/sfrpg/icons/spells/spider_climb.PNG",
+      "img": "systems/sfrpg/icons/spells/spider_climb.webp",
       "sort": 1300000
-=======
-      "img": "systems/sfrpg/icons/spells/spider_climb.webp",
-      "effects": []
->>>>>>> 2b095a38
     },
     {
       "_id": "Z3KBWG3xWoMRaRgP",
@@ -2015,13 +1973,8 @@
       },
       "effects": [],
       "flags": {},
-<<<<<<< HEAD
-      "img": "systems/sfrpg/icons/spells/command.png",
+      "img": "systems/sfrpg/icons/spells/command.webp",
       "sort": 1100000
-=======
-      "img": "systems/sfrpg/icons/spells/command.webp",
-      "effects": []
->>>>>>> 2b095a38
     }
   ],
   "token": {
