{
  "_id": "PTH7LcIIsk3mPCNZ",
  "name": "Yrgytchee",
  "type": "npc2",
  "data": {
    "abilities": {
      "cha": {
        "base": 3,
        "min": 3,
        "misc": 0,
        "mod": 3,
        "value": 10
      },
      "con": {
        "base": 2,
        "min": 3,
        "misc": 0,
        "mod": 2,
        "value": 10
      },
      "dex": {
        "base": 5,
        "min": 3,
        "misc": 0,
        "mod": 5,
        "value": 10
      },
      "int": {
        "base": 1,
        "min": 3,
        "misc": 0,
        "mod": 1,
        "value": 10
      },
      "str": {
        "base": 2,
        "min": 3,
        "misc": 0,
        "mod": 2,
        "value": 10
      },
      "wis": {
        "base": 0,
        "min": 3,
        "misc": 0,
        "mod": 0,
        "value": 10
      }
    },
    "attributes": {
      "arms": "2",
      "bab": 0,
      "baseAttackBonus": {
        "rolledMods": [],
        "tooltip": [],
        "value": 0
      },
      "cmd": {
        "min": 0,
        "tooltip": [],
        "value": 10
      },
      "eac": {
        "base": 16,
        "min": 0,
        "tooltip": [],
        "value": 16
      },
      "fort": {
        "base": 4,
        "bonus": 4,
        "misc": 0,
        "tooltip": [],
        "value": 0
      },
      "hp": {
        "max": 65,
        "min": 0,
        "temp": null,
        "tempmax": null,
        "tooltip": [],
        "value": 65
      },
      "init": {
        "bonus": 0,
        "tooltip": [],
        "total": 5,
        "value": 5
      },
      "kac": {
        "base": 17,
        "min": 0,
        "tooltip": [],
        "value": 17
      },
      "keyability": "",
      "reach": "5",
      "reflex": {
        "base": 8,
        "bonus": 8,
        "misc": 0,
        "tooltip": [],
        "value": 0
      },
      "rp": {
        "max": 0,
        "min": 0,
        "tooltip": [],
        "value": 0
      },
      "sp": {
        "max": 0,
        "min": 0,
        "tooltip": [],
        "value": 0
      },
      "space": "",
      "speed": {
        "burrowing": {
          "base": 0
        },
        "climbing": {
          "base": 0
        },
        "flying": {
          "base": 0
        },
        "land": {
          "base": 30
        },
        "mainMovement": "land",
        "special": "original base: 30 ft",
        "swimming": {
          "base": 0
        }
      },
      "spellcasting": "",
      "will": {
        "base": 8,
        "bonus": 8,
        "misc": 0,
        "tooltip": [],
        "value": 0
      }
    },
    "conditions": {
      "asleep": false,
      "bleeding": false,
      "blinded": false,
      "broken": false,
      "burning": false,
      "confused": false,
      "cowering": false,
      "dazed": false,
      "dazzled": false,
      "dead": false,
      "deafened": false,
      "dying": false,
      "encumbered": false,
      "entangled": false,
      "exhausted": false,
      "fascinated": false,
      "fatigued": false,
      "flat-footed": false,
      "frightened": false,
      "grappled": false,
      "helpless": false,
      "nauseated": false,
      "off-kilter": false,
      "off-target": false,
      "overburdened": false,
      "panicked": false,
      "paralyzed": false,
      "pinned": false,
      "prone": false,
      "shaken": false,
      "sickened": false,
      "stable": false,
      "staggered": false,
      "stunned": false,
      "unconscious": false
    },
    "counterClasses": {
      "values": {}
    },
    "currency": {
      "credit": 0,
      "upb": 0
    },
    "details": {
      "type": "Monstrous Humanoid",
      "alignment": "CN",
      "aura": "",
      "biography": {
        "age": 0,
        "dateOfBirth": "",
        "fullBodyImage": "systems/sfrpg/images/mystery-body.png",
        "height": "",
        "otherVisuals": "",
        "public": "",
        "value": "<p>Natives of the high-gravity paradise planet @Compendium[sfrpg.setting.e7EG5UbOCFSx8WjC]{Yrgytch}, yrgytchees have an affinity for technology and welcome off-worlders to the numerous resorts and retreats they operate on the long, pristine beaches of their world. These quick, feathered humanoids stand about 4 feet tall on average and have long, crocodilian snouts. While often whimsical and jovial, yrgytchees become deadly serious when discussing their planet&rsquo;s high gravity or when someone recommends they leave it for other opportunities. They have a deep reverence for the unusually powerful gravity of their small world, explaining only that they must never abandon their planet nor misuse its gift.</p>\n<p>&nbsp;</p>\n</div>\n</div>\n</div>\n<div>\n<div>\n<p>Yrgytchees have risen to prominence on their world only within the past few millennia. Evolution or ascendancy from a native species seems unlikely, and yrgytchees, with no foundational or etiological myths to explain their origins,&nbsp;assume their beginnings must somehow tie to the mystical connection they all bear with @Compendium[sfrpg.setting.e7EG5UbOCFSx8WjC]{Yrgytch}. Records of a prior complex civilization on the planet are present yet scant, though yrgytchees do their best to distract visitors from investigating such traces too thoroughly.</p>\n<div title=\"Page 63\">\n<div>\n<div>\n<p>Most yrgytchees affiliate themselves with one of several great cabals that hold both economic and political power across the planet. Expulsion from one of these cabals occurs more often than the government would like to admit, creating a small but vocal exile population of restless and stateless yrgytchees, who in response turn to activities ranging from planetary exploration to anarchist sabotage. However, no yrgytchee is ever exiled from the planet as punishment; those few who leave @Compendium[sfrpg.setting.e7EG5UbOCFSx8WjC]{Yrgytch} willingly become labeled as apostates, never to return to their home planet for fear of discovery and swift execution.</p>",
        "weight": ""
      },
      "class": "",
      "cr": 5,
      "environment": "any (Yrgytch)",
      "organization": "solitary, pair, or chatter (3-6)",
      "race": "",
      "raceAndGrafts": "",
      "source": "AP #35 pg. 61",
      "xp": {
        "value": 10
      }
    },
    "modifiers": [],
    "skillpoints": {
      "max": 0,
      "tooltip": [],
      "used": 0
    },
    "skills": {
      "acr": {
        "ability": "dex",
        "enabled": false,
        "hasArmorCheckPenalty": true,
        "isTrainedOnly": false,
        "min": 0,
        "misc": 0,
        "mod": 0,
        "ranks": 0,
        "value": 0
      },
      "ath": {
        "ability": "str",
        "enabled": false,
        "hasArmorCheckPenalty": true,
        "isTrainedOnly": false,
        "min": 0,
        "misc": 0,
        "mod": 0,
        "ranks": 0,
        "value": 0
      },
      "blu": {
        "ability": "cha",
        "enabled": true,
        "hasArmorCheckPenalty": false,
        "isTrainedOnly": false,
        "min": 0,
        "misc": 0,
        "mod": 16,
        "ranks": 16,
        "value": 0
      },
      "com": {
        "ability": "int",
        "enabled": false,
        "hasArmorCheckPenalty": false,
        "isTrainedOnly": true,
        "min": 0,
        "misc": 0,
        "mod": 0,
        "ranks": 0,
        "value": 0
      },
      "cul": {
        "ability": "int",
        "enabled": true,
        "hasArmorCheckPenalty": false,
        "isTrainedOnly": true,
        "min": 0,
        "misc": 0,
        "mod": 11,
        "ranks": 11,
        "value": 0
      },
      "dip": {
        "ability": "cha",
        "enabled": true,
        "hasArmorCheckPenalty": false,
        "isTrainedOnly": false,
        "min": 0,
        "misc": 0,
        "mod": 11,
        "ranks": 11,
        "value": 0
      },
      "dis": {
        "ability": "cha",
        "enabled": false,
        "hasArmorCheckPenalty": false,
        "isTrainedOnly": false,
        "min": 0,
        "misc": 0,
        "mod": 0,
        "ranks": 0,
        "value": 0
      },
      "eng": {
        "ability": "int",
        "enabled": false,
        "hasArmorCheckPenalty": false,
        "isTrainedOnly": true,
        "min": 0,
        "misc": 0,
        "mod": 0,
        "ranks": 0,
        "value": 0
      },
      "int": {
        "ability": "cha",
        "enabled": false,
        "hasArmorCheckPenalty": false,
        "isTrainedOnly": false,
        "min": 0,
        "misc": 0,
        "mod": 0,
        "ranks": 0,
        "value": 0
      },
      "lsc": {
        "ability": "int",
        "enabled": true,
        "hasArmorCheckPenalty": false,
        "isTrainedOnly": true,
        "min": 0,
        "misc": 0,
        "mod": 16,
        "ranks": 16,
        "value": 0
      },
      "med": {
        "ability": "int",
        "enabled": false,
        "hasArmorCheckPenalty": false,
        "isTrainedOnly": true,
        "min": 0,
        "misc": 0,
        "mod": 0,
        "ranks": 0,
        "value": 0
      },
      "mys": {
        "ability": "wis",
        "enabled": false,
        "hasArmorCheckPenalty": false,
        "isTrainedOnly": true,
        "min": 0,
        "misc": 0,
        "mod": 0,
        "ranks": 0,
        "value": 0
      },
      "per": {
        "ability": "wis",
        "enabled": true,
        "hasArmorCheckPenalty": false,
        "isTrainedOnly": false,
        "min": 0,
        "misc": 0,
        "mod": 11,
        "ranks": 11,
        "value": 0
      },
      "phs": {
        "ability": "int",
        "enabled": false,
        "hasArmorCheckPenalty": false,
        "isTrainedOnly": true,
        "min": 0,
        "misc": 0,
        "mod": 0,
        "ranks": 0,
        "value": 0
      },
      "pil": {
        "ability": "dex",
        "enabled": false,
        "hasArmorCheckPenalty": false,
        "isTrainedOnly": false,
        "min": 0,
        "misc": 0,
        "mod": 0,
        "ranks": 0,
        "value": 0
      },
      "pro": {
        "ability": "int",
        "enabled": false,
        "hasArmorCheckPenalty": false,
        "isTrainedOnly": true,
        "min": 0,
        "misc": 0,
        "mod": 0,
        "ranks": 0,
        "subname": "",
        "value": 3
      },
      "sen": {
        "ability": "wis",
        "enabled": false,
        "hasArmorCheckPenalty": false,
        "isTrainedOnly": false,
        "min": 0,
        "misc": 0,
        "mod": 0,
        "ranks": 0,
        "value": 0
      },
      "sle": {
        "ability": "dex",
        "enabled": false,
        "hasArmorCheckPenalty": true,
        "isTrainedOnly": true,
        "min": 0,
        "misc": 0,
        "mod": 0,
        "ranks": 0,
        "value": 0
      },
      "ste": {
        "ability": "dex",
        "enabled": true,
        "hasArmorCheckPenalty": true,
        "isTrainedOnly": false,
        "min": 0,
        "misc": 0,
        "mod": 16,
        "ranks": 16,
        "value": 0
      },
      "sur": {
        "ability": "wis",
        "enabled": false,
        "hasArmorCheckPenalty": false,
        "isTrainedOnly": false,
        "min": 0,
        "misc": 0,
        "mod": 0,
        "ranks": 0,
        "value": 0
      }
    },
    "spells": {
      "spell0": {
        "max": 0,
        "value": 0
      },
      "spell1": {
        "max": 0,
        "value": 0
      },
      "spell2": {
        "max": 0,
        "value": 0
      },
      "spell3": {
        "max": 0,
        "value": 0
      },
      "spell4": {
        "max": 0,
        "value": 0
      },
      "spell5": {
        "max": 0,
        "value": 0
      },
      "spell6": {
        "max": 0,
        "value": 0
      }
    },
    "traits": {
      "ci": {
        "custom": "",
        "value": []
      },
      "damageReduction": {
        "negatedBy": "",
        "value": 0
      },
      "di": {
        "custom": "",
        "value": []
      },
      "dr": {
        "custom": "",
        "value": []
      },
      "dv": {
        "custom": "",
        "value": []
      },
      "languages": {
        "custom": "Gytchean",
        "value": [
          "common"
        ]
      },
      "senses": "darkvision 60 ft.",
      "size": "small",
      "sr": 0
    }
  },
  "effects": [],
  "flags": {},
  "img": "icons/svg/mystery-man.svg",
  "items": [
    {
      "name": "Starknife, tactical",
      "type": "weapon",
      "augmentation": false,
      "consumable": false,
      "container": false,
      "data": {
        "type": "",
        "ability": "str",
        "abilityMods": {
          "parts": []
        },
        "actionType": "mwak",
        "activation": {
          "type": "none",
          "condition": "",
          "cost": null
        },
        "area": {
          "effect": "",
          "shape": "",
          "units": "none",
          "value": null
        },
        "attackBonus": 11,
        "attributes": {
          "ac": {
            "value": "5"
          },
          "customBuilt": false,
          "dex": {
            "mod": ""
          },
          "hardness": {
            "value": "7"
          },
          "hp": {
            "max": "18",
            "value": 18
          },
          "size": "medium",
          "sturdy": true
        },
        "attuned": false,
        "bulk": "L",
        "capacity": {
          "max": 0,
          "value": 0
        },
        "chatFlavor": "",
        "container": {
          "contents": [],
          "isOpen": true,
          "storage": [
            {
              "type": "slot",
              "acceptsType": [
                "fusion"
              ],
              "affectsEncumbrance": true,
              "amount": 1,
              "subtype": "fusion",
              "weightProperty": "level"
            }
          ]
        },
        "critical": {
          "effect": "",
          "parts": []
        },
        "damage": {
          "parts": [
            {
              "formula": "1d4 + 7",
              "operator": "",
              "types": {
                "piercing": true
              }
            }
          ]
        },
        "description": {
          "chat": "",
          "gmnotes": "",
          "short": "",
          "unidentified": "",
          "value": "<p>Four tapered metal blades surround the central ring of a starknife, which can be thrown or used to stab opponents. Accelerated and lightspeed starknives have gas-powered jets that fire when the starknife is wielded. Solid auras surround the blades of a dimensional slice starknife, which are manufactured with cutting-edge metallurgic techniques. In a sintered starknife, the metal blades are replaced with compressed ceramic blades.</p>"
        },
        "descriptors": [],
        "duration": {
          "units": "",
          "value": ""
        },
        "equippable": true,
        "equipped": true,
        "formula": "",
        "identified": true,
        "isActive": null,
        "level": 1,
        "modifiers": [],
        "price": 110,
        "proficient": true,
        "properties": {
          "aeon": false,
          "amm": false,
          "analog": true,
          "antibiological": false,
          "archaic": false,
          "aurora": false,
          "automatic": false,
          "blast": false,
          "block": false,
          "boost": false,
          "breach": false,
          "breakdown": false,
          "bright": false,
          "cluster": false,
          "conceal": false,
          "deconstruct": false,
          "deflect": false,
          "disarm": false,
          "double": false,
          "drainCharge": false,
          "echo": false,
          "entangle": false,
          "explode": false,
          "extinguish": false,
          "feint": false,
          "fiery": false,
          "firstArc": false,
          "flexibleLine": false,
          "force": false,
          "freeHands": false,
          "fueled": false,
          "grapple": false,
          "gravitation": false,
          "guided": false,
          "harrying": false,
          "holyWater": false,
          "hybrid": false,
          "ignite": false,
          "indirect": false,
          "injection": false,
          "integrated": false,
          "line": false,
          "living": false,
          "lockdown": false,
          "mind-affecting": false,
          "mine": false,
          "mire": false,
          "modal": false,
          "necrotic": false,
          "nonlethal": false,
          "one": true,
          "operative": false,
          "penetrating": false,
          "polarize": false,
          "polymorphic": false,
          "powered": false,
          "professional": false,
          "punchGun": false,
          "qreload": false,
          "radioactive": false,
          "reach": false,
          "recall": false,
          "regrowth": false,
          "relic": false,
          "reposition": false,
          "shape": false,
          "shatter": false,
          "shells": false,
          "shield": false,
          "sniper": false,
          "stun": false,
          "subtle": false,
          "sunder": false,
          "swarm": false,
          "tail": false,
          "teleportive": false,
          "thought": false,
          "throttle": false,
          "thrown": true,
          "trip": false,
          "two": false,
          "unbalancing": false,
          "underwater": false,
          "unwieldy": false,
          "variantBoost": false,
          "wideLine": false
        },
        "quantity": 1,
        "range": {
          "additional": "",
          "per": "",
          "units": "ft",
          "value": 20
        },
        "save": {
          "type": "",
          "dc": "",
          "descriptor": "negate"
        },
        "source": "CRB pg. 172",
        "special": "",
        "target": {
          "type": "",
          "value": ""
        },
        "usage": {
          "per": "",
          "value": 0
        },
        "uses": {
          "max": null,
          "per": "",
          "value": null
        },
        "weaponCategory": "uncategorized",
        "weaponType": "advancedM"
      },
      "effects": [],
      "equipment": false,
      "flags": {},
<<<<<<< HEAD
      "fusion": true,
      "goods": false,
      "hybrid": false,
      "img": "systems/sfrpg/icons/equipment/weapons/starknife-tactical.jpg",
      "magic": false,
      "shield": false,
      "spell": false,
=======
      "img": "systems/sfrpg/icons/equipment/weapons/starknife-tactical.webp",
      "effects": [],
>>>>>>> 2b095a38
      "storage": {
        "type": "slot",
        "affectsEncumbrance": true,
        "amount": 1,
        "subtype": "fusion",
        "weightProperty": "level"
      },
      "technological": false,
      "upgrade": false,
      "vehicleAttack": false,
      "vehicleSystem": false,
      "weapon": false,
      "weaponAccessory": false
    },
    {
      "name": "Sonic rifle, thunderstrike",
      "type": "weapon",
      "augmentation": [
        false,
        false
      ],
      "consumable": [
        false,
        false
      ],
      "container": [
        false,
        false
      ],
      "data": {
        "type": "",
        "ability": "",
        "abilityMods": {
          "parts": []
        },
        "actionType": "rwak",
        "activation": {
          "type": "none",
          "condition": "",
          "cost": null
        },
        "area": {
          "effect": "",
          "shape": "",
          "units": "none",
          "value": null
        },
        "attackBonus": 13,
        "attributes": {
          "ac": {
            "value": "5"
          },
          "customBuilt": false,
          "dex": {
            "mod": ""
          },
          "hardness": {
            "value": "15"
          },
          "hp": {
            "max": "30",
            "value": 30
          },
          "size": "medium",
          "sturdy": true
        },
        "attuned": false,
        "bulk": "1",
        "capacity": {
          "max": 40,
          "value": 40
        },
        "chatFlavor": "",
        "container": {
          "contents": [],
          "isOpen": true,
          "storage": [
            {
              "type": "slot",
              "acceptsType": [
                "fusion"
              ],
              "affectsEncumbrance": true,
              "amount": 5,
              "subtype": "fusion",
              "weightProperty": "level"
            },
            {
              "type": "slot",
              "acceptsType": [
                "goods"
              ],
              "affectsEncumbrance": true,
              "amount": 1,
              "subtype": "",
              "weightMultiplier": 1,
              "weightProperty": ""
            }
          ]
        },
        "critical": {
          "effect": "Deafen (DC 15)",
          "parts": []
        },
        "damage": {
          "parts": [
            {
              "formula": "1d10+5",
              "operator": "",
              "types": {
                "electricity": true
              }
            }
          ]
        },
        "description": {
          "chat": "",
          "gmnotes": "",
          "short": "",
          "unidentified": "",
          "value": "<p>A sonic rifle fires a blast that is loud enough to deafen targets in addition to damaging them. Sonic rifles have snub-nosed barrels and typically incorporate U-shaped prongs to improve beam stability.</p>"
        },
        "descriptors": [],
        "duration": {
          "units": "",
          "value": ""
        },
        "equippable": true,
        "equipped": true,
        "formula": "",
        "identified": true,
        "isActive": null,
        "level": 5,
        "modifiers": [],
        "price": 3400,
        "proficient": true,
        "properties": {
          "aeon": false,
          "amm": false,
          "analog": false,
          "antibiological": false,
          "archaic": false,
          "aurora": false,
          "automatic": false,
          "blast": false,
          "block": false,
          "boost": false,
          "breach": false,
          "breakdown": false,
          "bright": false,
          "cluster": false,
          "conceal": false,
          "deconstruct": false,
          "deflect": false,
          "disarm": false,
          "double": false,
          "drainCharge": false,
          "echo": false,
          "entangle": false,
          "explode": false,
          "extinguish": false,
          "feint": false,
          "fiery": false,
          "firstArc": false,
          "flexibleLine": false,
          "force": false,
          "freeHands": false,
          "fueled": false,
          "grapple": false,
          "gravitation": false,
          "guided": false,
          "harrying": false,
          "holyWater": false,
          "hybrid": false,
          "ignite": false,
          "indirect": false,
          "injection": false,
          "integrated": false,
          "line": false,
          "living": false,
          "lockdown": false,
          "mind-affecting": false,
          "mine": false,
          "mire": false,
          "modal": false,
          "necrotic": false,
          "nonlethal": false,
          "one": false,
          "operative": false,
          "penetrating": false,
          "polarize": false,
          "polymorphic": false,
          "powered": false,
          "professional": false,
          "punchGun": false,
          "qreload": false,
          "radioactive": false,
          "reach": false,
          "recall": false,
          "regrowth": false,
          "relic": false,
          "reposition": false,
          "shape": false,
          "shatter": false,
          "shells": false,
          "shield": false,
          "sniper": false,
          "stun": false,
          "subtle": false,
          "sunder": false,
          "swarm": false,
          "tail": false,
          "teleportive": false,
          "thought": false,
          "throttle": false,
          "thrown": false,
          "trip": false,
          "two": true,
          "unbalancing": false,
          "underwater": false,
          "unwieldy": false,
          "variantBoost": false,
          "wideLine": false
        },
        "quantity": 1,
        "range": {
          "additional": "",
          "per": "",
          "units": "ft",
          "value": 50
        },
        "save": {
          "type": "",
          "dc": "",
          "descriptor": "negate"
        },
        "source": "CRB pg. 177",
        "special": "",
        "target": {
          "type": "",
          "value": ""
        },
        "usage": {
          "per": "shot",
          "value": 2
        },
        "uses": {
          "max": null,
          "per": "",
          "value": null
        },
        "weaponCategory": "sonic",
        "weaponType": "longA"
      },
<<<<<<< HEAD
=======
      "flags": {},
      "img": "systems/sfrpg/icons/equipment/weapons/diasporan-rifle-elite.webp",
>>>>>>> 2b095a38
      "effects": [],
      "equipment": [
        false,
        false
      ],
      "flags": {},
      "fusion": [
        true,
        false
      ],
      "goods": [
        false,
        true
      ],
      "hybrid": [
        false,
        false
      ],
      "img": "systems/sfrpg/icons/equipment/weapons/diasporan-rifle-elite.jpg",
      "magic": [
        false,
        false
      ],
      "shield": [
        false,
        false
      ],
      "spell": [
        false,
        false
      ],
      "storage": {
        "type": [
          "slot",
          "slot"
        ],
        "affectsEncumbrance": [
          true,
          true
        ],
        "amount": [
          "5",
          "1"
        ],
        "subtype": [
          "fusion",
          ""
        ],
        "weightProperty": [
          "level",
          ""
        ]
      },
      "technological": [
        false,
        false
      ],
      "upgrade": [
        false,
        false
      ],
      "vehicleAttack": [
        false,
        false
      ],
      "vehicleSystem": [
        false,
        false
      ],
      "weapon": [
        false,
        false
      ],
      "weaponAccessory": [
        false,
        false
      ]
    },
    {
      "name": "D-suit I",
      "type": "equipment",
      "data": {
        "type": "",
        "ability": null,
        "abilityMods": {
          "parts": []
        },
        "actionType": "",
        "activation": {
          "type": "",
          "condition": "",
          "cost": 0
        },
        "area": {
          "effect": "",
          "shape": "",
          "units": "",
          "value": null
        },
        "armor": {
          "type": "light",
          "acp": 0,
          "dex": 5,
          "eac": 5,
          "kac": 6,
          "speedAdjust": 0
        },
        "attackBonus": 0,
        "attributes": {
          "ac": {
            "value": "5"
          },
          "customBuilt": false,
          "dex": {
            "mod": ""
          },
          "hardness": {
            "value": "15"
          },
          "hp": {
            "max": "30",
            "value": 30
          },
          "size": "medium",
          "sturdy": true
        },
        "attuned": false,
        "bulk": "L",
        "capacity": {
          "max": 0,
          "value": 0
        },
        "chatFlavor": "",
        "container": {
          "contents": [],
          "isOpen": true,
          "storage": [
            {
              "type": "slot",
              "acceptsType": [
                "upgrade",
                "weapon"
              ],
              "affectsEncumbrance": true,
              "amount": 1,
              "subtype": "armorUpgrade",
              "weightProperty": "slots"
            }
          ]
        },
        "critical": {
          "effect": "",
          "parts": []
        },
        "damage": {
          "parts": []
        },
        "description": {
          "chat": "",
          "gmnotes": "",
          "short": "",
          "unidentified": "",
          "value": "<p>Disembarkment suits, or d-suits, are designed for spacefarers who expect to leave their ship and visit a planet&rsquo;s surface. Most d-suits are jumpsuits or flight suits worn under reinforced breeches, heavy boots, and a thick jacket. A helmet or rebreather and a utility belt with an attached holster complete the outfit.</p>"
        },
        "descriptors": [],
        "duration": {
          "units": "",
          "value": null
        },
        "equippable": false,
        "equipped": true,
        "formula": "",
        "identified": true,
        "isActive": null,
        "level": 5,
        "modifiers": [],
        "price": 2980,
        "proficient": true,
        "quantity": 1,
        "range": {
          "additional": "",
          "per": "",
          "units": "",
          "value": null
        },
        "reach": "",
        "save": {
          "type": "",
          "dc": null,
          "descriptor": ""
        },
        "size": "",
        "source": "CRB pg. 197",
        "speed": "",
        "strength": 0,
        "target": {
          "type": "",
          "value": null
        },
        "usage": {
          "per": "",
          "value": 0
        },
        "uses": {
          "max": 0,
          "per": null,
          "value": 0
        }
      },
      "effects": [],
      "flags": {},
<<<<<<< HEAD
      "img": "systems/sfrpg/icons/equipment/armor/d-suit-I.jpg"
=======
      "img": "systems/sfrpg/icons/equipment/armor/d-suit-I.webp",
      "effects": []
>>>>>>> 2b095a38
    },
    {
      "name": "Battery, High-Capacity",
      "type": "goods",
      "data": {
        "type": "",
        "attributes": {
          "ac": {
            "value": ""
          },
          "customBuilt": false,
          "dex": {
            "mod": ""
          },
          "hardness": {
            "value": ""
          },
          "hp": {
            "max": "",
            "value": 6
          },
          "size": "medium",
          "sturdy": false
        },
        "attuned": false,
        "bulk": "-",
        "damage": {
          "parts": []
        },
        "description": {
          "chat": "",
          "gmnotes": "",
          "short": "",
          "unidentified": "",
          "value": "<p><span id=\"ctl00_MainContent_DataListTalentsAll_ctl00_LabelName\">Batteries charge powered weapons, but they can also be used to power an array of items, including powered armor and technological items. Batteries have a standardized size and weight, and items that take batteries all have a slot into which they fit, regardless of the item&rsquo;s actual size. Weapons that use batteries list the highest-capacity battery they are capable of using as well as how many charges from the battery that each shot consumes.&nbsp;</span></p>\n<p><strong>Capacity:</strong> 40</p>"
        },
        "equippable": false,
        "equipped": false,
        "identified": true,
        "level": 4,
        "modifiers": [],
        "price": 330,
        "quantity": 1,
        "source": "Core Rulebook"
      },
      "effects": [],
      "flags": {},
<<<<<<< HEAD
      "img": "systems/sfrpg/icons/equipment/weapons/battery-high-capacity.jpg"
=======
      "img": "systems/sfrpg/icons/equipment/weapons/battery-high-capacity.webp",
      "effects": []
>>>>>>> 2b095a38
    },
    {
      "name": "Gravitic Deflection (Ex)",
      "type": "feat",
      "data": {
        "type": "",
        "ability": null,
        "abilityMods": {
          "parts": []
        },
        "actionType": "",
        "activation": {
          "type": "",
          "condition": "",
          "cost": 0
        },
        "area": {
          "effect": "",
          "shape": "",
          "units": "",
          "value": 0
        },
        "attackBonus": 0,
        "chatFlavor": "",
        "critical": {
          "effect": "",
          "parts": []
        },
        "damage": {
          "parts": []
        },
        "description": {
          "chat": "",
          "gmnotes": "",
          "short": "",
          "unidentified": "",
          "value": "<p>An yrgytchee instinctively warps gravity around them to divert danger. They gain a +2 racial bonus to their AC against melee attacks and ranged kinetic attacks if they aren't @Compendium[sfrpg.conditions.MZ8OoH1GE9qDMyCD]{Flat-Footed}.</p>"
        },
        "descriptors": [],
        "duration": {
          "units": "",
          "value": null
        },
        "formula": "",
        "isActive": null,
        "modifiers": [],
        "range": {
          "additional": "",
          "per": "",
          "units": "",
          "value": null
        },
        "recharge": {
          "charged": false,
          "value": null
        },
        "requirements": "",
        "save": {
          "type": "",
          "dc": null,
          "descriptor": ""
        },
        "source": "",
        "target": {
          "type": "",
          "value": null
        },
        "uses": {
          "max": 0,
          "per": null,
          "value": 0
        }
      },
      "effects": [],
      "flags": {},
      "img": "icons/svg/mystery-man.svg"
    },
    {
      "name": "Untethered Mass (Ex)",
      "type": "feat",
      "data": {
        "type": "",
        "ability": null,
        "abilityMods": {
          "parts": []
        },
        "actionType": "",
        "activation": {
          "type": "move",
          "condition": "",
          "cost": 1
        },
        "area": {
          "effect": "",
          "shape": "",
          "units": "none",
          "value": null
        },
        "attackBonus": 0,
        "chatFlavor": "",
        "critical": {
          "effect": "",
          "parts": []
        },
        "damage": {
          "parts": []
        },
        "description": {
          "chat": "",
          "gmnotes": "",
          "short": "",
          "unidentified": "",
          "value": "<p>As a move action, an ytgytchee can temporarily disrupt the connection between a creature within 30 feet and the dominant local gravity field affecting it. The creature gains the @Compendium[sfrpg.conditions.QnGpBSHSTiszjPSb]{Off-Kilter} condition until the beginning of the yrgytchee's next turn or until it takes a move action to reorient itself.</p>"
        },
        "descriptors": [],
        "duration": {
          "units": "",
          "value": ""
        },
        "formula": "",
        "isActive": null,
        "modifiers": [],
        "range": {
          "additional": "",
          "per": "",
          "units": "none",
          "value": null
        },
        "recharge": {
          "charged": false,
          "value": null
        },
        "requirements": "",
        "save": {
          "type": "",
          "dc": null,
          "descriptor": ""
        },
        "source": "",
        "target": {
          "type": "",
          "value": ""
        },
        "uses": {
          "max": 0,
          "per": "",
          "value": 0
        }
      },
      "effects": [],
      "flags": {},
      "img": "icons/svg/mystery-man.svg"
    }
  ],
  "token": {
    "name": "Yrgytchee",
    "actorId": "ET4QueD6O4tx0BAR",
    "actorLink": false,
    "bar1": {},
    "bar2": {},
    "brightLight": 0,
    "brightSight": 0,
    "dimLight": 0,
    "dimSight": 0,
    "displayBars": 0,
    "displayName": 0,
    "disposition": -1,
    "flags": {},
    "height": 1,
    "img": "icons/svg/mystery-man.svg",
    "lightAlpha": 1,
    "lightAngle": 360,
    "lightAnimation": {
      "intensity": 5,
      "speed": 5
    },
    "lockRotation": false,
    "randomImg": false,
    "rotation": 0,
    "scale": 1,
    "sightAngle": 360,
    "tint": null,
    "vision": false,
    "width": 1
  }
}<|MERGE_RESOLUTION|>--- conflicted
+++ resolved
@@ -194,7 +194,7 @@
       "biography": {
         "age": 0,
         "dateOfBirth": "",
-        "fullBodyImage": "systems/sfrpg/images/mystery-body.png",
+        "fullBodyImage": "systems/sfrpg/images/mystery-body.webp",
         "height": "",
         "otherVisuals": "",
         "public": "",
@@ -730,18 +730,13 @@
       "effects": [],
       "equipment": false,
       "flags": {},
-<<<<<<< HEAD
       "fusion": true,
       "goods": false,
       "hybrid": false,
-      "img": "systems/sfrpg/icons/equipment/weapons/starknife-tactical.jpg",
+      "img": "systems/sfrpg/icons/equipment/weapons/starknife-tactical.webp",
       "magic": false,
       "shield": false,
       "spell": false,
-=======
-      "img": "systems/sfrpg/icons/equipment/weapons/starknife-tactical.webp",
-      "effects": [],
->>>>>>> 2b095a38
       "storage": {
         "type": "slot",
         "affectsEncumbrance": true,
@@ -996,11 +991,6 @@
         "weaponCategory": "sonic",
         "weaponType": "longA"
       },
-<<<<<<< HEAD
-=======
-      "flags": {},
-      "img": "systems/sfrpg/icons/equipment/weapons/diasporan-rifle-elite.webp",
->>>>>>> 2b095a38
       "effects": [],
       "equipment": [
         false,
@@ -1019,7 +1009,7 @@
         false,
         false
       ],
-      "img": "systems/sfrpg/icons/equipment/weapons/diasporan-rifle-elite.jpg",
+      "img": "systems/sfrpg/icons/equipment/weapons/diasporan-rifle-elite.webp",
       "magic": [
         false,
         false
@@ -1212,12 +1202,7 @@
       },
       "effects": [],
       "flags": {},
-<<<<<<< HEAD
-      "img": "systems/sfrpg/icons/equipment/armor/d-suit-I.jpg"
-=======
-      "img": "systems/sfrpg/icons/equipment/armor/d-suit-I.webp",
-      "effects": []
->>>>>>> 2b095a38
+      "img": "systems/sfrpg/icons/equipment/armor/d-suit-I.webp"
     },
     {
       "name": "Battery, High-Capacity",
@@ -1265,12 +1250,7 @@
       },
       "effects": [],
       "flags": {},
-<<<<<<< HEAD
-      "img": "systems/sfrpg/icons/equipment/weapons/battery-high-capacity.jpg"
-=======
-      "img": "systems/sfrpg/icons/equipment/weapons/battery-high-capacity.webp",
-      "effects": []
->>>>>>> 2b095a38
+      "img": "systems/sfrpg/icons/equipment/weapons/battery-high-capacity.webp"
     },
     {
       "name": "Gravitic Deflection (Ex)",
