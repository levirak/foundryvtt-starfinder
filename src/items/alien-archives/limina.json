--- conflicted
+++ resolved
@@ -578,6 +578,7 @@
       },
       "effects": [],
       "flags": {},
+      "img": "icons/svg/mystery-man.svg",
       "sort": 100000
     },
     {
@@ -760,64 +761,9 @@
           "two": false,
           "unbalancing": false,
           "underwater": false,
-<<<<<<< HEAD
           "unwieldy": false,
           "variantBoost": false,
           "wideLine": false
-=======
-          "variantBoost": false,
-          "wideLine": false,
-          "hybrid": false,
-          "regrowth": false,
-          "unbalancing": false
-        },
-        "proficient": true,
-        "abilityMods": {
-          "parts": []
-        }
-      },
-      "sort": 1400001,
-      "flags": {},
-      "img": "systems/sfrpg/icons/equipment/weapons/longsword-zero-edge.webp",
-      "effects": []
-    },
-    {
-      "_id": "wf7tQ39TfHICVPX3",
-      "name": "Sting pistol, wasp",
-      "type": "weapon",
-      "data": {
-        "description": {
-          "value": "",
-          "chat": "",
-          "unidentified": ""
-        },
-        "source": "AR",
-        "type": "",
-        "quantity": 1,
-        "bulk": "L",
-        "price": 113000,
-        "level": 15,
-        "attuned": false,
-        "equipped": true,
-        "identified": true,
-        "attributes": {
-          "sturdy": true,
-          "customBuilt": false,
-          "size": "medium",
-          "dex": {
-            "mod": ""
-          },
-          "hp": {
-            "value": 90,
-            "max": ""
-          },
-          "hardness": {
-            "value": ""
-          },
-          "ac": {
-            "value": ""
-          }
->>>>>>> 2b095a38
         },
         "quantity": null,
         "range": {
@@ -851,7 +797,7 @@
       },
       "effects": [],
       "flags": {},
-      "img": "systems/sfrpg/icons/equipment/weapons/longsword-zero-edge.jpg",
+      "img": "systems/sfrpg/icons/equipment/weapons/longsword-zero-edge.webp",
       "sort": 1400001
     },
     {
@@ -1147,13 +1093,8 @@
       },
       "effects": [],
       "flags": {},
-<<<<<<< HEAD
-      "img": "systems/sfrpg/icons/classes/grasping_vines.png",
+      "img": "systems/sfrpg/icons/classes/grasping_vines.webp",
       "sort": 1600001
-=======
-      "img": "systems/sfrpg/icons/classes/grasping_vines.webp",
-      "effects": []
->>>>>>> 2b095a38
     },
     {
       "_id": "YuHLwkMgCm9y96vS",
@@ -1199,13 +1140,8 @@
       },
       "effects": [],
       "flags": {},
-<<<<<<< HEAD
-      "img": "systems/sfrpg/icons/equipment/weapons/battery-high-capacity.jpg",
+      "img": "systems/sfrpg/icons/equipment/weapons/battery-high-capacity.webp",
       "sort": 1700001
-=======
-      "img": "systems/sfrpg/icons/equipment/weapons/battery-high-capacity.webp",
-      "effects": []
->>>>>>> 2b095a38
     },
     {
       "_id": "FhrFvhqg3pUSpeCF",
@@ -1295,13 +1231,8 @@
       },
       "effects": [],
       "flags": {},
-<<<<<<< HEAD
-      "img": "systems/sfrpg/icons/spells/planar_barrier.png",
+      "img": "systems/sfrpg/icons/spells/planar_barrier.webp",
       "sort": 1800001
-=======
-      "img": "systems/sfrpg/icons/spells/planar_barrier.webp",
-      "effects": []
->>>>>>> 2b095a38
     },
     {
       "_id": "nj1C7Tf7c2poydOw",
@@ -1391,13 +1322,8 @@
       },
       "effects": [],
       "flags": {},
-<<<<<<< HEAD
-      "img": "systems/sfrpg/icons/spells/plane_shift.PNG",
+      "img": "systems/sfrpg/icons/spells/plane_shift.webp",
       "sort": 1900001
-=======
-      "img": "systems/sfrpg/icons/spells/plane_shift.webp",
-      "effects": []
->>>>>>> 2b095a38
     },
     {
       "_id": "izdzZRgqEQHhvLpg",
@@ -1487,13 +1413,8 @@
       },
       "effects": [],
       "flags": {},
-<<<<<<< HEAD
-      "img": "systems/sfrpg/icons/spells/terraform.PNG",
+      "img": "systems/sfrpg/icons/spells/terraform.webp",
       "sort": 2000001
-=======
-      "img": "systems/sfrpg/icons/spells/terraform.webp",
-      "effects": []
->>>>>>> 2b095a38
     },
     {
       "_id": "MrkwJ1n1j0BxkES6",
@@ -1598,13 +1519,8 @@
       },
       "effects": [],
       "flags": {},
-<<<<<<< HEAD
-      "img": "systems/sfrpg/icons/spells/call_cosmos.PNG",
+      "img": "systems/sfrpg/icons/spells/call_cosmos.webp",
       "sort": 2100001
-=======
-      "img": "systems/sfrpg/icons/spells/call_cosmos.webp",
-      "effects": []
->>>>>>> 2b095a38
     },
     {
       "_id": "8PYZUQDuuYVK7bk9",
@@ -1694,13 +1610,8 @@
       },
       "effects": [],
       "flags": {},
-<<<<<<< HEAD
-      "img": "systems/sfrpg/icons/spells/commune_with_nature.png",
+      "img": "systems/sfrpg/icons/spells/commune_with_nature.webp",
       "sort": 2200001
-=======
-      "img": "systems/sfrpg/icons/spells/commune_with_nature.webp",
-      "effects": []
->>>>>>> 2b095a38
     },
     {
       "_id": "XAeCQaldEXmww5h3",
@@ -1798,13 +1709,8 @@
       },
       "effects": [],
       "flags": {},
-<<<<<<< HEAD
-      "img": "systems/sfrpg/icons/spells/heat_leech.png",
+      "img": "systems/sfrpg/icons/spells/heat_leech.webp",
       "sort": 2300001
-=======
-      "img": "systems/sfrpg/icons/spells/heat_leech.webp",
-      "effects": []
->>>>>>> 2b095a38
     },
     {
       "_id": "WDN8sGOYiWKBdU8Y",
@@ -1894,6 +1800,7 @@
       },
       "effects": [],
       "flags": {},
+      "img": "icons/svg/mystery-man.svg",
       "sort": 2400001
     },
     {
@@ -1984,13 +1891,8 @@
       },
       "effects": [],
       "flags": {},
-<<<<<<< HEAD
-      "img": "systems/sfrpg/icons/spells/dimension-door.jpg",
+      "img": "systems/sfrpg/icons/spells/dimension-door.webp",
       "sort": 2500001
-=======
-      "img": "systems/sfrpg/icons/spells/dimension-door.webp",
-      "effects": []
->>>>>>> 2b095a38
     },
     {
       "_id": "0LfbAcW7Ive9LvwF",
@@ -2080,13 +1982,8 @@
       },
       "effects": [],
       "flags": {},
-<<<<<<< HEAD
-      "img": "systems/sfrpg/icons/spells/displacement.png",
+      "img": "systems/sfrpg/icons/spells/displacement.webp",
       "sort": 2600001
-=======
-      "img": "systems/sfrpg/icons/spells/displacement.webp",
-      "effects": []
->>>>>>> 2b095a38
     },
     {
       "_id": "N7v4PJKl8cajhvM1",
@@ -2176,13 +2073,8 @@
       },
       "effects": [],
       "flags": {},
-<<<<<<< HEAD
-      "img": "systems/sfrpg/icons/spells/life_bubble.png",
+      "img": "systems/sfrpg/icons/spells/life_bubble.webp",
       "sort": 2700001
-=======
-      "img": "systems/sfrpg/icons/spells/life_bubble.webp",
-      "effects": []
->>>>>>> 2b095a38
     }
   ],
   "token": {
