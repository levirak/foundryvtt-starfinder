{
    "name": "sfrpg",
    "title": "Starfinder",
    "description": "A game system for running Starfinder in the Foundry VTT environment.",
<<<<<<< HEAD
    "version": "0.18.2",
    "manifestPlusVersion": "1.1.0",
=======
    "version": "0.19.1",
    "manifestPlusVersion": "1.2.0",
>>>>>>> d2574932
    "author": "The Starfinder System Developers",
    "templateVersion": 2,
    "flags": {
        "sfrpg": {
            "schema": 0.008
        }
    },
    "scripts": [
        "lib/popperjs/core/popper.min.js",
        "lib/tippy/tippy.min.js"
    ],
    "esmodules": [
        "sfrpg.js"
    ],
    "styles": [
        "styles/tippy.css",
        "sfrpg.css"
    ],
    "packs": [
		{	
            "name": "archetypes",
            "label": "Archetypes",
            "system": "sfrpg",
            "path": "./packs/archetypes.db",
            "entity": "Item"
        },
        {
            "name": "characters",
            "label": "Characters",
            "system": "sfrpg",
            "path": "./packs/characters.db",
            "entity": "Actor"
        },
        {
            "name": "equipment",
            "label": "Equipment",
            "system": "sfrpg",
            "path": "./packs/equipment.db",
            "entity": "Item"
        },
        {
            "name": "feats",
            "label": "Feats",
            "system": "sfrpg",
            "path": "./packs/feats.db",
            "entity": "Item"
        },
        {
            "name": "spells",
            "label": "Spells",
            "system": "sfrpg",
            "path": "./packs/spells.db",
            "entity": "Item"
        },
        {
            "name": "races",
            "label": "Races",
            "system": "sfrpg",
            "path": "./packs/races.db",
            "entity": "Item"
        },
        {
            "label": "Classes",
            "entity": "Item",
            "name": "classes",
            "path": "./packs/classes.db",
            "system": "sfrpg"
        },
        {
            "label": "Themes",
            "entity": "Item",
            "name": "themes",
            "path": "./packs/themes.db",
            "system": "sfrpg"
        },
        {
            "label": "Vehicles",
            "entity": "Actor",
            "name": "vehicles",
            "path": "./packs/vehicles.db",
            "system": "sfrpg"
        },
        {
            "label": "Starship Components",
            "entity": "Item",
            "name": "starship-components",
            "path": "./packs/starship-components.db",
            "system": "sfrpg"
        },
        {
            "label": "Starship Actions",
            "entity": "Item",
            "name": "starship-actions",
            "path": "./packs/starship-actions.db",
            "system": "sfrpg"
        },
        {
            "label": "Setting",
            "entity": "JournalEntry",
            "name": "setting",
            "path": "./packs/setting.db",
            "system": "sfrpg"
        },
		        {
            "label": "Skills",
            "entity": "JournalEntry",
            "name": "skills",
            "path": "./packs/skills.db",
            "system": "sfrpg"
        },
        {
            "label": "SFRPG Rules",
            "entity": "JournalEntry",
            "name": "rules",
            "path": "./packs/rules.db",
            "system": "sfrpg"
        },
        {
            "label": "Tables",
            "entity": "RollTable",
            "name": "tables",
            "path": "./packs/tables.db",
            "system": "sfrpg"
        },
        {
            "label": "Conditions",
            "entity": "Item",
            "name": "conditions",
            "path": "./packs/conditions.db",
            "system": "sfrpg"
        },
        {
            "label": "Class Features",
            "entity": "Item",
            "name": "class-features",
            "path": "./packs/class-features.db",
            "system": "sfrpg"
        },
        {
            "label": "Universal Creature Rules",
            "entity": "Item",
            "name": "universal-creature-rules",
            "path": "./packs/universal-creature-rules.db",
            "system": "sfrpg"
        },
        {
            "label": "Alien Archives",
            "entity": "Actor",
            "name": "alien-archives",
            "path": "./packs/alien-archives.db",
            "system": "sfrpg"
        },
		{
            "label": "Hazards",
            "type": "Actor",
            "name": "hazards",
            "path": "./packs/hazards.db",
            "system": "sfrpg"
        },
        {
            "label": "Starships",
            "entity": "Actor",
            "name": "starships",
            "path": "./packs/starships.db",
            "system": "sfrpg"
        }
    ],
    "languages": [
        {
            "lang": "en",
            "name": "English",
            "path": "lang/en.json"
        },
        {
            "lang": "ja",
            "name": "日本語",
            "path": "lang/ja.json"
        },
        {
            "lang": "fr",
            "name": "Français",
            "path": "lang/fr.json"
        },
        {
            "lang": "de",
            "name": "Deutsch",
            "path": "lang/de.json"
        },
        {
            "lang": "it",
            "name": "Italian",
            "path": "lang/it.json"
        },
        {
            "lang": "pt-BR",
            "name": "Português (Brasil)",
            "path": "lang/pt-BR.json"
        }
    ],
    "socket": true,
    "initiative": "1d20 + @abilities.dex.mod + @attributes.init.value",
    "gridDistance": 5,
    "gridUnits": "ft",
    "primaryTokenAttribute": "attributes.hp",
    "secondaryTokenAttribute": "attributes.sp",
    "minimumCoreVersion": "0.8.3",
    "compatibleCoreVersion": "9",
    "url": "https://github.com/wildj79/foundryvtt-starfinder",
    "manifest": "https://raw.githubusercontent.com/wildj79/foundryvtt-starfinder/master/src/system.json",
<<<<<<< HEAD
    "download": "https://github.com/wildj79/foundryvtt-starfinder/releases/download/v0.18.2/sfrpg-v0.18.2.zip"
=======
    "download": "https://github.com/wildj79/foundryvtt-starfinder/releases/download/v0.19.1/sfrpg-v0.19.1.zip"
>>>>>>> d2574932
}<|MERGE_RESOLUTION|>--- conflicted
+++ resolved
@@ -2,18 +2,40 @@
     "name": "sfrpg",
     "title": "Starfinder",
     "description": "A game system for running Starfinder in the Foundry VTT environment.",
-<<<<<<< HEAD
-    "version": "0.18.2",
-    "manifestPlusVersion": "1.1.0",
-=======
     "version": "0.19.1",
     "manifestPlusVersion": "1.2.0",
->>>>>>> d2574932
     "author": "The Starfinder System Developers",
+    "authors": [
+        {
+            "name": "wildj79",
+            "discord": "wildj79#0980"
+        },
+        {
+            "name": "Deepflame",
+            "discord": "Deepflame#0875",
+            "twitter": "DeepflameNL"
+        },
+        {
+            "name": "ThroughlyDruxy",
+            "discord": "ThroughlyDruxy#4390"
+        }
+    ],
+    "media": [
+        {
+            "type": "cover",
+            "url": "https://raw.githubusercontent.com/wildj79/foundryvtt-starfinder/master/src/images/starfinder_cover.webp",
+            "caption": "Starfinder"
+        },
+        {
+            "type": "icon",
+            "url": "https://raw.githubusercontent.com/wildj79/foundryvtt-starfinder/master/src/images/starfinder_icon.webp",
+            "caption": "Starfinder"
+        }
+    ],
     "templateVersion": 2,
     "flags": {
         "sfrpg": {
-            "schema": 0.008
+            "schema": 0.009
         }
     },
     "scripts": [
@@ -209,18 +231,14 @@
         }
     ],
     "socket": true,
-    "initiative": "1d20 + @abilities.dex.mod + @attributes.init.value",
+    "initiative": "1d20 + @attributes.init.value",
     "gridDistance": 5,
     "gridUnits": "ft",
     "primaryTokenAttribute": "attributes.hp",
     "secondaryTokenAttribute": "attributes.sp",
-    "minimumCoreVersion": "0.8.3",
+    "minimumCoreVersion": "9",
     "compatibleCoreVersion": "9",
     "url": "https://github.com/wildj79/foundryvtt-starfinder",
     "manifest": "https://raw.githubusercontent.com/wildj79/foundryvtt-starfinder/master/src/system.json",
-<<<<<<< HEAD
-    "download": "https://github.com/wildj79/foundryvtt-starfinder/releases/download/v0.18.2/sfrpg-v0.18.2.zip"
-=======
     "download": "https://github.com/wildj79/foundryvtt-starfinder/releases/download/v0.19.1/sfrpg-v0.19.1.zip"
->>>>>>> d2574932
 }