<<<<<<< HEAD
{
    "ACTOR": {
        "TypeCharacter": "Player Character",
        "TypeDrone": "Drone",
        "TypeHazard": "Hazard",
        "TypeNpc": "Old Style NPC",
        "TypeNpc2": "Non-player Character",
        "TypeStarship": "Starship",
        "TypeVehicle": "Vehicle"
    },
    "ITEM": {
        "TypeAmmunition": "Ammunition",
        "TypeActorresource": "Actor Resource",
        "TypeArchetypes": "Archetype",
        "TypeAsi": "Ability Score Increase",
        "TypeAugmentation": "Augmentation",
        "TypeChassis": "Drone Chassis",
        "TypeClass": "Class",
        "TypeConsumable": "Consumable",
        "TypeContainer": "Container",
        "TypeEquipment": "Armor",
        "TypeFeat": "Feat",
        "TypeFusion": "Weapon Fusion",
        "TypeGoods": "Goods",
        "TypeHybrid": "Hybrid",
        "TypeMagic": "Magic",
        "TypeMod": "Drone Mod",
        "TypeRace": "Race",
        "TypeShield": "Shield",
        "TypeSpell": "Spell",
        "TypeStarshipablativearmor": "Starship Ablative Armor",
        "TypeStarshipaction": "Starship Action",
        "TypeStarshiparmor": "Starship Armor",
        "TypeStarshipcomputer": "Starship Computer",
        "TypeStarshipcrewquarter": "Starship Crew Quarter",
        "TypeStarshipdefensivecountermeasure": "Starship Defensive Countermeasure",
        "TypeStarshipdriftengine": "Starship Drift Engine",
        "TypeStarshipexpansionbay": "Starship Expansion Bay",
        "TypeStarshipfortifiedhull": "Starship Fortified Hull",
        "TypeStarshipframe": "Starship Frame",
        "TypeStarshipothersystem": "Starship Other System",
        "TypeStarshippowercore": "Starship Power Core",
        "TypeStarshipreinforcedbulkhead": "Starship Reinforced Bulkhead",
        "TypeStarshipsecuritysystem": "Starship Security System",
        "TypeStarshipsensor": "Starship Sensor",
        "TypeStarshipshield": "Starship Shield",
        "TypeStarshipthruster": "Starship Thruster",
        "TypeStarshipweapon": "Starship Weapon",
        "TypeTechnological": "Technological",
        "TypeTheme": "Theme",
        "TypeUpgrade": "Armor Upgrade",
        "TypeVehicleattack": "Vehicle Attack",
        "TypeVehiclesystem": "Vehicle System",
        "TypeWeapon": "Weapon",
        "TypeWeaponaccessory": "Weapon Accessory"
    },
    "SFRPG": {
        "AbilityActivationTypesDay": "日",
        "AbilityActivationTypesFull": "全力ｱｸｼｮﾝ",
        "AbilityActivationTypesHour": "時間",
        "AbilityActivationTypesMinute": "分",
        "AbilityActivationTypesMove": "移動ｱｸｼｮﾝ",
        "AbilityActivationTypesNone": "なし",
        "AbilityActivationTypesNoneButton": "Activate",
        "AbilityActivationTypesOther": "他ｱｸｼｮﾝ",
        "AbilityActivationTypesReaction": "反射ｱｸｼｮﾝ",
        "AbilityActivationTypesSpecial": "特殊",
        "AbilityActivationTypesStandard": "標準ｱｸｼｮﾝ",
        "AbilityActivationTypesSwift": "即行ｱｸｼｮﾝ",
        "AbilityCha": "魅力",
        "AbilityCon": "耐久力",
        "AbilityDamagePlaceholder": "DMG",
        "AbilityDamageTitle": "能力ダメージ",
        "AbilityDamageTooltip": "能力ダメージ: {mod}",
        "AbilityDex": "敏捷力",
        "AbilityDrainPlaceholder": "DRN",
        "AbilityDrainTitle": "能力ドレイン",
        "AbilityDrainTooltip": "能力ドレイン: {mod}",
        "AbilityInt": "知力",
        "AbilityModifierBase": "能力修正値: {mod}",
        "AbilityModifiersTooltip": "{type} ボーナス: {mod} ({source})",
        "AbilityPenaltyPlaceholder": "PNL",
        "AbilityPenaltyTitle": "能力ペナルティ",
        "AbilityPenaltyTooltip": "能力ペナルティ: {mod}",
        "AbilityScoreBase": "基本能力値",
        "AbilityScoreBaseTooltip": "基本能力値: {mod}",
        "AbilityScoreBonusTooltip": "{type} ボーナス: {mod} ({source})",
        "AbilityScoreBonusModifiedTooltip": "{type} bonus: {mod} (computed from {base}) ({source})",
        "AbilityScoreGenericTooltip": "{score} Ability Score: {value} ({source})",
        "AbilityScoreIncreaseTooltip": "Ability Score Increase: {mod}",
        "AbilityScoreRaceTooltip": "Race: {mod}",
        "AbilityScoreThemeTooltip": "Theme: {mod}",
        "About": "About",
        "AbilityStr": "筋力",
        "AbilityWis": "判断力",
        "ACPTooltip": "ＡＣペナルティ: {mod} ({source})",
        "ActionAbil": "能力判定",
        "ActionHeal": "回復",
        "ActionMSAK": "近接呪文攻撃",
        "ActionMWAK": "近接武器攻撃",
        "ActionOther": "その他",
        "ActionRSAK": "遠隔呪文攻撃",
        "ActionRWAK": "遠隔武器攻撃",
        "ActionSave": "セーヴィング･スロー",
        "ActionUtil": "ユーティリティ",
        "ACTooltipArmorACMod": "ＡＣ修正値: {armor} ({name})",
        "ACTooltipBase": "基本ＡＣ: {base}",
        "ACTooltipBonus": "{type} ボーナス: {mod} ({source})",
        "ACTooltipMaxDex": "敏捷力修正値: {maxDex} (max armor: {armorMax}, max shield: {shieldMax})",
        "ACTooltipNotProficientMod": "Penalty for armor non-proficiency: {profMod}",
        "ACTooltipNotProficientShield": "Penalty for shield non-proficiency: {profMod}",
        "ACTooltipShieldACMod": "Shield Modifier: {shield} ({name})",
        "ActorSheet": {
            "Attributes": {
                "Skills": {
                    "SkillRanks": "Skill Ranks"
                },
                "Speed": {
                    "Flight": {
                        "Average": "Average",
                        "Clumsy": "Clumsy",
                        "Perfect": "Perfect"
                    },
                    "MainMovementType": "Main Movement",
                    "MovementSpeedTitle": "Movement Speed",
                    "MovementSpeedNamedTitle": "Movement Speed: {name}",
                    "Types": {
                        "All": "All speeds",
                        "Burrowing": "Burrowing",
                        "Climbing": "Climbing",
                        "Flying": "Flying",
                        "Land": "Land",
                        "Special": "Special",
                        "Swimming": "Swimming"
                    }
                }
            },
            "Biography": {
                "Age": "Age",
                "AgePlaceholder": "e.g. 19",
                "DateOfBirth": "Date of birth",
                "DateOfBirthPlaceholder": "e.g. 6th of Gozran, 300 AG",
                "Height": "Height",
                "HeightPlaceholder": "e.g. 5'4\"",
                "ImageTooltip": "This is a full body image you can set for this character. The dimensions should be 200x250 pixels, or 4:5 aspect ratio.",
                "OtherVisuals": "Appearance",
                "TabBio": "Biography",
                "TabEcology": "Ecology",
                "TabGM": "GM Notes",
                "TooltipGM": "There are GM notes assigned to this actor.",
                "Weight": "Weight",
                "WeightPlaceholder": "e.g. 130 lbs"
            },
            "Features": {
                "Categories": {
                    "ActiveFeats": "Active Feats",
                    "ActorResources": "Actor Resources",
                    "Archetypes": "Archetypes",
                    "Classes": "Classes",
                    "PassiveFeats": "Passive Feats",
                    "Race": "Race",
                    "Theme": "Theme"
                },
                "Filters": {
                    "Action": "Action",
                    "Bonus": "Bonus",
                    "Reaction": "Reaction"
                }
            },
            "Header": {
                "CL": "CL",
                "Hitpoints": {
                    "ClassTooltip": "クラス基本値: {mod} ({source})",
                    "RacialTooltip": "種族基本値: {mod} ({source})"
                },
                "Resolve": {
                    "KeyAbilityTooltip": "主要能力基本値: {mod} ({kas}, {source})",
                    "LevelTooltip": "レベル基本値: {mod}"
                },
                "Stamina": {
                    "ClassTooltip": "クラス基本値: {mod} ({source})",
                    "ConstitutionTooltip": "耐久力基本値: {mod}"
                }
            },
            "Inventory": {
                "Container": {
                    "AcceptedItemTypes": "Accepted item types",
                    "AcceptedItemTypesTooltip": "This section allows you to specify which item types are accepted by the container.",
                    "AffectsEncumbrance": "Contents affect encumbrance",
                    "AffectsEncumbranceCheckbox": "Contained items count towards encumbrance.",
                    "AffectsEncumbranceTooltip": "If disabled, contained items no longer affect character encumbrance.",
                    "Capacity": "Capacity",
                    "CapacityBulk": "Capacity",
                    "CapacityBulkTooltip": "How much bulk can be contained within this container.",
                    "CapacityLabelBulk": "Bulk",
                    "CapacityLabelItems": "Item(s)",
                    "CapacityPropertyItems": "Items",
                    "CapacityPropertyItemsTooltip": "When set to Items, this container will accept up to the amount of items specified in capacity. Items with a quantity higher than 1 will count more towards this limit.",
                    "CapacityPropertyLevel": "Level",
                    "CapacityPropertyLevelTooltip": "When set to Level, this container will only accept items up to a cumulative total of what is specified in capacity.",
                    "CapacityPropertySlots": "Slots",
                    "CapacityPropertySlotsTooltip": "When set to Slots, this container will only accept items that have a slots property, such as armor upgrades. It will not accept more items than it has slots to fill.",
                    "CapacityTooltip": "How many 'slots' that can be utilized within this container.",
                    "Close": "Close",
                    "CloseTooltip": "Close this container's fold-out listing.",
                    "DetailsHeader": "Container details",
                    "EquippedBulkMultiplier": "Equipped bulk multiplier",
                    "EquippedBulkMultiplierTooltip": "This multiplier is used for altering the bulk of the current item when it is equipped.<br/>Setting this to 0 will make the current item not count its own bulk towards the actor's encumbrance when equipped.",
                    "IncludeContentsInWealthCalculation": "Contents affect character wealth",
                    "IncludeContentsInWealthCalculationCheckbox": "Contained items are counted towards character wealth.",
                    "IncludeContentsInWealthCalculationTooltip": "If disabled, contained items no longer affect character wealth.",
                    "Open": "Open",
                    "OpenTooltip": "Open this container's fold-out listing.",
                    "StorageIdentifier": "Storage Identifier",
                    "StorageIdentifierAmmunitionSlot": "Ammunition Slot",
                    "StorageIdentifierArmorUpgrade": "Armor Upgrade Slot",
                    "StorageIdentifierFusion": "Fusion",
                    "StorageIdentifierItem": "Item Slot",
                    "StorageIdentifierSpellSlot": "Spell Slot",
                    "StorageIdentifierTooltip": "The kind of storage slot that is represented by this storage section.",
                    "StorageIdentifierWeaponSlot": "Weapon Slot",
                    "StorageSection": "Storage Section {index}",
                    "StorageSections": "Storage Sections",
                    "StorageSectionsAdd": "Add a new Storage Section",
                    "StorageSectionsRemove": "Delete this Storage Section",
                    "StorageType": "Storage Type",
                    "StorageTypeBulk": "Bulk",
                    "StorageTypeSlot": "Slot",
                    "StorageTypeTooltip": "This property defines if a storage section measures its contents in bulk or in slots."
                },
                "Encumbrance": {
                    "Encumbrance": "Encumbrance",
                    "EncumbranceBaseTooltip": "Encumbrance Base: {base} (Strength)",
                    "EncumbranceModifierTooltip": "{type} Bonus: {mod} ({source})"
                },
                "Interface": {
                    "AmountToTransferInfo": "Minimum 1, maximum {max}",
                    "AmountToTransferLabel": "Amount",
                    "AmountToTransferMessage": "Please enter the amount of items you want to transfer.",
                    "AmountToTransferTitle": "Transfer Items",
                    "DeleteConfirmationDeleteChildren": "Also delete contained items.",
                    "DeleteConfirmationMessage": "Are you sure you wish to delete '{itemName}'?",
                    "DeleteConfirmationTitle": "Delete '{itemName}'?",
                    "DragFromExternalTokenError": "Cannot drag items from token actors not on the active scene.",
                    "DragToExternalTokenError": "Cannot drag items to token actors not on the active scene.",
                    "EquipmentEnhancements": "Equipment Enhancements",
                    "ItemCollectionLocked": "This container is locked and will not open.",
                    "ItemCollectionNoGMError": "Failed to drop the items because there is no GM logged in.",
                    "ItemCollectionPickupNoGMError": "Failed to pick up the item(s) because there is no GM logged in.",
                    "NoTarget": "No target actor or token specified.",
                    "SpecialItems": "Technological, Magical, and Hybrid Items"
                },
                "Item": {
                    "Activate": "Activate",
                    "Create": "新規アイテム作成",
                    "Deactivate": "Deactivate",
                    "Delete": "アイテム削除",
                    "Edit": "アイテム編集",
                    "Equip": "装備アイテム",
                    "Unequip": "未装備アイテム"
                },
                "ItemValue": {
                    "Label": "財:",
                    "Tooltip": "この数値は､一覧にある全てのアイテムの価値を表します。"
                },
                "Weapon": {
                    "AlreadyFullyLoaded": "The weapon {name} is already fully loaded.",
                    "NoAmmunitionAvailable": "You have no ammunition available for the weapon {name}.",
                    "Reload": "再装塡",
                    "ReloadFromContainer": "The weapon {name} was reloaded with {ammoName} pulled from the container {containerName}. Double-check your action economy."
                }
            },
            "Modifiers": {
                "EffectTypes": {
                    "ActorResource": "Actor Resource",
                    "AllAttackDamage": "全ての攻撃ダメージ",
                    "AllAttackRolls": "全ての攻撃ロール",
                    "AllSpeeds": "All Speeds",
                    "BAB": "BAB",
                    "BaseAttackBonus": "基本攻撃ﾎﾞｰﾅｽ",
                    "Encumbrance": "Encumbrance",
                    "Hitpoints": "ＨＰ",
                    "HP": "HP",
                    "MeleeAttackDamage": "近接ダメージ",
                    "MeleeAttackRolls": "近接攻撃ロール",
                    "MultiplyAllSpeeds": "All Speeds Multiplier",
                    "RangedAttackDamage": "遠隔ダメージ",
                    "RangedAttackRolls": "遠隔攻撃ロール",
                    "Resolve": "ＲＰ",
                    "RP": "RP",
                    "Skillpoints": "Skillpoints",
                    "SkillRanks": "Skill ranks",
                    "SP": "SP",
                    "SpecificWeaponAttackDamage": "特殊武器ダメージ",
                    "SpecificWeaponAttackRolls": "特殊武器攻撃ロール",
                    "SpecificSpeed": "Specific Speed",
                    "SpellAttackDamage": "呪文ダメージ",
                    "SpellAttackRolls": "呪文攻撃ロール",
                    "SpellSaveDC": "Spell Save DC",
                    "Stamina": "ＳＰ",
                    "WeaponPropertyAttackRolls": "Weapon Property Attack Rolls",
                    "WeaponPropertyDamage": "武器属性ダメージ"
                },
                "ModifierTypes": {
                    "Class": "クラス",
                    "Racial": "種族"
                },
                "Tooltips": {
                    "BonusSkillpoints": "{type} Bonus: {mod} ({source})",
                    "ClassSkillpoints": "{class} Skillpoints: {total}",
                    "SkillRank": "{type} Ranks: {mod} ({source})",
                    "Speed": "{speed}: {type} {mod} ({source})"
                },
                "UI": {
                    "LongFormula": "長い式"
                }
            },
            "Skills": {
                "RightClickHint": "Right click a skill for more properties."
            },
            "UI": {
                "ErrorNoCharges": "{name} has no charges remaining."
            }
        },
        "ACvsCombatManeuversLabel": "CMD",
        "ACvsCombatManeuversTitle": "VS 戦技",
        "AddLabel": "追加",
        "AddProfessionButtonText": "職能追加",
        "AlignmentCE": "混沌にして悪",
        "AlignmentCG": "混沌にして善",
        "AlignmentCN": "混沌にして中立",
        "AlignmentLE": "秩序にして悪",
        "AlignmentLG": "秩序にして善",
        "AlignmentLN": "秩序にして中立",
        "AlignmentNE": "中立にして悪",
        "AlignmentNG": "AlignmentNG",
        "AlignmentPlaceHolderText": "属性",
        "AlignmentTN": "真なる中立",
        "AllowedClasses": {
            "Myst": "Mystic",
            "Tech": "Technomancer",
            "Wysh": "Witchwarper"
        },
        "Any": "Any",
        "ArchetypesAlternateClassFeatures": "代替クラス特徴",
        "ArmorCheckPenalty": "ｱｰﾏｰ判定ﾍﾟﾅﾙﾃｨ",
        "ArmorProficiencyHeavy": "ヘヴィ･アーマー",
        "ArmorProficiencyLight": "ライト･アーマー",
        "ArmorProficiencyPower": "パワー･アーマー",
        "ArmorProficiencyShields": "シールド",
        "ArmorTypes": {
            "Heavy": "Heavy Armor",
            "Light": "Light Armor",
            "Power": "Power Armor"
        },
        "Attack": "攻撃",
        "Attributes": "能力値",
        "AugAllArms": "全火器",
        "AugAllFeet": "両足",
        "AugAllHands": "両手",
        "AugAllLegs": "両脚",
        "AugAllLegsAndFeet": "All Legs and Feet",
        "AugArm": "腕",
        "AugArmAndHand": "Arm and Hand",
        "AugBrain": "脳",
        "AugBrainAndEyes": "Brain and Eyes",
        "AugBrainHeartLungs": "Brain, Heart, Lungs",
        "AugEars": "耳",
        "AugEarsAndThroat": "Ears and Throat",
        "AugEndocrine": "Endocrine",
        "AugEye": "Eye",
        "AugEyes": "目",
        "AugFoot": "足",
        "AugHand": "手",
        "AugHeart": "心臓",
        "AugLeg": "脚",
        "AugLegAndFoot": "Leg and Foot",
        "AugLungs": "肺",
        "AugLungsAndThroat": "Lungs and Throat",
        "AugSkin": "皮膚",
        "AugSkinAndThroat": "Skin and Throat",
        "AugSpinalColumn": "脊柱",
        "AugThroat": "喉",
        "BABProgressionFull": "最大",
        "BABProgressionModerate": "基本",
        "BABTooltip": "{class} ボーナス: {bonus}",
        "BaseAttackBonusLabel": "BAB",
        "BaseAttackBonusTitle": "基本攻撃ﾎﾞｰﾅｽ",
        "Biography": "経歴",
        "Biotech": "バイオテック",
        "Browsers": {
            "EquipmentBrowser": {
                "BrowserSortMethodLevel": "Level",
                "Button": "Equipment",
                "EquipmentType": "Equipment Type",
                "ItemType": "Item Type",
                "Title": "Browse Equipment",
                "WeaponCategories": "Weapon Categories",
                "WeaponType": "Weapon Type"
            },
            "ItemBrowser": {
                "BrowserClearFilters": "フィルタクリア",
                "BrowserSearchPlaceholder": "検索",
                "BrowserSearchTitle": "右クリックでガイド",
                "BrowserSortByLabel": "並替",
                "BrowserSortMethodName": "Name",
                "SearchHint": "You can type the name of the item you are searching for.",
                "Title": "Browse Items"
            },
            "SpellBrowser": {
                "BrowserFilterClass": "クラスでフィルタ",
                "BrowserFilterLevel": "Filter by Level",
                "BrowserFilterSchool": "系統でフィルタ",
                "BrowserSortMethodLevel": "Level",
                "Button": "Spells",
                "Title": "Browse Spells"
            },
            "StarshipBrowser": {
                "BrowserSortMethodBP": "BP",
                "BrowserSortMethodPCU": "PCU",
                "Button": "Starships",
                "ComponentType": "Component Type",
                "Title": "Browse Starships",
                "WeaponClass": "Weapon Class",
                "WeaponType": "Weapon Type"
            }
        },
        "CancelButtonLabel": "キャンセル",
        "Canvas": {
            "Interface": {
                "NoTargetTokenForItemDrop": "No target token, cannot drop item!"
            },
            "TokenHud": {
                "RemoveAll": "Remove All"
            }
        },
        "Capacity": {
            "UsagePer": {
                "Action": "Action",
                "Day": "１日毎",
                "Hour": "１時間毎",
                "Minute": "１分毎",
                "Minute10": "10 Minutes",
                "Round": "１戦闘ﾗｳﾝﾄﾞ毎",
                "Shot": "１発毎"
            }
        },
        "CapacityUsage": "使用量と容量",
        "CharacterFlagsSectionClassFeatures": "クラス特徴",
        "CharacterFlagsSectionFeats": "特技",
        "CharacterFlagsSectionRacialTraits": "種族特徴",
        "CharacterLevelsTooltip": "{class} レベル: {levels}",
        "CharacterNamePlaceHolderText": "キャラクター名",
        "CharacterSheet": {
            "Inventory": {
                "ContainedWealth": "Contained wealth: {wealth}"
            },
            "Warnings": {
                "DeathByMassiveDamage": "{name} has died of Massive Damage!"
            }
        },
        "ChatCard": {
            "ContextMenu": {
                "ApplyDamage": "Apply Damage",
                "ApplyHealing": "Apply Healing",
                "DamageAndAHalf": "1.5x Damage",
                "DoubleDamage": "Double Damage",
                "HalfDamage": "Half Damage",
                "NoToken": "Cannot apply: No token selected!"
            },
            "ItemActivation": {
                "Activates": "Activates",
                "Cost": "Cost: {cost}",
                "Deactivates": "Deactivates",
                "Duration": "Duration: {duration}",
                "Reloads": "Reloads"
            }
        },
        "ClassArmorProf": "アーマー習熟",
        "ClassBABProgression": "基本攻撃ボーナスの成長度",
        "Classes": {
            "IsCasterClass": "Is this a spell casting class?"
        },
        "ClassFortSaveProgression": "頑健セーヴの成長度",
        "ClassHPPerLevel": "レベル毎のＨＰ",
        "ClassKeyAbilityScore": "主要能力値",
        "ClassLevelLabel": "クラスレベル",
        "ClassReflexSaveProgression": "反応セーヴの成長度",
        "ClassSkillRanksPerlevel": "レベル毎の技能ランク",
        "ClassSkills": "クラス技能",
        "ClassSPPerlevel": "レベル毎のＳＰ",
        "ClassWeaponProf": "武器習熟",
        "ClassWillSaveProgression": "意志セーヴの成長度",
        "Close": "近距離",
        "CMDBaseTooltip": "基本: 8",
        "CMDKACModTooltip": "KAC: {kac}",
        "CMDModiferTooltip": "{type} ボーナス: {mod} ({source})",
        "Combat": {
            "ChatCards": {
                "Footer": "{combatType} - {combatPhase} phase",
                "Phase": {
                    "Header": "{phase} Phase",
                    "MessageTitle": "Description"
                },
                "Round": {
                    "BodyHeader": "New Round",
                    "Header": "Round {round}"
                },
                "Speaker": {
                    "GM": "The GM"
                },
                "Turn": {
                    "Header": "{combatant}'s Turn"
                }
            },
            "EncounterTracker": {
                "SelectNextType": "Switch to the next combat type",
                "SelectPrevType": "Switch to the previous combat type"
            },
            "Errors": {
                "HistoryLimitedResetInitiative": "The current phase has reset initiative, we cannot go back further in history.<br/><br/>Click to dismiss.",
                "HistoryLimitedStartOfEncounter": "You have reached the start of the encounter, we cannot go back further in history.<br/><br/>Click to dismiss.",
                "MissingInitiative": "The current phase has reset initiative, please re-roll initiative on all combatants before continueing.<br/><br/>Click to dismiss."
            },
            "Normal": {
                "Name": "Normal Combat",
                "Phases": {
                    "1": {
                        "Description": "Everyone may now act out their combat turn.",
                        "Name": "Combat"
                    }
                }
            },
            "Starship": {
                "Name": "Starship Combat",
                "Phases": {
                    "1": {
                        "Description": "Anyone who wishes to change starship roles, may do so now.",
                        "Name": "Changing Roles"
                    },
                    "2": {
                        "Description": "Captains, Engineers, Magic Officers, Chief Mates and Deck Hands may choose to act during this phase.",
                        "Name": "Engineering"
                    },
                    "3": {
                        "Description": "Pilots may now roll their piloting checks to determine this round's initiative.",
                        "Name": "Piloting Check"
                    },
                    "4": {
                        "Description": "Captains, Pilots, Science Officers, Chief Mates and Deck Hands may choose to act during this phase.",
                        "Name": "Helm"
                    },
                    "5": {
                        "Description": "Captains, and Gunners may choose to act during this phase.",
                        "Name": "Gunnery"
                    },
                    "6": {
                        "Description": "Everyone now processes their received damages, critical thresholds, etc.",
                        "Name": "Damage"
                    }
                }
            },
            "VehicleChase": {
                "Name": "Vehicle Chase",
                "Phases": {
                    "1": {
                        "Description": "Drivers may now decide their maneuvers.",
                        "Name": "Pilot Actions"
                    },
                    "2": {
                        "Description": "The GM will now process the chase progress results.",
                        "Name": "Chase Progress"
                    },
                    "3": {
                        "Description": "Everyone may now act out their combat turn.",
                        "Name": "Combat"
                    }
                }
            }
        },
        "ComingSoon": "Coming soon!",
        "ConditionsAsleep": "睡眠状態 [Asleep]",
        "ConditionsBleeding": "出血状態 [Bleeding]",
        "ConditionsBlinded": "盲目状態 [Blinded]",
        "ConditionsBroken": "破損状態 [Broken]",
        "ConditionsBurning": "炎上状態 [Burning]",
        "ConditionsConfused": "混乱状態 [Confused]",
        "ConditionsCowering": "戦慄状態 [Cowering]",
        "ConditionsDazed": "幻惑状態 [Dazed]",
        "ConditionsDazzled": "眩暈状態 [Dazzled]",
        "ConditionsDead": "死亡状態 [Dead]",
        "ConditionsDeafened": "聴覚喪失状態 [Defnd]",
        "ConditionsDying": "瀕死状態 [Dying]",
        "ConditionsEncumbered": "荷重状態 [Encmbrd]",
        "ConditionsEntangled": "粘着状態 [Entangled]",
        "ConditionsExhausted": "過労状態 [Exhausted]",
        "ConditionsFascinated": "恍惚状態 [Fascinated]",
        "ConditionsFatigued": "疲労状態 [Fatigued]",
        "ConditionsFlatFooted": "立ちすくみ状態 [FlFtd]",
        "ConditionsFrightened": "恐れ状態 [Frightened]",
        "ConditionsGrappled": "組み付き状態 [Grpld]",
        "ConditionsHelpless": "無防備状態 [Helpless]",
        "ConditionsNauseated": "吐き気がする状態 [Nst]",
        "ConditionsOffKilter": "不安定状態 [Off-Kilter]",
        "ConditionsOffTarget": "集中切れ状態 [OfTgt]",
        "ConditionsOverburdened": "過負荷状態 [Ovrbrd]",
        "ConditionsPanicked": "恐慌状態 [Panicked]",
        "ConditionsParalyzed": "麻痺状態 [Paralyzed]",
        "ConditionsPinned": "押さえ込まれた状態",
        "ConditionsProne": "伏せ状態 [Prone]",
        "ConditionsShaken": "怯え状態 [Shaken]",
        "ConditionsSickened": "不調状態 [Sickened]",
        "ConditionsStable": "容態安定状態 [Stable]",
        "ConditionsStaggered": "よろめき状態 [Stgrd]",
        "ConditionsStunned": "朦朧状態 [Stunned]",
        "ConditionsUnconscious": "気絶状態 [Uncnsus]",
        "ConImm": "状態異常完全耐性",
        "ConsumableTypes": {
            "Ampoule": "Spell Ampoules",
            "Drugs": "Drugs",
            "FoodDrink": "Food and drink",
            "Medicine": "Medicinals",
            "Poison": "Poisons",
            "Serum": "Serums",
            "SpellGem": "Spell Gems"
        },
        "CounterClassesAddButton": "＋１",
        "CounterClassesCurrentCount": "合計ポイント:",
        "CounterClassesCurrentPositionLabel": "現在位置:",
        "CounterClassesKiSoldier": "気力ポイント",
        "CounterClassesManagementTitle": "管理画面",
        "CounterClassesManagementWindowsTitles": "クラスカウンター管理ウィンドウ",
        "CounterClassesRemoveButton": "－１",
        "CounterClassesSolarian": "ソラリアンの同調",
        "CounterClassesSolarianGraviton": "グラビトン",
        "CounterClassesSolarianPhoton": "フォトン",
        "CounterClassesSolarianUnaligned": "未調整",
        "CounterClassesVanguard": "ヴァンガード･エントロピー･ポイント",
        "Credits": "Cr.",
        "Currencies": {
            "BPs": "BPs",
            "Credits": "Credits",
            "UPBs": "UPBs"
        },
        "Cybernetic": "サイバー化",
        "Damage": {
            "Immunities": "ダメージ完全耐性",
            "PartIndex": "Part {partIndex} of {partCount}",
            "Reduction": "ダメージ抵抗",
            "Resistances": "エネルギー抵抗",
            "Title": "ダメージ",
            "Types": {
                "Acid": "[酸]",
                "Bludgeoning": "[殴打]",
                "Cold": "[冷気]",
                "Electricity": "[電気]",
                "Fire": "[火]",
                "Force": "[力場]",
                "Hint": "This is a list of damage types that apply to this damage roll.",
                "Nonlethal": "Nonlethal",
                "Piercing": "[刺突]",
                "Radiation": "Radiation",
                "Slashing": "[斬撃]",
                "Sonic": "[音波]",
                "Title": "ダメージタイプ",
                "Operators": {
                    "And": "and",
                    "Or": "or"
                }
            },
            "Vulnerabilities": "脆弱性"
        },
        "Description": "説明",
        "DescriptionShort": "Short Description",
        "Details": "詳細",
        "Dialogs": {
            "InputDialog": {
                "MultipleFieldsInvalid": "Invalid input for the following fields:<br/>{fieldNames}",
                "SingleFieldInvalid": "Invalid input for {fieldName}."
            }
        },
        "DistAny": "任意",
        "DroneSheet": {
            "Chassis": {
                "Details": {
                    "AbilityScores": {
                        "Dexterity": "基本 敏捷力",
                        "Header": "能力値",
                        "Increases": "能力値上昇",
                        "Strength": "基本 筋力",
                        "Wisdom": "基本 判断力"
                    },
                    "BaseStatistics": {
                        "Header": "基本能力",
                        "MechanicLevel": "メカニック･レベル",
                        "Size": "サイズ",
                        "SpeedBase": "移動速度, 基本 (ft)",
                        "SpeedSpecial": "移動速度, 特殊"
                    },
                    "Defense": {
                        "EAC": "基本 EAC",
                        "Header": "防御",
                        "KAC": "基本 KAC"
                    },
                    "Saves": {
                        "Fortitude": "頑健セーヴ値",
                        "Header": "セーヴ",
                        "Reflex": "反応セーヴ値",
                        "Will": "意思セーヴ値"
                    }
                },
                "Missing": "機体無し",
                "Name": {
                    "Placeholder": "機体名"
                },
                "NotInstalled": "機体未インストール",
                "Source": "参照元",
                "SourceTooltip": "この機体の参照元は？ どのルールブックで何ページ？"
            },
            "Details": {
                "Speed": {
                    "SpecialPlaceholder": "特殊移動なし"
                }
            },
            "Features": {
                "Chassis": "機体",
                "Feats": {
                    "Active": "能動特技",
                    "Header": "特技 (総量: {current} / {max})",
                    "Passive": "受動特技"
                },
                "Mods": "MOD (総量: {current} / {max})",
                "ModsFree": "無償"
            },
            "Header": {
                "Actions": {
                    "Header": "アクション",
                    "Repair": "修理"
                },
                "Defense": "防御",
                "Owner": "所有者"
            },
            "Inventory": {
                "ArmorUpgrades": "ｱｰﾏｰ･ｱｯﾌﾟｸﾞﾚｰﾄﾞ (装備済 {current} / {max} ｱｰﾏｰｽﾛｯﾄ)",
                "CarriedItems": "所持品",
                "Weapons": {
                    "Both": "武器 (装備された武器マウント:近接 {meleeCurrent} / {meleeMax}, 遠隔 {rangedCurrent} / {rangedMax})",
                    "MeleeOnly": "武器 (装備された武器マウント:近接 {meleeCurrent} / {meleeMax})",
                    "None": "武器",
                    "RangedOnly": "武器 (装備された武器マウント:遠隔 {rangedCurrent} / {rangedMax})"
                }
            },
            "Mod": {
                "Details": {
                    "Arms": {
                        "Amount": "腕の数",
                        "ArmType": {
                            "General": "一般的用途",
                            "Label": "腕のタイプ",
                            "Melee": "近接武器マウント",
                            "Ranged": "遠隔武器マウント"
                        },
                        "Header": "その他の効果"
                    },
                    "BaseStatistics": {
                        "FreeInstall": "無償のMOD",
                        "FreeInstallLabel": "MOD数からMODを除外する",
                        "Header": "基本能力",
                        "MaxInstalls": "最大設置数"
                    },
                    "OtherEffects": {
                        "AdditionalSenses": "追加の感覚",
                        "ArmorSlot": "アーマー･スロット",
                        "BonusSkill": "ボーナス技能",
                        "Header": "その他の効果",
                        "SpeedSpecial": "特殊移動",
                        "WeaponProficiency": "武器習熟"
                    }
                },
                "Name": {
                    "Placeholder": "MOD名"
                },
                "Source": "参照元",
                "SourceTooltip": "このMODの参照元は？ どのルールブックで何ページ？"
            },
            "Skills": {
                "NoSkillsAvailable": "このドローンには技能がありません。"
            },
            "Traits": {
                "ArmorSlots": "アーマー･スロット",
                "GeneralPurposeArms": "汎用アーム",
                "MeleeWeaponMounts": "近接武器マウント",
                "RangedWeaponMounts": "遠隔武器マウント"
            }
        },
        "EnergyArmorClass": "ｴﾈﾙｷﾞｰAC",
        "Environment": "Environment",
        "FeatTypes": {
            "Combat": "Combat Feats",
            "General": "General Feats"
        },
        "Features": "特徴",
        "FeaturesAdd": "追加",
        "FeaturesCharges": "Charges",
        "FeaturesFilter": "-",
        "FeaturesUsage": "用法",
        "FlagDeprecationNotice": "<strong>メモ:</strong> これらの値は新しい修正値システムに置き換えられており、将来のアップデートで削除される予定です。これらの値をオフにして、[状態]タブで修正値として追加することをお勧めします。",
        "FlagsInstructions": "Starfinderシステム上のキャラクター特性を設定する。",
        "FlagsSave": "例外的特性の更新",
        "FlagsTitle": "例外的特性の設定",
        "FortitudeSave": "頑健",
        "Ft": "ﾌｨｰﾄ",
        "GreatFortitudeHint": "頑健セーヴィング･スロー +2",
        "GreatFortitudeLabel": "頑健無比 (Great Fortitude)",
        "HazardSheet": {
            "Details": {
                "Attributes": {
                    "Bypass": "Bypass",
                    "BypassTooltip": "(Optional) Some traps have a bypass mechanism that allows the trap’s creator or other users to temporarily disarm the trap.",
                    "Duration": "Duration",
                    "DurationTooltip": "(Optional) If a trap has a duration longer than instantaneous, that is indicated here. Such a trap continues to produce its effect over multiple rounds on its initiative count.",
                    "Header": "Attributes",
                    "Initiative": "Initiative",
                    "InitiativeTooltip": "(Optional) Some traps roll initiative to determine when they activate in a combat round.",
                    "Reset": "Reset",
                    "ResetPlaceholder": "None, Manual, 1 minute, etc.",
                    "ResetTooltip": "This lists the amount of time it takes for a trap to reset itself automatically.",
                    "Trigger": "Trigger",
                    "TriggerPlaceholder": "Location, Proximity, Touch, etc.",
                    "TriggerTooltip": "A trap’s trigger determines how it is set off. Unless otherwise noted, creatures smaller than Tiny do not normally set off traps."
                },
                "DCs": {
                    "Disable": "Disable",
                    "DisableTooltip": "This is the DC to disable the trap using the listed skill or skills.",
                    "Header": "DCs",
                    "Notice": "Notice",
                    "NoticePlaceholder": "e.g. Perception DC 10",
                    "NoticeTooltip": "This is the DC to find the trap using Perception."
                },
                "Effects": {
                    "Effect": "Effect",
                    "EffectTooltip": "This lists the effect the trap has on those that trigger it.",
                    "Header": "Effects"
                },
                "Vitals": {
                    "Defenses": {
                        "EAC": "EAC",
                        "EACTooltip": "If the mechanical parts of your trap can be attacked, this value helps determine how easy it is to hit.",
                        "Hardness": "Hardness",
                        "HardnessTooltip": "Traps have a hardness based on their material.",
                        "Header": "Defenses",
                        "Hitpoints": "Hitpoints",
                        "HitpointsTooltip": "Crucial parts of some traps can be damaged and should have the listed number of Hit Points. Traps are immune to anything an object is immune to unless otherwise noted. A trap reduced to 0 HP is destroyed. Destroying a trap might set off a final component of the trap, like an explosion. Traps never have Stamina Points.",
                        "KAC": "KAC",
                        "KACTooltip": "If the mechanical parts of your trap can be attacked, this value helps determine how easy it is to hit."
                    },
                    "Offense": {
                        "Attack": "Attack",
                        "AttackTooltip": "(Optional) The trap’s attack bonus is used if it directly attacks a target.",
                        "Damage": "Damage",
                        "DamageTooltip": "(Optional) The trap’s average damage is used if it directly attacks a target, but consider reducing this damage if a trap has multiple attacks or affects multiple targets.",
                        "Header": "Offense"
                    },
                    "Saves": {
                        "Fortitude": "Fortitude save",
                        "FortitudeTooltip": "If PCs use special attacks that can target objects against the trap, this value can be used for the trap’s Fortitude save.",
                        "Header": "Saving throws",
                        "Reflex": "Reflex save",
                        "ReflexTooltip": "If PCs use special attacks that can target objects against the trap, this value can be used for the trap’s Reflex save.",
                        "Will": "Will save",
                        "WillTooltip": "Traps don’t normally need Will saves, but if necessary, a trap’s Will save is a poor save."
                    }
                }
            },
            "Header": {
                "NamePlaceholder": "Hazard name",
                "SourcePlaceholder": "Source",
                "TypePlaceholder": "Analog, Magical, Technological, Hybrid"
            },
            "Notifications": {
                "NoDamage": "No value entered for damage, cannot make a roll for {name}."
            },
            "Rolls": {
                "Attack": "Attack - {name}",
                "Damage": "Damage - {name}",
                "Fortitude": "Fortitude Save - {name}",
                "Reflex": "Reflex Save - {name}",
                "Will": "Will Save - {name}"
            },
            "Tabs": {
                "Vitals": "Vitals"
            }
        },
        "HealingTypesHealing": "回復",
        "Health": "ＨＰ",
        "HullPoints": "ＨＰ",
        "ImprovedInitiativeHint": "イニシアチブ･ロール +4",
        "ImprovedInitiativeLabel": "イニシアチブ強化 (Improved Inititive)",
        "InitiativeDexModTooltip": "敏捷力修正値: {mod}",
        "InitiativeLabel": "ｲﾆｼｱﾁﾌﾞ",
        "InitiativeModiferLabel": "修正",
        "InitiativeModiferTooltip": "{type} ボーナス: {mod} ({source})",
        "InvalidItem": "{name} is an invalid Item for a {target}.",
        "InvalidStarshipItem": "{name} はスターシップには無効なアイテムです。",
        "Inventory": "所持品",
        "InventoryAdd": "追加",
        "InventoryBulk": "ﾊﾞﾙｸ",
        "InventoryCapacity": "容量",
        "InventoryCurrency": "通貨",
        "InventoryEquipped": "装備済",
        "InventoryUsage": "使用量",
        "IronWillHint": "意志セーヴィング･スロー +2",
        "IronWillLabel": "鋼の意志 (Iron Will)",
        "ItemCollectionSheet": {
            "ItemCollectionLocked": "This container is locked and will not open.",
            "Settings": {
                "DeleteIfEmpty": "Delete when emptied",
                "DeleteIfEmptyTooltip": "<strong>Delete when Emptied</strong><br/>Should this container token automatically be removed when the last item is removed from it?",
                "Header": "GM Settings:",
                "Locked": "Locked",
                "LockedTooltip": "<strong>Locked</strong><br/>A locked container prevents player access."
            }
        },
        "ItemNoUses": "{name} は全弾､撃ち尽くしました！",
        "Items": {
            "ACP": "Armor Check Penalty",
            "Action": {
                "AbilityModifier": "Ability Modifier",
                "ActionType": "Action Type",
                "AddDamageSection": "Add damage section",
                "AddDamageSectionTooltip": "Add another damage section to this item.",
                "AttackRollBonus": "Attack Roll Bonus",
                "ChatMessageFlavor": "Chat Message Flavor",
                "CriticalDamageFormula": "Critical Damage Formula",
                "CriticalEffect": "Critical Effect",
                "CriticalDamageHeader": "Critical Damage Sections",
                "CriticalHealingFormula": "Critical Healing Formula",
                "DamageFormula": "Damage Formula",
                "DamageFormulaTooltip": "The damage roll for this damage section.",
                "DamageHeader": "Damage Sections",
                "DamageName": "Damage Name",
                "DamageNameTooltip": "A name you can specify to easily reference this attack element.",
                "DamageNotes": "Damage Notes",
                "DamageNotesTooltip": "The damage notes are displayed on the damage roll chat card. This is a great way to put helpful reminders, especially for GMs with complicated NPCs.",
                "DamageSection": "Damage Section {section}",
                "HealingFormula": "Healing Formula",
                "OtherFormula": "Other Formula",
                "RollNotes": "Roll Notes",
                "RollNotesTooltip": "The roll notes are displayed on the action roll chat card. This is a great way to put helpful reminders, especially for GMs with complicated NPCs.",
                "SavingThrow": "Saving Throw"
            },
            "Activation": {
                "ActivationCondition": "Activation Condition",
                "ActivationCost": "Activation Cost",
                "Area": "Area",
                "Duration": "Duration",
                "LimitedUses": "Limited Uses",
                "Range": "Range",
                "Target": "Target"
            },
            "Ammunition": {
                "AmmunitionType": "Ammunition Type",
                "Capacity": "Capacity Settings",
                "Details": "Ammunition Details",
                "Type": {
                    "Arrows": "Arrows",
                    "Charges": "Charges",
                    "Darts": "Darts",
                    "Flares": "Flares",
                    "Fuel": "Fuel",
                    "HeavyRounds": "Heavy Rounds",
                    "LongarmAndSniperRounds": "Longarm and Sniper Rounds",
                    "Missiles": "Missiles",
                    "Nanites": "Nanites",
                    "None": "None",
                    "Rockets": "Rockets",
                    "SmallArmRounds": "Small Arm Rounds",
                    "Shells": "Shells"
                },
                "UseCapacity": "Use Capacity"
            },
            "Attuned": "Attuned",
            "Augmentation": {
                "Details": "Augmentation Details",
                "System": "System",
                "Type": "Type"
            },
            "Capacity": {
                "Capacity": "Capacity",
                "CapacityMaxTooltip": "The max number of charges this item can hold",
                "CapacityValueTooltip": "The current number of charges",
                "HeaderTooltip": "The number of rounds, charges, etc... that can be held by this item (eg, the number of charges a battery can hold)",
                "Usage": "Usage",
                "UsageTooltip": "The amount of charges, peices of ammuntition, etc.. that are consummed when this item is used.",
                "UsageValueTooltip": "The time unit used to determine when the item's capacitiy is consumed."
            },
            "Categories": {
                "AbilityScoreIncrease": "Ability Score Increases",
                "Archetypes": "Archetypes",
                "Armor": "Armor",
                "Ammunition": "Ammunition",
                "ArmorUpgrades": "Armor Upgrades",
                "Augmentations": "Augmentations",
                "Classes": "Classes",
                "Consumables": "Consumables",
                "Containers": "Containers",
                "DroneChassis": "Drone Chassis",
                "DroneMods": "Drone Mods",
                "Equipment": "Equipment",
                "Feats": "Feats",
                "Goods": "Goods",
                "HybridItems": "Hybrid Items",
                "MagicItems": "Magic Items",
                "MiscellaneousItems": "Miscellaneous Items",
                "Races": "Races",
                "Shields": "Shields",
                "Spells": "Spells",
                "StarshipAblativeArmors": "Starship Ablative Armors",
                "StarshipArmors": "Starship Armors",
                "StarshipComputers": "Starship Computers",
                "StarshipCrewQuarters": "Starship Crew Quarters",
                "StarshipDefensiveCountermeasures": "Starship Defensive Countermeasures",
                "StarshipDriftEngine": "Starship Drift Engine",
                "StarshipExpansionBays": "Starship Expansion Bays",
                "StarshipFortifiedHulls": "Starship Fortified Hulls",
                "StarshipFrames": "Starship Frames",
                "StarshipOtherSystems": "Starship Other Systems",
                "StarshipPowerCores": "Starship Power Cores",
                "StarshipReinforcedBulkheads": "Starship Reinforced Bulkheads",
                "StarshipSecuritySystems": "Starship Security Systems",
                "StarshipSensors": "Starship Sensors",
                "StarshipShields": "Starship Shields",
                "StarshipThrusters": "Starship Thrusters",
                "StarshipWeapons": "Starship Weapons",
                "TechnologicalItems": "Technological Items",
                "Themes": "Themes",
                "VehicleAttacks": "Vehicle Attacks",
                "VehicleSystems": "Vehicle Systems",
                "WeaponAccessories": "Weapon Accessories",
                "WeaponFusions": "Weapon Fusions",
                "Weapons": "Weapons"
            },
            "Consumable": {
                "Action": "Consumable Action",
                "DestroyWhenEmpty": "Destroy when empty",
                "OnUse": "Consume on use",
                "Type": "Consumable Type",
                "Usage": "Consumable Usage"
            },
            "Description": {
                "Bulk": "Bulk",
                "Hands": "Hands",
                "Level": "Level",
                "Price": "Price",
                "Quantity": "Quantity",
                "QuantityPerPack": "Pack size",
                "QuantityPerPackTooltip": "Pack size is used to define how many of one item you buy for the full price. For example, you buy 30 small arm rounds at the cost of 40 credits. This helps with performing bulk and wealth calculations, as well as ammunition tracking."
            },
            "Equipment": {
                "Action": "Equipment Action",
                "Category": "Armor Type",
                "ContainerTooltip": "Armor typically can contain armor upgrades, or other items. Increase the storage capacity to allow adding content.",
                "EAC": "Energy Armor Class",
                "KAC": "Kinetic Armor Class",
                "PowerArmorDetails": "Power Armor Details",
                "SpeedAdjustment": "Speed Adjustment"
            },
            "EquipmentStatus": "Equipment Status",
            "EquipmentUsage": "Equipment Usage",
            "Equippable": "Equippable",
            "Equipped": "Equipped",
            "Feat": {
                "ActionRecharge": "Action Recharge",
                "Charged": "Charged",
                "FeatureAttack": "Feature Attack",
                "FeatureUsage": "Feature Usage",
                "RechargeOn": "Recharge On",
                "Requirements": "Requirements"
            },
            "Hybrid": {
                "Details": "Hybrid Item Details"
            },
            "Identified": "Identified",
            "Magic": {
                "Details": "Magic Item Details"
            },
            "MaxDex": "Max. Dexterity Modifier",
            "NotProficient": "Not Proficient",
            "Proficient": "Proficient",
            "Shield": {
                "AcMaxDex": "Max dex bonus: {maxDex}",
                "ACP": "ACP: {acp}",
                "Action": "Shield Action",
                "Aligned": "Aligned",
                "ArmorCheck": "Armor check penalty: {acp}",
                "Bonus": "Shield Bonus",
                "Bonuses": "Wielded bonus: {wielded} / Aligned bonus: {aligned}",
                "Details": "Shield Details",
                "Dex": "Dex: {dex}",
                "Shield": "Shield",
                "ShieldBonus": "Shield: {wielded} / {aligned}",
                "Wielded": "Wielded"
            },
            "ShipWeapon": {
                "Activated": "Activated",
                "AttackBonus": "Attack Bonus",
                "BpCost": "BP Cost",
                "ItemType": "Starship Weapon",
                "Mounted": "Mounted",
                "NotMounted": "Not Mounted",
                "PowerCost": "Power Cost",
                "Range": "Range",
                "ReloadCost": "10 minutes",
                "Source": "Source",
                "Speed": "Speed: {speed} hexes",
                "WeaponArc": "Weapon Arc",
                "WeaponClass": "Weapon Class",
                "WeaponStatus": "Weapon Status"
            },
            "Spell": {
                "AllowedClasses": "Allowed Classes",
                "Casting": "Spell Casting",
                "Concentration": "Concentration",
                "ConcentrationTooltip": "This spell requires concentration.<br/>You must use the 'Concentrate to Maintain Spell' action (CRB pg. 246) to maintain it.",
                "Consumed": "Consumed",
                "Cost": "Cost (Cr)",
                "Details": "Spell Details",
                "Dismissible": "Dismissible",
                "Effects": "Spell Effects",
                "IsVariableLevel": "Is Variable Level?",
                "IsVariableLevelYes": "Yes",
                "Level": "Spell Level",
                "PreparationMode": "Spell Preparation Mode",
                "Prepared": "Prepared",
                "Properties": "Spell Properties",
                "Resistance": "Spell Resistance",
                "School": "Spell School",
                "SpellcastingMaterials": "Spellcasting Materials",
                "Supply": "Supply"
            },
            "Technological": {
                "Details": "Technological Item Details"
            },
            "Theme": {
                "AbilityAdjustment": "Ability Adjustment",
                "Details": "Theme Details",
                "Skill": "Skill"
            },
            "Unlimited": "Unlimited",
            "Upgrade": {
                "AllowedArmorType": "Allowed Armor Type",
                "Any": "Any",
                "ArmorUpgradeDetails": "Armor Upgrade Details",
                "Slots": "Slots"
            },
            "VehicleAttack": {
                "Type": "Vehicle Attack"
            },
            "VehicleSystem": {
                "Type": "Vehicle System"
            },
            "Weapon": {
                "Attack": "Weapon Attack",
                "Category": "Weapon Category",
                "Details": "Weapon Details",
                "Properties": "Weapon Properties",
                "Type": "Weapon Type",
                "Usage": "Weapon Usage"
            },
            "WeaponAccessory": {
                "SupportedType": {
                    "Any": "Any",
                    "HeavyWeapon": "Heavy weapon",
                    "MeleeWeapon": "Melee weapon",
                    "MeleeWeaponSA": "Melee weapon & Smallarm",
                    "Projectile": "Projectile",
                    "RailedWeapon": "Railed weapon",
                    "RailedWeaponSA": "Railed weapon & Smallarm",
                    "SmallArm": "Smallarm"
                }
            }
        },
        "ItemSheet": {
            "AbilityScoreIncrease": {
                "Header": "Ability Score Increases",
                "Instruction": "* Check 4 abilities to raise.",
                "ItemName": "Ability Score Increase: Level {level}",
                "Label": "Abilities"
            },
            "ActorResource": {
                "Base": "Base value",
                "BaseTooltip": "(Required) The base value defines the base value of this resource. Modifiers may alter it.<br/>Attribute: @resources.type.subtype.base",
                "CombatTracker": "Combat Tracker settings",
                "DisplayAbsoluteValue": "Display Absolute Value",
                "DisplayAbsoluteValueTooltip": "Should the displayed value in the combat tracker be absolute? i.e. -1 is displayed as 1, -2 as 2, etc.",
                "Enabled": "Enabled",
                "EnabledTooltip": "If unchecked this resource will not produce a key in the resources data format, nor will it have automation running on it.",
                "ErrorDisabled": "Resource is currently disabled.",
                "ErrorIncompleteData": "Resource is missing type, subType, or base value.",
                "ErrorMissingFields": "Please fill in any of the missing fields.",
                "ErrorNoBase": "Base value is a required field.",
                "ErrorNoSubType": "Subtype is a required field.",
                "ErrorNoType": "Type is a required field.",
                "Header": "Resource Properties",
                "Range": "Value range",
                "RangeTooltip": "(Optional) Minimum and maximum values for this resource.<br/>The value cannot be lower than the range minimum, nor can it be higher than the range maximum.",
                "RangeMode": "Range mode",
                "RangeModeImmediate": "Immediate",
                "RangeModePost": "Post",
                "RangeModeTooltip": "(Advanced) Defines whether the range limitations are applied only after the modifiers are all processed, or for each modifier as they are being processed.<br/><br/>For example, if the range is set to maximum of 1, and the base value is 0, and you have a modifier of +2, and a modifier of -1, the different modes would work as follows:<br/><br/>Post: 0 + 2 - 1 would output 1, which does not exceed the range maximum.<br/><br/>Immediate: 0 + 2 - 1 would output 0. Because 0 + 2 is 2, which exceeds the range maximum of 1, so it gets clamped to 1. Then -1 is applied, producing 0.",
                "ShowInCombatTracker": "Show in Combat Tracker",
                "ShowInCombatTrackerTooltip": "If enabled, this resource will be visible in the combat tracker for quick reference.",
                "ShowOwnerAndGMOnly": "Only shown for Owner and GM",
                "ShowOwnerAndGMOnlyTooltip": "If enabled, this resource will only be visible in the combat tracker for the sheet owner and the GM.",
                "Stage": "Calculation Stage",
                "StageEarly": "Early",
                "StageLate": "Late",
                "StageTooltip": "The calculation stage affects when the modifiers for this resource are calculated.<br/><br/><strong>Early</strong><br/>Early actor resources are calculated before any of the other automations are run. At this point, all the computed actor values are not yet valid, such as strength modifier, fortitude save bonus, etc. Actor resources computed at this stage can be used in modifiers that affect actor attributes.<br/><br/><strong>Late</strong><br/>Late actor resources are calculated at the very end of the actor's modifiers. This means you can include the computed values of the actor into the actor resource. You will not be able to include late actor resources in a calculation that affect the actors attributes constantly. You can still use them in situational modifiers, however.",
                "SubType": "Subtype",
                "SubTypeTooltip": "(Required) Subtype makes up the second half of the resource identifier.<br/>For example: @resources.type.subtype.value",
                "Type": "Type",
                "TypeTooltip": "(Required) Type makes up the first half of the resource identifier.<br/>For example: @resources.type.subtype.value",
                "Usage": "Attribute usage",
                "UsageBaseValue": "Base value",
                "UsageComputedValue": "Computed value",
                "UsageTooltip": "What follows are a couple of example attributes how you may be able to access this resource in formulas:",
                "Visualizations": "Conditional Visualization",
                "VisualizationsIntro": "If resource value is..",
                "VisualizationsModeEqual": "equal to",
                "VisualizationsModeNotEqual": "not equal to",
                "VisualizationsModeGreaterThan": "greater than",
                "VisualizationsModeGreaterThanEqual": "greather than or equal to",
                "VisualizationsModeLesserThan": "lesser than",
                "VisualizationsModeLesserThanEqual": "lesser than or equal to",
                "VisualizationsThen": "Then:",
                "VisualizationsTitle": "Title:"
            },
            "Class": {
                "SpellCasting": {
                    "ClassLevel": "Class Level",
                    "Header": "Spellcasting",
                    "IsCaster": "Spellcaster",
                    "KeyAbilityScore": "Key Ability Score",
                    "SpellsKnown": "Spells Known",
                    "SpellsKnownHeader": "Spells Known (by spell level)",
                    "SpellsPerDay": "Spells Per Day",
                    "SpellsPerDayHeader": "Spells Per Day (by spell level)",
                    "SpellsPerDayBonus": "Bonus Spells Per Day",
                    "SpellsPerDayBonusHeader": "Bonus Spells Per Day (by spell level)"
                }
            },
            "Consumables": {
                "Category": "Consumable Type"
            },
            "Containers": {
                "ContainerTooltip": "Containers can contain just about any item. Increase the storage capacity to allow adding content."
            },
            "Header": {
                "ArmorClass": "Armor Class",
                "ArmorClassTooltip": "<strong>Armor Class</strong><br/>The armor class of this item, if left unattended. Otherwise, the attendee's armor class should be used instead.<br/>An item is considered unattended if it is not currently under any influence of a character.",
                "DetailsHeader": "Equipment details",
                "Hardness": "Hardness",
                "HardnessTooltip": "<strong>Hardness</strong><br/>When taking damage, subtract the item's hardness from the incoming damage before applying.",
                "Hitpoints": "Hitpoints",
                "HitpointsTooltip": "<strong>Hitpoints</strong><br/>The amount of hitpoints available for this item.<br/>An item is considered 'broken' if it has damage.<br/>An item is considered 'destroyed' when its hitpoints are reduced to 0.",
                "ItemName": "Item Name",
                "ItemNameTooltip": "<strong>Item Name</strong><br/>The name given to this item.",
                "Requirements": "Requirements",
                "Save": "Save DC",
                "SaveTooltip": "<strong>Save DC</strong><br/>Formula: {formula}<br/>This is the saving throw modifier for this item.",
                "Source": "Source",
                "SourceTooltip": "<strong>Source</strong><br/><em>Used primarily to denote what rules document this item came from</em>",
                "Subtype": "Subtype",
                "Type": "Type"
            },
            "PhysicalProperties": {
                "ArmorClass": "Armor Class",
                "ArmorClassTooltip": "<strong>Armor Class</strong><br/>The armor class of this item, if left unattended. Otherwise, the attendee's armor class should be used instead.<br/>An item is considered unattended if it is not currently under any influence of a character.",
                "CustomBuilt": "Custom Built",
                "CustomBuiltTooltip": "Was this item crafted by a character, or mass-produced?",
                "DexterityModifier": "Dexterity Modifier",
                "DexterityModifierTooltip": "If inanimate, an item's dexterity modifier is -5.",
                "Hardness": "Hardness",
                "HardnessTooltip": "<strong>Hardness</strong><br/>When taking damage, subtract the item's hardness from the incoming damage before applying.",
                "Header": "Physical Properties",
                "Hitpoints": {
                    "CurrentTooltip": "The amount of hitpoints this item has.",
                    "Header": "Hitpoints",
                    "HeaderTooltip": "<strong>Hitpoints</strong><br/>The amount of hitpoints available for this item.<br/>An item is considered 'broken' if it has damage.<br/>An item is considered 'destroyed' when its hitpoints are reduced to 0.",
                    "MaxTooltip": "The maximum amount of hitpoints this item can have. Leave blank for automatic calculation."
                },
                "ItemDescriptor": "Physical Settings",
                "Size": "Size",
                "SizeTooltip": "By default, an item's size is medium. Item sizes affect the item armor class, alter as needed.",
                "Sturdy": "Sturdy",
                "SturdyTooltip": "Equipment, such as weapons and armors, are considered sturdy."
            },
            "StarshipAblativeArmor": {
                "AblativeValue": "Total additional hitpoints",
                "AblativeValueTooltip": "The total amount of ablative armor hitpoints to distribute over the four quadrants.",
                "Header": "Ablative Armor Properties",
                "TargetLockPenalty": "Target Lock Penalty",
                "TargetLockPenaltyTooltip": "The penalty applied to the ship's target lock score.",
                "TurnDistancePenalty": "Turn Distance Penalty",
                "TurnDistancePenaltyTooltip": "The penalty applied to the ship's turn distance score."
            },
            "StarshipArmor": {
                "ArmorBonus": "Armor Bonus",
                "ArmorBonusTooltip": "The armor class bonus provided by this armor.",
                "Header": "Ablative Armor Properties",
                "TargetLockPenalty": "Target Lock Penalty",
                "TargetLockPenaltyTooltip": "The penalty applied to the ship's target lock score.",
                "TurnDistancePenalty": "Turn Distance Penalty",
                "TurnDistancePenaltyTooltip": "The penalty applied to the ship's turn distance score."
            },
            "StarshipComponent": {
                "Cost": "Buildpoint Cost",
                "CostMultipliedBySize": "BP Cost Multiplied by Size",
                "CostMultipliedBySizeTooltip": "Is the BP cost multiplied by the starship frame size?",
                "CostTooltip": "The amount of buildpoints required to obtain this component.",
                "Header": "Common Component Properties",
                "IsCostMultipliedBySize": "Is multiplied",
                "IsPowered": "Is powered",
                "PCU": "PCU Usage",
                "PCUTooltip": "The amount of power this component requires to function.",
                "PoweredState": "PoweredState",
                "PoweredStateTooltip": "Is this starship component powered?"
            },
            "StarshipComputer": {
                "Header": "Computer Properties",
                "Modifier": "Modifier",
                "ModifierTooltip": "The roll modifier provided by this computer.",
                "Nodes": "Nodes",
                "NodesTooltip": "The amount of times per turn this computer can provide its bonus for."
            },
            "StarshipDefensiveCountermeasure": {
                "Header": "Defensive Countermeasure Properties",
                "TargetLockBonus": "Target Lock Bonus",
                "TargetLockBonusTooltip": "The bonus applied to the ship's target lock score."
            },
            "StarshipDriftEngine": {
                "EngineRating": "Engine Rating",
                "EngineRatingTooltip": "The Engine Rating for this drift engine.",
                "Header": "Drift Engine Properties",
                "MaxSize": "Maximum ship size",
                "MaxSizeTooltip": "The maximum ship size this engine can be installed onto."
            },
            "StarshipFortifiedHull": {
                "CriticalThresholdBonus": "Critical Threshold Bonus",
                "CriticalThresholdBonusTooltip": "The bonus applied to the ship's critical threshold score.",
                "Header": "Fortified Hull Properties"
            },
            "StarshipFrame": {
                "Details": {
                    "Cost": "Buildpoint Cost",
                    "CostTooltip": "The amount of buildpoints required to obtain this frame.",
                    "CrewMaximum": "Maximum number of crew",
                    "CrewMaximumTooltip": "The maximum number of crew members able to take up a role on a starship based on this frame.",
                    "CrewMinimum": "Minimum number of crew",
                    "CrewMinimumTooltip": "The minimum number of crew members required to operate a starship based on this frame.",
                    "DamageThreshold": "Damage Threshold",
                    "DamageThresholdTooltip": "If a starship has a Damage Threshold, any attack that would deal damage to its Hull Points equal to or less than this Damage Threshold fails to damage the ship’s Hull Points. If the damage is greater than the Damage Threshold, the full amount of damage is dealt to the ship’s Hull Points.",
                    "ExpansionBays": "Expansion Bays",
                    "ExpansionBaysTooltip": "The number of expansion bays available for this frame.",
                    "HeaderDefense": "Defense",
                    "HeaderOffense": "Offense",
                    "HeaderSpecs": "Specs",
                    "Hitpoints": "Hull Points",
                    "HitpointsIncrement": "Hull Point increment",
                    "HitpointsIncrementTooltip": "The number of Hull Points a starship with that frame automatically gains when its tier increases to 4 (and every 4 tiers thereafter; see page 294).",
                    "HitpointsTooltip": "The amount of Hull Points this frame has at tier 1.",
                    "Maneuverability": "Maneuverability",
                    "ManeuverabilityTooltip": "Starship maneuverability affects piloting and turning abilities.<br/>Clumsy: -2 Piloting, Turn 4<br/>Poor: -1 Piloting, Turn 3<br/>Average: +0 Piloting, Turn 2<br/>Good: +1 Piloting, Turn 1<br/>Perfect: +2 Piloting, Turn 0",
                    "Size": "Size",
                    "SizeTooltip": "The size of the frame dictates the size of the starship.",
                    "WeaponArcAft": "Aft Arc",
                    "WeaponArcForward": "Forward Arc",
                    "WeaponArcPort": "Port Arc",
                    "WeaponArcStarboard": "Starboard Arc",
                    "WeaponArcTooltip": "The amount of weapon mounts available for the ship arc, split into light, heavy, and capital mounts.",
                    "WeaponArcTurret": "Turret",
                    "WeaponTypeCapital": "Capital",
                    "WeaponTypeHeavy": "Heavy",
                    "WeaponTypeLight": "Light",
                    "WeaponTypeSpinal": "Spinal"
                }
            },
            "StarshipPowerCore": {
                "Header": "Power Core Properties",
                "ProvidedPower": "Provided PCU",
                "ProvidedPowerTooltip": "The amount of PCU provided by this power core.",
                "Sizes": "Supported Starship Sizes",
                "SizesTooltip": "Select the starship sizes that this power core can be installed onto."
            },
            "StarshipReinforcedBulkhead": {
                "Fortification": "Fortification",
                "FortificationTooltip": "Whenever the starship would sustain critical damage, there is a percent chance based on the reinforced bulkhead’s fortification rating that the critical damage effect is negated (though the attack still deals damage to the starship).",
                "Header": "Reinforced Bulkhead Properties"
            },
            "StarshipSensor": {
                "Header": "Sensor Properties",
                "Modifier": "Sensor scan modifier",
                "ModifierTooltip": "An additional modifier when scanning planets outside of combat.",
                "Range": "Range",
                "RangeTooltip": "Range increment of the scanner, short is 5, medium is 10, and long is 15 hexes."
            },
            "StarshipShield": {
                "ArmorBonus": "Armor Bonus",
                "ArmorBonusTooltip": "The armor class bonus provided by this shield.",
                "DefenseValue": "Defense Value",
                "DefenseValueTooltip": "The maximum defense value available with this deflector shield.",
                "Header": "Shield Properties",
                "IsDeflector": "Is Deflector Shield",
                "Regeneration": "Regeneration per minute",
                "RegenerationTooltip": "The amount of shield points regenerated per minute.",
                "ShieldPoints": "Shield Points",
                "ShieldPointsTooltip": "The total amount of shield points provided by this shield.",
                "ShieldType": "Shield Type",
                "ShieldTypeTooltip": "Is this shield a deflector shield?",
                "TargetLockBonus": "Target Lock Bonus",
                "TargetLockBonusTooltip": "The bonus applied to the ship's target lock score."
            },
            "StarshipThruster": {
                "Booster": "Booster Thruster",
                "BoosterTooltip": "For more information, see the Booster Thruster Housing expansion bay.",
                "Header": "Thruster Properties",
                "IsBooster": "Is a booster",
                "IsEnabled": "Is enabled",
                "PilotingModifier": "Piloting Modifier",
                "PilotingModifierTooltip": "Additional piloting modifier gained from this thruster.",
                "Size": "Supported Starship Size",
                "SizeTooltip": "Select the starship size that this thruster can be installed onto.",
                "Speed": "Speed",
                "SpeedTooltip": "Number of hexes the starship will be able to move per turn using this thruster."
            },
            "StarshipWeapon": {
                "Header": "Starship Weapon Properties",
                "Placeholder": "e.g. 5",
                "Unmounted": "Unmounted"
            },
            "WeaponAccessory": {
                "SupportedTypes": "Supported weapon types"
            },
            "Weapons": {
                "Category": "Weapon Type",
                "ContainerTooltip": "Weapons typically can contain weapon fusions and weapon upgrades. Increase the storage capacity to allow adding upgrades and fusions."
            }
        },
        "KeyAbility": "主要能力値",
        "KineticArmorClass": "ｷﾈﾃｨｯｸAC",
        "Languages": "言語",
        "LanguagesAbyssal": "奈落語",
        "LanguagesAkitonian": "アキトン語",
        "LanguagesAklo": "アクロ語",
        "LanguagesAquan": "水界語",
        "LanguagesArkanen": "アルカネン語",
        "LanguagesAuran": "風界語",
        "LanguagesAzlanti": "アズラント語",
        "LanguagesBrethedan": "ブレサダ語",
        "LanguagesCastrovelian": "カストロヴェル語",
        "LanguagesCelestial": "天上語",
        "LanguagesCommon": "共通語",
        "LanguagesDraconic": "竜語",
        "LanguagesDrow": "ドラウ語",
        "LanguagesDwarven": "ドワーフ語",
        "LanguagesElven": "エルフ語",
        "LanguagesEoxian": "イオクス語",
        "LanguagesGnome": "ノーム語",
        "LanguagesGoblin": "ゴブリン語",
        "LanguagesHalfling": "ハーフリング語",
        "LanguagesIgnan": "火界語",
        "LanguagesInfernal": "地獄語",
        "LanguagesKalo": "カロ語",
        "LanguagesKasatha": "カサタ語",
        "LanguagesNchaki": "ンチャキ語",
        "LanguagesOrc": "オーク語",
        "LanguagesSarcesian": "サルセシア語",
        "LanguagesShirren": "シーレン語",
        "LanguagesShobhad": "ショバード語",
        "LanguagesTerran": "地界語",
        "LanguagesTriaxian": "トリアクサス語",
        "LanguagesVercite": "ヴァーサイト語",
        "LanguagesVesk": "ヴェスク語",
        "LanguagesYsoki": "イソキ語",
        "LevelLabel": "呪文レベル",
        "LevelLabelText": "レベル",
        "Levels": {
            "0": "0",
            "1": "1st",
            "2": "2nd",
            "3": "3rd",
            "4": "4th",
            "5": "5th",
            "6": "6th",
            "7": "7th",
            "8": "8th",
            "9": "9th",
            "10": "10th",
            "11": "11th",
            "12": "12th",
            "13": "13th",
            "14": "14th",
            "15": "15th",
            "16": "16th",
            "17": "17th",
            "18": "18th",
            "19": "19th",
            "20": "20th"
        },
        "LightningReflexesHint": "反応セーヴィング･スロー +2",
        "LightningReflexesLabel": "神速の反応 (Lightning Reflexes)",
        "LimitedUsePeriodsCharges": "弾倉",
        "LimitedUsePeriodsDay": "日",
        "LimitedUsePeriodsLong": "大休憩",
        "LimitedUsePeriodsShort": "小休憩",
        "LocalizationTerminator": "",
        "Long": "長距離",
        "Magic": {
            "Levels": {
                "0": "0 Level",
                "1": "1st Level",
                "2": "2nd Level",
                "3": "3rd Level",
                "4": "4th Level",
                "5": "5th Level",
                "6": "6th Level"
            },
            "Schools": {
                "Abjuration": "Abjuration",
                "Conjuration": "Conjuration",
                "Divination": "Divination",
                "Enchantment": "Enchantment",
                "Evocation": "Evocation",
                "Illusion": "Illusion",
                "Necromancy": "Necromancy",
                "Transmutation": "Transmutation",
                "Universal": "Universal"
            }
        },
        "Magitech": "マギテック",
        "Medium": "中距離",
        "Meter": "ﾒｰﾀｰ",
        "Mi": "ﾏｲﾙ",
        "MigrationBeginingMigration": "Starfinderシステムの移行をバージョン{systemVersion}に適用しようとしています。しばらくお待ちください。ゲームを閉じたり、サーバーをシャットダウンしたりしないでください。",
        "MigrationEndMigration": "Starfinderシステム、バージョン{systemVersion}への移行が成功しました！",
        "MigrationErrorMessage": "Starfinderのデータ移行中にエラーが発生しました。バックアップは作成しましたよね？",
        "MigrationSuccessfulMessage": "Starfinderのデータが現在のバージョンに正常に移行されました。",
        "ModifierACPEffectingArmorTypeAll": "全てのアーマー",
        "ModifierACPEffectingArmorTypeHeavy": "ヘヴィアーマーのみ",
        "ModifierACPEffectingArmorTypeLight": "ライトアーマーのみ",
        "ModifierACPEffectingArmorTypePower": "パワーアーマーのみ",
        "ModifierAppTitle": "修正値編集: {name}",
        "ModifierArmorClassBoth": "両方",
        "ModifierEffectTypeAbilityCheck": "能力判定",
        "ModifierEffectTypeAbilityChecks": "能力判定",
        "ModifierEffectTypeAbilityScore": "能力値",
        "ModifierEffectTypeAbilitySkills": "能力技能",
        "ModifierEffectTypeAC": "ＡＣ",
        "ModifierEffectTypeACP": "ＡＣ判定ペナルティ",
        "ModifierEffectTypeAllSkills": "全ての技能",
        "ModifierEffectTypeCMD": "AC vs 戦技",
        "ModifierEffectTypeHeaderLabel": "影響する特性",
        "ModifierEffectTypeInit": "イニシアチブ",
        "ModifierEffectTypeLabel": "影響を受ける特性",
        "ModifierEffectTypeSave": "特定のセーヴ",
        "ModifierEffectTypeSaves": "全てのセーヴ",
        "ModifierEffectTypeSkill": "特定の技能",
        "ModifierEffectTypeTooltip": "修正値の影響を受ける一般的な特性を識別します",
        "ModifierEnabledLabel": "有効",
        "ModifierEnabledTooltip": "特性修正値が計算されるときに修正値が考慮されるかどうかを決定します",
        "ModifierModifierLabel": "修正値",
        "ModifierModifierTooltip": "変更に使用する値",
        "ModifierModifierTypeLabel": "修正値タイプ",
        "ModifierModifierTypeTooltip": "修正値は定数（+2）またはロール式（+1d4）にすることができます。これは修正値フィールドをどちらか一方に識別するために使用されます",
        "ModifierNameLabel": "名前",
        "ModifierNameTooltip": "修正値の名前",
        "ModifierNotesLabel": "メモ",
        "ModifierNotesTooltip": "特定の修正値に関するメモ",
        "Modifiers": "修正",
        "ModifierSaveHighest": "最高",
        "ModifierSaveLowest": "最低",
        "ModifiersConditionsTabLabel": "状態",
        "ModifiersItemTabLabel": "アイテム",
        "ModifiersMiscTabLabel": "その他",
        "ModifierSourceLabel": "参照元",
        "ModifierSourceTooltip": "この修正値はどこからのものですか？ アイテム？ 呪文？ 別のキャラクター？",
        "ModifiersPermanentTabLabel": "永続",
        "ModifiersTemporaryTabLabel": "一時的",
        "ModifierTitle": "修正",
        "ModifierTypeAbility": "能力 (Ability)",
        "ModifierTypeArmor": "アーマー(Armor)",
        "ModifierTypeBase": "基本 (Base)",
        "ModifierTypeCircumstance": "状況 (Circumstance)",
        "ModifierTypeConstant": "通常",
        "ModifierTypeDivine": "神格 (Divine)",
        "ModifierTypeEnhancement": "強化 (Enhancement)",
        "ModifierTypeFormula": "ロール式",
        "ModifierTypeInsight": "洞察 (Insight)",
        "ModifierTypeLabel": "タイプ",
        "ModifierTypeLuck": "幸運 (Luck)",
        "ModifierTypeMorale": "士気 (Morale)",
        "ModifierTypeRacial": "種族 (Racial)",
        "ModifierTypeTooltip": "修正値のタイプ。複数の修正値が同じタイプ(通常は最大)の場合、使用する修正値を判別するために使用されます",
        "ModifierTypeUntyped": "定形外 (Untyped)",
        "ModifierValueAffectedHeaderLabel": "影響する値",
        "ModifierValueAffectedLabel": "影響を受ける特定の値",
        "ModifierValueAffectedTooltip": "一般特性に多くに可能な値がある場合、影響を受ける特定の値を識別します",
        "Necrograft": "ネクログラフト",
        "None": "なし",
        "Notes": "メモ",
        "NPCSheet": {
            "Features": {
                "Actions": "Actions",
                "ActiveItems": "Active Feats",
                "Attacks": "Attacks",
                "Drone": "Drone Items",
                "Features": "Passive Feats"
            },
            "Header": {
                "AlignmentPlaceHolderText": "NG",
                "AbilityDC": "Ability DC",
                "AbilityDCTooltip": "The ability DC this NPC has. All of the NPCs abilities that have a saving throw associated with them typically use this value, unless they are spells.<br/><br/>This might not be properly integrated into every ability yet.",
                "AuraPlaceHolderText": "オーラ",
                "BaseSpellDC": "Base Spell DC",
                "BaseSpellDCTooltip": "The base spell DC this NPC has. All of the NPCs spells that have a saving throw associated with them typically use this value, plus the spell level.",
                "NamePlaceHolderText": "キャラクター名",
                "RaceAndGraftsPlaceHolderText": "性別, 種族, クラス, 収賄など",
                "SourcePlaceHolderText": "参照元",
                "SubtypePlaceHolderText": "サブタイプ",
                "TypePlaceHolderText": "タイプ"
            },
            "Interface": {
                "Conditions": {
                    "Warning": "Old Style NPCs do not support automatic modifier calculations, convert this NPC to the new style using the duplicate button on the Attributes tab."
                },
                "CreateItem": {
                    "Button": "Create Item",
                    "Name": "New Item",
                    "Note": "Select the type of item you would like to create.",
                    "Title": "Create New Item"
                },
                "DuplicateNewStyle": {
                    "Button": "Duplicate as new style NPC",
                    "ButtonTooltip": "Clicking this button will create a new style NPC actor sheet, duplicating the data and items on this actor.",
                    "DialogTitle": "Use original actor?",
                    "DialogMessage": "You are duplicating an unlinked token actor, do you wish to create the new style NPC using the unlinked actor data, or the original sheet data?",
                    "DialogOriginalActorButton": "Duplicate Original Actor",
                    "DialogUnlinkedActorButton": "Duplicate Unlinked Actor",
                    "DialogCancelButton": "Cancel",
                    "ErrorCreateActor": "Something went wrong converting this actor. Check your user role permissions.<br/><br/>Click to dismiss."
                },
                "Navigation": {
                    "Conditions": "Conditions"
                }
            },
            "Inventory": {
                "Inventory": "Inventory"
            }
        },
        "NpcToggleSkillsDialogTitle": "NPC技能切替",
        "NumberOfArms": "腕の数",
        "Organization": "Organization",
        "Personal": "自身",
        "PersonalUpgrade": "ﾊﾟｰｿﾅﾙ･ｱｯﾌﾟｸﾞﾚｰﾄﾞ",
        "Plane": "同一次元",
        "Planetary": "惑星間",
        "RaceAbilityAdjustmentAny": "全て",
        "RaceAbilityAdjustments": "能力値補正",
        "RaceAddAbilityAdjustment": "追加補正",
        "RaceHitPoints": "ＨＰ",
        "RacePlaceHolderText": "種族",
        "RaceSize": "サイズ",
        "RacialTraits": "種族特徴",
        "Reach": "間合い",
        "ReflexSave": "反応",
        "RepairDroneChatMessage": "{name} は {regainedHP} HPまで修理されました。",
        "RepairDroneDialogCancelButton": "キャンセル",
        "RepairDroneDialogDescription": "ドローンを修理しますか？　通常、１０分につきドローンの持つ最大HPの１０％まで修理します。ドローン修理(Ex)特技がある場合、最大HPの25％まで修理できます。",
        "RepairDroneDialogImprovedFeat": "ドローン修理(Ex)特技のルールを使用する",
        "RepairDroneDialogRepairButton": "修理",
        "RepairDroneDialogTitle": "ドローンの修理",
        "RepairDroneUnnecessary": "{name} は､すでに最大HPに達しているため修理の必要はありません。",
        "Resolve": "ＲＰ",
        "Rest": {
            "Button": "休憩する",
            "Cancel": "キャンセル",
            "Long": {
                "ChatMessage": {
                    "AbilityDamage": "Reduced {ability} damage by {amount}",
                    "Header": "{name} takes a full night's rest and recovers:",
                    "HeaderNoRecovery": "{name} takes a full night's rest.",
                    "HitPoints": "{deltaHP} Hit points",
                    "Item": "The item '{itemName}' has recharged its uses.",
                    "ResolvePoints": "{deltaRP} Resolve points",
                    "SpellSlots": "{deltaSS} Spell slots",
                    "StaminaPoints": "{deltaSP} Stamina points",
                    "Content": "{name} takes a night's rest and recovers {deltaHP} Hit points, {deltaSP} Stamina points, and {deltaRP} Resolve points."
                },
                "Dialog": {
                    "Title": "Night's Rest",
                    "Description": "<p>Take a night's rest?</p><p>On a night's rest you will recover 1 hit point per character level, all stamina points, all resolve points, class resources, limited use item charges, and spell slots.</p>"
                },
                "Title": "大休憩"
            },
            "Short": {
                "ActionHeader": "RPを１点消費しますか？",
                "ChatMessage": {
                    "Message": "{name} は１０分の小休憩を取ります。",
                    "Restored": "{name} は１０分の小休憩をとり、{spentRP} RPを費やして {regainedSP} SPを回復しました。"
                },
                "DialogDescription": "小休憩しますか？ 小休憩時に１点のRPを費やして、全てのSPが回復できます。",
                "DialogTitle": "１０分の小休憩",
                "Title": "小休憩"
            }
        },
        "Rolls": {
            "AttackRoll": "Attack Roll",
            "AttackRollFull": "Attack Roll - {name}",
            "Character": {
                "Charge": "Charge",
                "ChargeTooltip": "After moving, you can make a single melee attack. You take a –2 penalty to the attack roll and a –2 penalty to your AC until the start of your next turn.",
                "FightDefensively": "Fight Defensively",
                "FightDefensivelyTooltip": "You take penalty to attack rolls this round to gain a +2 bonus to your AC until the start of your next turn.",
                "Flanking": "Flanking",
                "FlankingTooltip": "When making a melee attack, you gain a bonus to attack rolls if your opponent is threatened by another creature on its opposite border or opposite corner.",
                "FullAttack": "Full Attack",
                "FullAttackTooltip": "You can spend a full action to make two attacks, each with a penalty to the attack rolls.",
                "HarryingFire": "Harrying Fire bonus",
                "HarryingFireTooltip": "Enable this bonus when attacking a target affected by Harrying Fire.",
                "Nonlethal": "Nonlethal",
                "NonlethalTooltip": "You can use a weapon that deals lethal damage to deal nonlethal damage instead, but you take a penalty to your attack roll."
            },
            "DamageRoll": "Damage Roll",
            "DamageRollFull": "Damage Roll - {name}",
            "Dialog": {
                "AvailableModifiers": "Available modifiers",
                "AvailableModifiersTooltip": "List of the available modifiers for this roll.",
                "Formula": "Formula",
                "FormulaTooltip": "The formula used to calculate the roll.",
                "ModifierEffect": "Effect",
                "ModifierName": "Name",
                "RollMode": "Roll Mode",
                "RollModeTooltip": "Roll Mode determines who can see this roll.",
                "Selector": "Select '{name}'",
                "SelectorTooltip": "Dynamic actor selection for the '{name}' formula context.",
                "SituationalBonus": "Situational bonus",
                "SituationalBonusTooltip": "Are there any additional bonuses that apply to this roll? (For example, range increments)"
            },
            "Dice": {
                "AbilityCheckTitle": "Ability Check - {label}",
                "Advantage": "Advantage",
                "AdvantageTooltip": "Roll with advantage.",
                "CriticalDamage": "Critical",
                "CriticalDamageTooltip": "Roll critical damage.",
                "CriticalEffect": "Critical Effect: {criticalEffect}",
                "CriticalFlavor": "{title} (Critical)",
                "CriticalFlavorWithEffect": "{title} (Critical; {criticalEffect})",
                "CriticalHit": "Critical Hit",
                "Disadvantage": "Disadvantage",
                "DisadvantageTooltip": "Roll with disadvantage.",
                "Formula": {
                    "AdditionalBonus": " {bonus} [Additional Bonus]"
                },
                "Normal": "Normal",
                "NormalDamage": "Normal",
                "NormalDamageTooltip": "Roll normal damage.",
                "NormalTooltip": "Normal roll.",
                "Roll": "Roll",
                "SaveTitle": "Save - {label}",
                "SkillCheckTitle": "Skill Check - {skill}"
            },
            "HealingRoll": "Healing Roll",
            "HealingRollFull": "Healing Roll - {name}",
            "InitiativeRollFull": "Initiative Roll - {name}",
            "Starship": {
                "Broadside": "Broadside",
                "CaptainDemand": "Captain's Demand",
                "CaptainEncouragement": "Captain's Encouragement",
                "ComputerBonus": "Computer bonus",
                "FireAtWill": "Fire At Will",
                "ScienceOfficerLockOn": "Science Officer's Lock On",
                "SnapShot": "Snap Shot"
            },
            "StarshipAction": "Starship Action: {action}",
            "StarshipActions": {
                "ActionNotFoundError": "Starship action with id '{actionId}' does not exist!",
                "Chat": {
                    "CriticalEffect": "Critical Effect",
                    "DC": "DC",
                    "NormalEffect": "Effect",
                    "Role": "{role} of the Starship: '{name}'"
                },
                "Choice": {
                    "AvailableRolls": "Available rolls",
                    "Message": "The starship action '{name}' offers multiple rolls to choose from. Please pick one.",
                    "Title": "{name} - Select the desired roll"
                },
                "NoActorError": "No crew member available for this role.",
                "NoFormulaError": "No formula present in data for starship action '{name}'.",
                "Quadrant": {
                    "Aft": "Aft",
                    "Forward": "Forward",
                    "Message": "Gunnery actions require the selection of a quadrant. Turrets can pick at will. Please select one.",
                    "Port": "Port",
                    "Quadrant": "Quadrant",
                    "Starboard": "Starboard",
                    "Title": "{name} - Select the weapon quadrant used."
                }
            }
        },
        "Save": "保存",
        "SaveAbilityModTooltip": "能力修正値: {mod} ({ability})",
        "SaveBaseModifier": "Base Save: {base}",
        "SaveClassModTooltip": "クラス修正値: {mod} ({class})",
        "SaveDescriptorDisbelieve": "看破",
        "SaveDescriptorHalf": "半減",
        "SaveDescriptorHarmless": "無害",
        "SaveDescriptorNegates": "無効化",
        "SaveDescriptorObject": "物体",
        "SaveDescriptorPartial": "不完全",
        "SaveMiscModifierLabel": "その他",
        "SaveModifiersTooltip": "{type} ボーナス: {mod} ({source})",
        "SaveProgressionFast": "速い",
        "SaveProgressionSlow": "遅い",
        "SenesBL": "擬似視覚",
        "SenesBS": "非視覚感知",
        "SenesDark": "暗視",
        "SenesLLV": "低光量視覚",
        "Senses": "感覚",
        "SensesST": "透過知覚",
        "Settings": {
            "Advantage": {
                "Hint": "ダイスロールする際に､有利か不利かを表示する機能を有効にします。",
                "Name": "有利と不利を採用しますか？"
            },
            "AlwaysShowQuantity": {
                "Hint": "Always shows the quantity of items, even if it is 0 or 1. You will have to refresh your window before this change will take effect.",
                "Name": "Always show item quantity"
            },
            "AutoCollapseCard": {
                "Hint": "チャットログのアイテムカードの説明を自動的に折りたたみます。",
                "Name": "チャット上のアイテムを最小化"
            },
            "CombatCards": {
                "NormalHint": "Change which combat chat cards should be displayed during normal combat.",
                "NormalName": "Normal combat",
                "StarshipHint": "Change which combat chat cards should be displayed during starship combat.",
                "StarshipName": "Starship combat",
                "Values": {
                    "Disabled": "Disabled",
                    "Enabled": "Rounds, phases, and turns",
                    "OnlyRounds": "Only rounds",
                    "RoundsPhases": "Rounds and phases",
                    "RoundsTurns": "Rounds and turns"
                },
                "VehicleChaseHint": "Change which combat chat cards should be displayed during vehicle chases.",
                "VehicleChaseName": "Vehicle chases"
            },
            "DamageWithAttack": {
                "Hint": "Automatically follow up an attack roll with a damage roll.",
                "Name": "Roll damage with attack"
            },
            "DiagonalMovementRule": {
                "Hint": "このシステム上でゲームに使用する斜め移動ルールを設定する。",
                "Name": "斜め移動ルール",
                "Values": {
                    "Core": "コアルールブック (5/10/5)",
                    "Optional": "オプション (5/5/5)"
                }
            },
            "ExperienceTracking": {
                "Hint": "キャラクターシートから経験値バーを削除する。",
                "Name": "経験値表示の無効化"
            },
            "GalacticTrade": {
                "Hint": "Enables the Galactic Trade subsystem, allowing the maximum BP on a ship to be 5% higher than normal, and adds BPs to the ship inventory as credits.",
                "Name": "Enable Galactic Trade"
            },
            "StarshipActionsCrit": {
                "Hint": "Display state for the critical effect of starship actions.",
                "Name": "Starship Actions Critical Effect",
                "Values": {
                    "Always": "Always display critical effects.",
                    "CritOnly": "Only display critical effects on a critical roll.",
                    "Never": "Never display critical effects."
                }
            },
            "StarshipActionsSource": {
                "Hint": "Compendium key containing the starship action definitions.",
                "Name": "Starship Actions Source Compendium"
            },
            "TokenConditionLabels": {
                "Hint": "Adds text labels to the token conditions.",
                "Name": "Token condition labels"
            },
            "UseCustomChatCard": {
                "Hint": "新しいカスタムチャットカードを使用するか、元のチャットカードを使用するかを切り替えます。",
                "Name": "カスタムされたStarfinderチャットカードを使用しますか？"
            },
            "UseQuickRollAsDefault": {
                "Hint": "When clicking abilities that roll dice, the roll will act as if the Shift key was depressed by default. This will trigger a fast-forwarded roll.",
                "Name": "Use Quick roll by default?"
            },
            "UseStarfinderAOETemplates": {
                "Hint": "Starfinderの測定方法にAOEテンプレートを使用するか、オンセ工房 FoundryVTTのデフォルトの方法を使用するか",
                "Name": "Starfinder AOEテンプレートを使用するs"
            },
            "WorldSchemaVersion": {
                "Hint": "Starfinderシステムのデータ･スキーマ･バージョンを記録します。警告：何をしているかわからない場合は、この値を編集しないでください。",
                "Name": "Starfinderデータ･スキーマ･バージョン"
            }
        },
        "ShipFrameLabel": "フレーム",
        "ShipModelLabel": "モデル",
        "ShipNameLabel": "シップ名",
        "ShipSystems": {
            "CrewQuarterSystems": {
                "Common": "Common",
                "Good": "Good",
                "Luxurious": "Luxurious"
            },
            "ExpansionBaySystems": {
                "Arclab": "Arcane laboratory",
                "Cargo": "Cargo hold",
                "Escape": "Escape pods",
                "Guest": "Guest quarters",
                "Hac": "Recreation suite (HAC)",
                "Hangar": "Hangar bay",
                "Life": "Life boats",
                "Med": "Medical bay",
                "Pass": "Passenger seating",
                "Pwrhouse": "Power core housing",
                "Recg": "Recreation suite (gym)",
                "Rect": "Recreation suite (trivid den)",
                "Science": "Science lab",
                "Senv": "Sealed environment chamber",
                "Shuttle": "Shuttle bay",
                "Smuggler": "Smuggler compartment",
                "Syth": "Synthesis bay",
                "Tech": "Tech workshop"
            },
            "Maneuverability": {
                "Average": "Average",
                "Clumsy": "Clumsy",
                "Good": "Good",
                "Perfect": "Perfect",
                "Poor": "Poor"
            },
            "SecuritySystems": {
                "Antihack": "Anti-Hacking Sytems",
                "Antiper": "Antipersonnel Weapon",
                "Bio": "Biometric Locks",
                "Compcounter": "Computer Countermeasures",
                "Selfdestruct": "Self-Destruct System"
            },
            "Size": {
                "Supercolossal": "Supercolossal"
            },
            "StarshipArcs": {
                "Aft": "Aft",
                "Forward": "Forward",
                "Port": "Port",
                "Starboard": "Starboard",
                "Turret": "Turret"
            },
            "StarshipRoles": {
                "Captain": "Captain",
                "Engineers": "Engineers",
                "Gunners": "Gunners",
                "Passengers": "Passengers",
                "Pilot": "Pilot",
                "ScienceOfficers": "Science Officers"
            },
            "StarshipWeaponClass": {
                "Capital": "Capital",
                "Heavy": "Heavy",
                "Light": "Light",
                "Spinal": "Spinal"
            },
            "StarshipWeaponProperties": {
                "Anchoring": "Anchoring",
                "Array": "Array",
                "Automated": "Automated",
                "Broad": "Broad Arc",
                "Bugging": "Bugging",
                "Burrowing": "Burrowing",
                "Buster": "Buster",
                "Connecting": "Connecting",
                "DeathField": "Death Field",
                "Deployed": "Deployed",
                "Drone": "Drone",
                "Emp": "EMP",
                "FlakArea": "Flak Area",
                "ForceField": "Force Field",
                "GravityTether": "Gravity Tether",
                "GravityWell": "Gravity Well",
                "Hacking": "Hacking",
                "Immobilize": "Immobilize",
                "Intimidating": "Intimidating",
                "IrradiateH": "Irradiate (high)",
                "IrradiateL": "Irradiate (low)",
                "IrradiateM": "Irradiate (medium)",
                "Jamming": "Jamming",
                "Limited": "Limited Fire",
                "Line": "Line",
                "Mine": "Mine",
                "Mystical": "Mystical",
                "NavScram": "Nav-Scram",
                "Numbing": "Numbing",
                "Orbital": "Orbital",
                "Pod": "Pod",
                "Point": "Point",
                "Quantum": "Quantum",
                "Radiant": "Radiant",
                "Rail": "Rail",
                "Ramming": "Ramming",
                "Redirect": "Redirect",
                "Restricted": "Restricted",
                "Ripper": "Ripper",
                "Scatterscan": "Scatterscan",
                "Smart": "Smart",
                "Smoldering": "Smoldering",
                "Spore": "Spore",
                "Suspending": "Suspending",
                "Sustained": "Sustained",
                "Teleportation": "Teleportation",
                "Tractor": "Tractor Beam",
                "Transposition": "Transposition",
                "VandalDrones": "Vandal Drones",
                "Volatile": "Volatile",
                "Vortex": "Vortex"
            },
            "StarshipWeaponRanges": {
                "Long": "Long",
                "Medium": "Medium",
                "None": "None",
                "Short": "Short"
            },
            "StarshipWeaponTypes": {
                "Direct": "Direct-fire",
                "ECM": "ECM Module",
                "Melee": "Melee Weapon",
                "Tracking": "Tracking"
            }
        },
        "ShipTierLabel": "ティア",
        "Size": "サイズ",
        "SizeColossal": "超巨大",
        "SizeDim": "微小",
        "SizeFine": "極小",
        "SizeGargantuan": "巨大",
        "SizeHuge": "超大型",
        "SizeLarge": "大型",
        "SizeMedium": "中型",
        "SizeSmall": "小型",
        "SizeTiny": "超小型",
        "SkillAcr": "＜軽業＞",
        "SkillAth": "＜運動＞",
        "SkillBlu": "＜はったり＞",
        "SkillCom": "＜コンピュータ＞",
        "SkillCul": "＜カルチャー＞",
        "SkillDip": "＜外交＞",
        "SkillDis": "＜変装＞",
        "SkillEng": "＜エンジニアリング＞",
        "SkillInt": "＜威圧＞",
        "SkillLsc": "＜生命科学＞",
        "SkillMed": "＜医学＞",
        "SkillModifierTooltip": "{type} ボーナス: {mod} ({source})",
        "SkillMys": "＜神秘学＞",
        "SkillPer": "＜知覚＞",
        "SkillPil": "＜操縦＞",
        "SkillPro": "＜職能＞",
        "SkillProficiencyLevelClassSkill": "クラス技能",
        "SkillPsc": "＜物理科学＞",
        "SkillSen": "＜真意看破＞",
        "SkillsHeaderAbility": "能力値",
        "SkillsHeaderModifier": "修正",
        "SkillsHeaderName": "名前",
        "SkillsHeaderRanks": "ランク",
        "SkillSle": "＜手先の早業＞",
        "SkillSte": "＜隠密＞",
        "SkillsToggleHeader": "技能",
        "SkillSur": "＜生存＞",
        "SkillTooltipAbilityMod": "能力修正値: {abilityMod} ({abilityAbbr})",
        "SkillTooltipMiscMod": "その他の修正値: {mod}",
        "SkillTooltipSkillRanks": "技能ランク: {ranks}",
        "SkillTooltipThemeMod": "テーマ修正値: {mod}",
        "SkillTooltipTrainedClassSkill": "訓練済技能クラス修正値: {mod}",
        "SkillTrainedOnly": "訓練時のみ判定可",
        "SortByFilterLevel": "レベル",
        "SortByFilterName": "名前",
        "Space": "ｽﾍﾟｰｽ",
        "Special": "特殊",
        "SpecialTraits": "例外的特性",
        "Speed": "移動速度",
        "SpeedSpecial": "特殊移動",
        "SpellAreaEffects": {
            "Burst": "Burst",
            "Emanation": "Emanation",
            "Spread": "Spread"
        },
        "SpellAreaShapesCone": "円錐 (Cone)",
        "SpellAreaShapesCylinder": "円柱 (Cylinder)",
        "SpellAreaShapesLine": "直線 (Line)",
        "SpellAreaShapesOther": "その他 (Other)",
        "SpellAreaShapesShapable": "成形 (Shapable)",
        "SpellAreaShapesSphere": "球形 (Sphere)",
        "SpellBook": {
            "Add": "追加",
            "AddSpells": "呪文追加",
            "AttributesNone": "なし",
            "Browse": "呪文所検索",
            "CreateSpell": "呪文作成",
            "DeleteItem": "呪文削除",
            "EditItem": "呪文編集",
            "NoSpells": "このフィルタ･セットには呪文が見つかりませんでした。",
            "SearchSpell": "呪文検索",
            "Spellbook": "呪文書",
            "SpellCastingAbility": "呪文発動能力値",
            "SpellSchool": "呪文の系統",
            "SpellUsage": "呪文の用法",
            "Uses": "用法"
        },
        "SpellBrowserSearchHint": "",
        "SpellCantripLabel": "呪文レベル０",
        "SpellCasting": {
            "AllowedClasses": "Allowed Classes",
            "ButtonCast": "Cast",
            "ConsumeSlot": "Consume Spell Slot?",
            "ConsumeSlotYes": "Yes",
            "ErrorNoSlot": "You are not able to cast this spell using spell slots, as you have no available spell slots. You may opt to cast it without consuming any spell slots.",
            "Header": "Configure how you would like to cast the {spellName} spell.",
            "SelectSpellSlot": "Cast with Spell Slot",
            "SpellLabelClass": "{className} - {spellSlot} ({remainingSlots} Slots)",
            "SpellLabelGeneral": "{spellSlot} ({remainingSlots} Slots)",
            "Title": "{spellName}: Spell Configuration"
        },
        "SpellPreparationModesAlways": "常時使用可能",
        "SpellPreparationModesInnate": "生来の呪文発動能力",
        "SpellResistance": "呪文耐性",
        "Stamina": "ＳＰ",
        "StarshipSheet": {
            "Actions": {
                "Header": {
                    "Phase": "Phase",
                    "ResolvePoints": "Resolve Points"
                },
                "Tooltips": {
                    "CriticalEffect": "Critical Effect",
                    "NormalEffect": "Normal effect",
                    "Push": "Push",
                    "PushTooltip": "Push actions (indicated in an action’s heading) are difficult to perform but can yield greater results. You can’t perform a push action if the necessary system is malfunctioning or wrecked (as noted in Critical Damage Conditions on page 321)."
                }
            },
            "Attributes": {
                "BuildPoints": "Build Points",
                "BuildPointsUsage": "Usage",
                "Complement": "Complement",
                "ComplementMax": "Maximum number of crew that can be assigned to a role on the ship (not the maximum number of creatures that can be aboard).",
                "ComplementMin": "Minimum crew needed to run the ship.",
                "Computer": "Computer",
                "DriftNotAvailable": "Not available",
                "DriftRating": "Drift Rating",
                "Power": "Power Core",
                "PowerConsumption": "Consumption",
                "PowerMissing": "Power Core Missing"
            },
            "Crew": {
                "ActionsPerRound": "Actions per round",
                "AddSkill": "Add skill",
                "AssignedCount": "({current} / {max})",
                "Captain": "Captain",
                "ChiefMates": "Chief Mates",
                "CrewLimitReached": "You have reached the maximum amount of crew allowed for the role of '{targetRole}'.",
                "CrewSetting": "Crew setting",
                "Engineers": "Engineers",
                "Gunners": "Gunners",
                "Header": "Starship Crew",
                "IsNPCCrew": "Is NPC crew",
                "MagicOfficers": "Magic Officers",
                "Passengers": "Passengers",
                "Pilot": "Pilot",
                "ScienceOfficers": "Science Officers",
                "SkillModifier": "Modifier",
                "SkillRanks": "Ranks",
                "UnlimitedMax": "No limit"
            },
            "Critical": {
                "Edit": "Edit affected roles.",
                "EditMessage": "Select which roles are affected by damage to this system.",
                "EditTitle": "Select affected roles",
                "Header": "Critical Damage",
                "Status": {
                    "Glitching": "Glitching",
                    "Malfunctioning": "Malfunctioning",
                    "Nominal": "Nominal",
                    "Wrecked": "Wrecked"
                },
                "Systems": {
                    "Engines": "Engines",
                    "LifeSupport": "Life Support",
                    "PowerCore": "Power Core",
                    "Sensors": "Sensors",
                    "WeaponsArrayAft": "Weapons Array (Aft)",
                    "WeaponsArrayForward": "Weapons Array (Forward)",
                    "WeaponsArrayPort": "Weapons Array (Port)",
                    "WeaponsArrayStarboard": "Weapons Array (Starboard)"
                }
            },
            "Damage": {
                "CrossedCriticalThreshold": "{name} crossed {crossedThresholds} critical thresholds!",
                "Message": "Damage to a starship always originates from a specific direction, please select the quadrant the incoming damage should be applied to.",
                "Quadrant": {
                    "Aft": "Aft",
                    "Forward": "Forward",
                    "Port": "Port",
                    "Quadrant": "Quadrant",
                    "Starboard": "Starboard"
                },
                "Title": "{name} - Select the damaged quadrant."
            },
            "Details": {
                "Ablative": {
                    "Aft": "Aft Ablative Armor",
                    "Forward": "Forward Ablative Armor",
                    "Header": "Ablative",
                    "Port": "Port Ablative Armor",
                    "Starboard": "Starboard Ablative Armor"
                },
                "AblativeExceedsHull": "Total ablative exceeds double hull points!",
                "AblativeExceedsHullTooltip": "A starship cannot support ablative armor if its temporary Hull Points exceed twice its standard Hull Point total. (For more information, see the Starship Operations Manual pg. 20)",
                "AblativeTooHigh": "Too much ablative assigned!",
                "AblativeTooHighTooltip": "Either the total of installed ablative is too high, or the sum total of current ablative score is too high.",
                "ShieldHighestTooHigh": "One or more quadrants exceed limits!",
                "ShieldHighestTooHighTooltip": "A shield quadrant cannot exceed 70% of the total shield allocation, as the minimum available for each shield must be 10%. (For more information, see the Core Rulebook pg. 302)",
                "Shields": {
                    "Aft": "Aft Shields",
                    "Conventional": "Shields",
                    "Deflector": "Shield DV",
                    "Forward": "Forward Shields",
                    "Header": "Shields",
                    "Port": "Port Shields",
                    "Starboard": "Starboard Shields"
                },
                "ShieldTotalTooHigh": "Shield total exceeds maximum!",
                "ShieldTotalTooHighTooltip": "The total sum of shields exceeds the shield's maximum output."
            },
            "Features": {
                "ExpansionBays": "Expansion Bays ({current} / {max})",
                "Frame": "Frame ({current} / 1)",
                "OtherSystems": "Other Systems",
                "PowerCores": "Power Cores",
                "Prefixes": {
                    "StarshipAblativeArmors": "Ablative Armor",
                    "StarshipArmors": "Armor",
                    "StarshipComputers": "Computer",
                    "StarshipCrewQuarters": "Crew Quarters",
                    "StarshipDefensiveCountermeasures": "Defensive Countermeasure",
                    "StarshipDriftEngine": "Drift Engine",
                    "StarshipExpansionBays": "Expansion Bay",
                    "StarshipFortifiedHulls": "Fortified Hull",
                    "StarshipFrames": "Frame",
                    "StarshipOtherSystems": "Other System",
                    "StarshipPowerCores": "Power Core",
                    "StarshipReinforcedBulkheads": "Reinforced Bulkhead",
                    "StarshipSecuritySystems": "Security System",
                    "StarshipSensors": "Sensor",
                    "StarshipShields": "Shield",
                    "StarshipThrusters": "Thruster",
                    "StarshipWeapons": "Weapon"
                },
                "PrimarySystems": "Primary Systems",
                "SecuritySystems": "Security Systems",
                "Thrusters": "Thrusters"
            },
            "Header": {
                "BP": "BP",
                "CriticalThreshold": "Critical Threshold",
                "CT": "CT",
                "DamageThreshold": "Damage Threshold",
                "DT": "DT",
                "FrameMissing": "Missing Frame",
                "HullPointIncrementTooltip": "This is the number of hull points that are added when the ship reaches tier 4 (and every 4 tiers after)",
                "Max": "Max",
                "Misc": "Misc",
                "Movement": {
                    "Maneuverability": "Maneuverability",
                    "ManeuverabilityTooltip": "Maneuverability: {maneuverability}",
                    "Speed": "Speed",
                    "ThrustersMissing": "Thrusters Missing",
                    "Title": "Movement",
                    "Turn": "Turn"
                },
                "PCU": "PCU",
                "Size": "Size: {size}",
                "Statistics": "Statistics",
                "Thresholds": "Thresholds",
                "Value": "Value"
            },
            "Inventory": {
                "Inventory": "Inventory"
            },
            "Modifiers": {
                "AblativeOverload": "Ablative overload: {mod}",
                "Base": "Base: 10",
                "ComputerBonus": "Computer Bonus: {mod} ({source})",
                "MiscModifier": "Misc modifier: {value}",
                "PilotingBonus": "Piloting Bonus: {value}",
                "PilotSkillBonus": "Pilot Skill Bonus: {value}",
                "SizeModifier": "Size modifier: {value}",
                "UnevenAblative": "Uneven Ablative: {mod}"
            },
            "Quadrants": {
                "AblativeHeader": "Ablative Armor",
                "ArmorClass": "Armor Class",
                "EvenDistribution": "Even distribution",
                "Header": "Quadrant Defenses",
                "NotAvailable": "Not available",
                "QuadrantLimit": "Quadrant limit",
                "ShieldHeader": "Shields",
                "TargetLock": "Target Lock"
            },
            "Role": {
                "Captain": "Captain",
                "ChiefMate": "Chief Mate",
                "Engineer": "Engineer",
                "Gunner": "Gunner",
                "MagicOfficer": "Magic Officer",
                "MinorCrew": "Minor Crew",
                "OpenCrew": "Open Crew",
                "Passenger": "Passenger",
                "Pilot": "Pilot",
                "ScienceOfficer": "Science Officer"
            },
            "Sides": {
                "Aft": "Aft",
                "Forward": "Forward",
                "Port": "Port",
                "Starboard": "Starboard"
            },
            "Tabs": {
                "Actions": "Actions",
                "Crew": "Crew",
                "Weapons": "Weapons"
            },
            "Weapons": {
                "AftArc": "Aft Arc ({slots})",
                "CapitalSlots": "Capital: {current} / {max}",
                "ForwardArc": "Forward Arc ({slots})",
                "HeavySlots": "Heavy: {current} / {max}",
                "LightSlots": "Light: {current} / {max}",
                "NoCapacity": "This weapon does not have any charges left to attack.",
                "NotAvailable": "Not available",
                "NotMounted": "Unmounted weapons",
                "PortArc": "Port Arc ({slots})",
                "SpinalSlots": "Spinal: {current} / {max}",
                "StarboardArc": "Starboard Arc ({slots})",
                "Turret": "Turret ({slots})"
            }
        },
        "SubmitButtonLabel": "決定",
        "SystemWide": "星系間",
        "TempHPMaxPlaceHolderText": "最大",
        "TempHPPlaceHolderText": "一時",
        "ThemePlaceHolderText": "テーマ",
        "Tippy": {
            "Attributes": "Attributes:",
            "ErrorNoTitle": "You must define a title for the tooltip."
        },
        "ToggleSkillsButtonLabel": "技能切替",
        "Touch": "接触",
        "TraitArmorProf": "アーマー習熟",
        "TraitWeaponProf": "武器習熟",
        "Units": {
            "Speed": "ft."
        },
        "Unlimited": "無制限",
        "UPBs": "UPB",
        "VehicleAttackSheet": {
            "Details": {
                "IgnoresHardness": "Ignores hardness"
            },
            "Errors": {
                "NoDamage": "You may not make a Damage Roll with this item"
            },
            "Header": {
                "Save": "Save DC",
                "SaveTooltip": "<strong>Save DC</strong><br/>This is the saving throw modifier for this attack."
            }
        },
        "Vehicles": {
            "VehicleCoverTypes": {
                "Cover": "Cover",
                "None": "None",
                "Partial": "Partial cover",
                "Soft": "Soft cover",
                "Improved": "Improved cover",
                "Total": "Total cover"
            },
            "VehicleTypes": {
                "Air": "Air",
                "Hover": "Hover",
                "Land": "Land",
                "Landa": "Land and air",
                "Landatw": "Land, air, tunneling and water",
                "Landaw": "Land, air and water",
                "Landt": "Land and tunneling",
                "Landtw": "Land, tunneling and water",
                "Landw": "Land and water",
                "Water": "Water"
            }
        },
        "VehicleSheet": {
            "Attacks": {
                "Attacks": "Attacks",
                "Title": "Attacks",
                "ToDo": "This is still under construction."
            },
            "Details": {
                "Dimensions": {
                    "Height": "Height",
                    "Length": "Length",
                    "Title": "Dimensions",
                    "Unit": "Feet",
                    "Width": "Width"
                },
                "Hardness": "Hardness",
                "HealthTooltip": "If the vehicle is reduced to or below the threshold, it’s broken. While broken, the vehicle takes a –2 penalty to its AC and collision DC, its Piloting modifier decreases by 2, and its full speed and mph speed are halved. If a vehicle is reduced to 0 HP, it’s wrecked. A wrecked vehicle can’t be piloted, and it might be difficult or impossible to repair. If the vehicle is in water when it is wrecked, it sinks; if it is flying, it falls.",
                "Modifiers": {
                    "AttackFullSpeed": "Attack (full speed)",
                    "AttackMoving": "Attack (moving)",
                    "AttackStopped": "Attack (stopped)",
                    "AttackTooltip": "Attack modifiers are applied to character attacks made while on the vehicle or with the vehicles mounted weapons",
                    "Title": "Modifiers"
                },
                "Movement": {
                    "Drive": "Drive",
                    "DrivePlaceholder": "e.g. 20 ft",
                    "DriveTooltip": "Movement in tactical combat when using a move action.",
                    "Full": "Full",
                    "FullPlaceholder": "e.g. 500 ft",
                    "FullTooltip": "Movement in tactical combat when using full action.",
                    "Speed": "Speed",
                    "SpeedPlaceholder": "e.g. 55 mph",
                    "SpeedTooltip": "Overall overland speed.",
                    "Title": "Speed"
                },
                "OtherAttributes": {
                    "Complement": "Complement",
                    "Cover": "Cover",
                    "ExpansionBays": "Expansion Bays",
                    "HangarBays": "Hangar Bays",
                    "Passengers": "Passengers",
                    "Size": "Size",
                    "Title": "Other Attributes",
                    "Type": "Type"
                },
                "Threshold": "Threshold"
            },
            "Hangar": {
                "AssignedCount": "({current} / {max})",
                "ExpansionBays": "Expansion Bays",
                "PrimarySystems": "Primary Systems",
                "UnlimitedMax": "No limit",
                "Vehicles": "Vehicles",
                "VehiclesLimitReached": "You have reached the maximum amount of vehicles allowed in this vehicles hangar bays."
            },
            "Header": {
                "Level": "Level",
                "LevelPlaceholder": "1",
                "NamePlaceholder": "Vehicle name",
                "NameTooltip": "Enter the vehicle's name here.",
                "Price": "Price",
                "PricePlaceholder": "Price in credits",
                "PriceTooltip": "The amount of credits this is vehicle worth."
            },
            "Passengers": {
                "AssignedCount": "({current} / {max})",
                "Complement": "Complement",
                "Header": "Vehicle Passengers",
                "IsNPCPassengers": "Is NPC Passengers",
                "NPCPilotingHint": "You can roll a Piloting check for the NPC pilot from the Details tab",
                "Passengers": "Passengers",
                "PassengersLimitReached": "You have reached the maximum amount of passengers allowed for the role of '{targetRole}'.",
                "PassengersSetting": "NPC Passengers",
                "Pilot": "Pilot",
                "Piloting": "Roll Piloting",
                "Title": "Passengers",
                "UnlimitedMax": "No limit"
            },
            "Systems": {
                "Piloting": "Piloting",
                "RollPiloting": "Roll Piloting"
            },
            "Tabs": {
                "Attacks": "Attacks",
                "Hangar": "Hangar",
                "Passengers": "Passengers",
                "Systems": "Systems"
            }
        },
        "VehicleSystemSheet": {
            "CanBeActivated": "Can be activated",
            "CanBeActivatedTooltip": "This system has an activated state.",
            "isActivated": "Is activated",
            "isActivatedTooltip": "Is currently activated",
            "Piloting": "Piloting",
            "PilotingTooltip": "The Piloting modifier to apply when using this system to pilot.",
            "Senses": "Senses",
            "SensesTooltip": "A creature in this vehicle can attempt Perception checks using the listed sense at the listed range.",
            "UseForSenses": "Use for Senses",
            "UseForSensesTooltip": "This system can be used to make perception checks.",
            "UseToPilot": "Use to Pilot",
            "UseToPilotTooltip": "This system can be used to make piloting rolls when activated."
        },
        "WeaponCategoriesCryo": "凍結武器",
        "WeaponCategoriesDisintegrator": "Disintigrator weapons",
        "WeaponCategoriesDisruption": "Disruption weapons",
        "WeaponCategoriesFlame": "火炎武器",
        "WeaponCategoriesLaser": "レーザー火器",
        "WeaponCategoriesPlasma": "プラズマ火器",
        "WeaponCategoriesProjectile": "実弾武器",
        "WeaponCategoriesShock": "衝撃武器",
        "WeaponCategoriesSonic": "音波武器",
        "WeaponCategoriesUncategorized": "分類不能な武器",
        "WeaponCriticalHitEffects": {
            "Arc": "Arc",
            "Bleed": "Bleed",
            "Burn": "Burn",
            "Corrode": "Corrode",
            "Deafen": "Deafen",
            "Injection": "Injection DC + 2",
            "Knockdown": "Knockdown",
            "SevereWound": "Severe Wound",
            "Staggered": "Staggered",
            "Stunned": "Stunned",
            "Wound": "Wound"
        },
        "WeaponProficiencyAdvMelee": "上級近接武器",
        "WeaponProficiencyBasicMelee": "一般近接武器",
        "WeaponProficiencyGrenades": "グレネード",
        "WeaponProficiencyHeavy": "重火器",
        "WeaponProficiencyLongArms": "長銃",
        "WeaponProficiencySmallArms": "小銃",
        "WeaponProficiencySniper": "狙撃武器",
        "WeaponProficiencySpecial": "特殊武器",
        "WeaponPropertiesAeon": "アイウーン [Aeon]",
        "WeaponPropertiesAeonTooltip": "A weapon that has the aeon special property includes a socket that can house an aeon stone. As a standard action, you can slot an aeon stone into the socket or remove it. You can slot an aeon stone into a weapon only if the weapon has an item level equal to or greater than the aeon stone’s item level. You don’t benefit from the stone’s normal abilities while the stone is slotted into a weapon. Instead, an aeon weapon with a slotted aeon stone gains the boost weapon special property, provided it doesn’t have the blast or unwieldy properties. The amount of the boost’s damage increase is dependent on the item level of the slotted aeon stone, as follows: level 1–5, 1d4; levels 6–10, 1d6; levels 11–15, 1d8; levels 16–20, 1d10.\n\nA slotted aeon stone has a number of charges per day equal to the stone’s item level. Utilizing the boost special property the stone provides spends charges from the stone equal to the weapon’s usage value. If the stone lacks enough charges, the boost attempt has no effect. An aeon stone that has had any daily charges expended in this way turns a dull color and doesn’t confer its usual benefits if removed from the aeon weapon.",
        "WeaponPropertiesAmmunition": "弾倉 [Amn]",
        "WeaponPropertiesAnalog": "アナログ [Ang]",
        "WeaponPropertiesAnalogTooltip": "This weapon does not use any advanced electronics, computer systems, or electrical power sources. It is immune to abilities that target technology. While this use of the word “analog” is not technically correct when referring to technology, use of the term in this way has become common throughout the Pact Worlds.",
        "WeaponPropertiesAntibiological": "生物のみ [Antibiolg]",
        "WeaponPropertiesAntibiologicalTooltip": "An antibiological weapon damages only living targets. Objects and creatures with the unliving special quality, such as robots and undead, are immune to its effects.",
        "WeaponPropertiesArchaic": "古風 [Arc]",
        "WeaponPropertiesArchaicTooltip": "This weapon deals 5 fewer damage unless the target is wearing no armor or archaic armor. Archaic weapons are made of primitive materials such as wood or common steel.",
        "WeaponPropertiesAurora": "ベール [Aurora]",
        "WeaponPropertiesAuroraTooltip": "When an aurora weapon strikes a target, the creature glows with a soft luminescence for 1 minute. This negates invisibility effects and makes it impossible for the target to gain concealment from or hide in areas of shadow or darkness.",
        "WeaponPropertiesAutomatic": "フルオート [Atc]",
        "WeaponPropertiesAutomaticTooltip": "In addition to making ranged attacks normally, a weapon with this special property can fire in fully automatic mode. No action is required to toggle a weapon between making normal ranged attacks and using automatic mode.\n\nWhen you make a full attack with a weapon in automatic mode, you can attack in a cone with a range of half the weapon’s range increment. This uses all the weapon’s remaining ammunition. Roll one attack against each target in the cone, starting with those closest to you. Attacks made with a weapon in automatic mode can’t score critical hits. Roll damage only once, and apply it to all targets struck. Each attack against an individual creature in the cone uses up the same amount of ammunition or charges as taking two shots, and once you no longer have enough ammunition to attack another target, you stop making attacks.\n\nFor example, if you were using a tactical X-gen gun with 27 rounds remaining, you would target the nearest 6 creatures in the cone and use up all 27 rounds.\n\nIf more than one creature is equidistant and you don’t have enough cartridges remaining to shoot at all equidistant creatures, determine randomly which one you target. You can’t avoid shooting at allies in the cone, nor can you shoot any creature more than once, even if you have enough cartridges to fire more shots than you have targets. Attacks in automatic mode take the same penalties as other full attacks.",
        "WeaponPropertiesBlast": "拡散 [Blt]",
        "WeaponPropertiesBlastTooltip": "This weapon fires in a cone that extends only to its first range increment. You can’t use it to attack creatures beyond that range.\nFor each attack you make with a weapon with the blast special property, roll one attack against each target in the cone, starting with those closest to you. Each attack takes a –2 penalty in addition to other penalties, such as the penalty to all attacks during a full attack. Roll damage only once for all targets. If you roll one or more critical hits, roll the extra critical damage only once (or any other special effects on a critical hit that require you to roll) and apply it to each creature against which you score a critical hit. You can’t avoid shooting at allies in the cone, nor can you shoot any creature more than once.\n\nAttacks with blast weapons ignore concealment. A blast weapon doesn’t benefit from feats or abilities that increase the damage of a single attack (such as the operative’s trick attack). Ammunition for blast weapons is designed for blast attacks, so you spend the usage amount only once for each cone of attacks.",
        "WeaponPropertiesBlock": "防御 [Blk]",
        "WeaponPropertiesBlockTooltip": "Only melee weapons can have the block special property, which represents some kind of guard or crossbar that can protect you from attacks by a foe you strike in melee. When you successfully strike a target with a melee attack using such a weapon, you gain a +1 enhancement bonus to your AC for 1 round against melee attacks from that target.",
        "WeaponPropertiesBoost": "増強 [Bst]",
        "WeaponPropertiesBoostTooltip": "You can charge up a weapon with this special property as a move action. When you do, you increase the weapon’s damage by the listed amount on the next attack you make with the weapon. Boosting expends charges from the weapon equal to its usage value. This increases the weapon’s damage and is multiplied on a critical hit. Boosting a weapon more than once before firing it doesn’t have any extra effect, and the extra charge dissipates if the weapon is not fired by the end of your next turn.",
        "WeaponPropertiesBreach": "破壊 [Breach]",
        "WeaponPropertiesBreachTooltip": "A breach weapon is specifically designed to apply sudden force to doors and walls in an effort to break them. If you are trained in Engineering, as a full action you can use a breach weapon against an adjacent stationary door or wall, or at the GM’s discretion, against a similar adjacent object. An attack with the weapon expends ammunition as normal, but instead of making an attack roll, you attempt a Strength check against the object’s break DC (Core Rulebook 408) and add the breach weapon’s item level to the check.",
        "WeaponPropertiesBreakdown": "分解 [Breakdown]",
        "WeaponPropertiesBreakdownTooltip": "A breakdown weapon can be taken apart into multiple small pieces. While broken down, the weapon is treated as especially small or easy to hide for the purpose of Sleight of Hand’s hide object task and can fit into spaces that can typically hold only items of light bulk (including a ysoki’s cheek pouches). It takes 1 minute to take apart or reassemble a breakdown weapon.",
        "WeaponPropertiesBright": "照明 [Brt]",
        "WeaponPropertiesBrightTooltip": "Attacks with bright weapons illuminate the area within 20 feet of your target for 1 round following the attack, increasing the illumination level by one step, to a maximum of normal light.",
        "WeaponPropertiesButtressing": "Buttressing",
        "WeaponPropertiesButtressingTooltip": "When activated, this weapon exudes subtle static charges that tightly bind nearby objects to one another, granting them additional resilience from incoming attacks. After you make an attack with this weapon you: increase the AC bonus you gain from cover by 1, increase the hardness of objects within 5 feet of you by an amount equal to 1/4 x the weapon's item level, and gain a +1 bonus to your KAC to resist combat maneuvers. These benefits last until you move or until the beginning of your next turn, whichever comes first. Objects that are moved from their space lose this benefit immediately. The effects of multiple buttressing weapon attacks don't stack with each other.",
        "WeaponPropertiesCluster": "クラスター [Cluster]",
        "WeaponPropertiesClusterTooltip": "A cluster weapon is a form of grenade launcher that can fire a single grenade or (if loaded with appropriate grenades) can expend two identical grenades as a single attack. In the latter case, the grenades act as a single grenade of the same type (with a single attack roll, dealing damage only once, and so on), except its radius is increased by the listed amount listed and the save DC of any effects created by the grenade is calculated using the cluster weapon’s item level if it is higher than the grenade’s item level. Attempting to fire two nonidentical grenades results in an error code and the weapon does not fire.",
        "WeaponsPropertiesConceal": "秘匿 [Conceal]",
        "WeaponsPropertiesConcealTooltip": "A weapon with the conceal special property is considered especially small or easy to hide for purposes of Slight of Hand’s hide object task, granting you a +4 circumstance bonus to skill checks to hide object.",
        "WeaponPropertiesDeconstruct": "溶解 [Deconstruct]",
        "WeaponPropertiesDeconstructTooltip": "The target of a weapon with the deconstruct special property takes the listed amount of acid damage every round until the target succeeds at a Reflex save to end the damage. This functions as the burning condition, except as noted and that the ongoing damage is also ended if the target takes any amount of electricity damage.",
        "WeaponPropertiesDeflect": "湾曲 [Deflect]",
        "WeaponPropertiesDeflectTooltip": "A weapon with the deflect special property generates both an energy and a kinetic effect, which allows you to use it with the Deflect Projectiles feat (if you have it) to counter both kinetic and energy ranged attacks.",
        "WeaponPropertiesDisarm": "武装解除",
        "WeaponPropertiesDisarmTooltip": "When you attempt a disarm combat maneuver while wielding a weapon with the disarm special property, you gain a +2 bonus to your attack roll.",
        "WeaponPropertiesDouble": "双頭 [Double]",
        "WeaponPropertiesDoubleTooltip": "A double weapon has two different weapons placed end to end so you can attack with either easily without changing your grip. For the purpose of the Multi-Weapon Fighting feat, a double weapon is treated as two or more operative melee weapons. A double weapon is not treated as an operative weapon for any other purpose unless it has the operative weapon special property.\n\nSome double weapons have ends that deal different damage types. When making a single attack with such a weapon, you can choose which damage type to deal, but if you make more than one attack in the same round, at least one of those attacks must be made with the second damage type. The weapon category of a double weapon that deals more than one damage type is based on the first damage type listed. If its second damage type causes it to be considered a different weapon category when dealing that damage, that category is listed in parentheses. For example, a double weapon in the flame category that deals 1d6 fire damage or 1d6 cold damage lists “double (cryo)” to indicate that when it is used to deal cold damage, it is treated as a weapon in the cryo category.",
        "WeaponPropertiesDrainCharge": "吸収 [Drain Charge]",
        "WeaponPropertiesDrainChargeTooltip": "When a weapon with the drain charge weapon special property hits an enemy that has a natural attack that deals electricity damage (an attack not dependent on armor upgrades, spells, spell-like abilities, or carried weapons or equipment), it siphons off some of that target’s inherent electricity and regains the number of charges listed in the weapon’s usage entry.",
        "WeaponPropertiesEcho": "共鳴 [Echo]",
        "WeaponPropertiesEchoTooltip": "An echo weapon establishes a lingering sonic resonance within a target. A creature with blindsense or blindsight (vibration or sound) can detect a target hit by an echo weapon at a distance of up to 10 × its normal range. This does not grant blindsense or blindsight to creatures that do not already have this ability.",
        "WeaponPropertiesEntangle": "粘着 [Etg]",
        "WeaponPropertiesEntangleTooltip": "A creature hit by an entangle weapon becomes entangled until it escapes with an Acrobatics check (DC = 10 + weapon’s item level + the attacker’s Dexterity modifier) or a Strength check (DC = 15 + weapon’s item level + the attacker’s Dexterity modifier). An entangled creature can attempt such a check as a move action. Some weapons (such as stickybomb grenades) have a maximum duration for this effect. See page 275 for information about the entangled condition.",
        "WeaponPropertiesExplode": "爆発 [Exp]",
        "WeaponPropertiesExplodeTooltip": "Explosives have the explode special property, which lists the amount of damage the explosion deals, the damage type, special effects (with a duration, if necessary), and the radius of the explosion. When you attack with this type of weapon or ammunition, aim at a grid intersection. Each creature within the blast radius takes the listed damage but can attempt a Reflex saving throw for half damage. If the explode special property has any special effects other than damage, they are negated with a successful saving throw. If you score a critical hit, it applies only to the creature closest to the targeted intersection (you choose the creature if several are equally close). Some exploding weapons, such as smoke grenades, don’t deal damage, so they don’t include the damage and damage type entries.",
        "WeaponPropertiesExtinguish": "消火 [Extinguish]",
        "WeaponPropertiesExtinguishTooltip": "You can expend all remaining charges of this weapon (even if it has only a single charge or use) as a swift action to remove the burning condition from yourself or an adjacent creature, or to quench the flames in 1 square. If the weapon affects an area, it extinguishes all flames in that area (including ending the burning condition for all targets fully within the area). Extinguishing flames does not prevent the area from catching fire again, especially if flames survive nearby.",
        "WeaponPropertiesFeint": "フェイント [Feint]",
        "WeaponPropertiesFeintTooltip": "When using this weapon to feint (Core Rulebook 247), you gain a +2 circumstance bonus to your Bluff check.",
        "WeaponPropertiesFiery": "発火 [Fiery]",
        "WeaponPropertiesFieryTooltip": "Fiery ammunition bursts into glowing embers when fired. While this is not enough to change its normal damage to fire damage, any extra damage from a critical hit is considered fire damage and the weapon deals half damage to targets that take half damage from energy attacks but no damage from kinetic attacks (such as incorporeal creatures) and counts as a weapon with the explode special property against creatures with swarm defenses. If fiery ammunition is used in a weapon that already deals half fire damage (such as a weapon with the flaming weapon fusion), on a critical hit, all the damage dealt is fire damage. At the GM’s discretion, fiery ammunition can set extremely flammable materials on fire, such as oil-soaked rags or dry tinder.",
        "WeaponPropertiesFirstArc": "放電 [First Arc]",
        "WeaponPropertiesFirstArcTooltip": "A weapon with the first arc special property always generates an electrical arc, per the critical hit effect whenever it hits a target.",
        "WeaponPropertiesFlexibleLine": "飛び火 [FlxLine]",
        "WeaponPropertiesFlexibleLineTooltip": "A flexible weapon generates lines of effect at a distance from the user. Choose two points, both of which must be within the weapon’s first range increment. The weapon’s effect extends from one point to the other. Other than this placement, resolve the attack per the line weapon special property.",
        "WeaponPropertiesForce": "力場 [Force]",
        "WeaponPropertiesForceTooltip": "A force weapon is treated as having the force descriptor, which can cause it to interact differently with some targets (as defined by the targets’ special rules). Force weapons deal kinetic damage but still target EAC.",
        "WeaponPropertiesFreeHands": "ハンズフリー [FH]",
        "WeaponPropertiesFreeHandsTooltip": "A free hands weapon is unbalanced or otherwise awkward to use. This difficulty in using the weapon can be negated by moving the listed number of hands that are not holding anything or being used for any other purpose as counterweights. You wield a free hands weapon using the normal number of hands, but if you have the listed number of free hands available while wielding it, the weapon is not considered unwieldy. For example, a kasatha wielding a flame spinner in two of her hands while her other two hands remain empty treats the weapon as though it does not have the unwieldy weapon special property.",
        "WeaponPropertiesFueled": "燃料 [Fueled]",
        "WeaponPropertiesFueledTooltip": "A fueled weapon has an integrated petrol tank and must be activated to function properly. This works like the powered weapon special property, except it uses petrol as a fuel source instead of a battery. Unlike a battery, petrol is permanently expended upon use and must be purchased rather than recharged.",
        "WeaponPropertiesGearArray": "Gear Array",
        "WeaponPropertiesGearArrayTooltip": "Your nanites shape themselves into a single piece of equipment, such as a weapon, tool, or cybernetic augmentation.",
        "WeaponPropertiesGrapple": "組み付き　[Grapple]",
        "WeaponPropertiesGrappleTooltip": "When wielding a grapple weapon, you can use it to perform a grapple combat maneuver without having your hands free. When you do so, you gain a +2 bonus to the attack roll, and if you roll a natural 20 on the attack roll, you apply the weapon’s critical hit effect (if any) to the target.",
        "WeaponPropertiesGravitation": "重力 [Gravitation]",
        "WeaponPropertiesGravitationTooltip": "When you hit a target with a gravitation weapon, you can move that target the listed distance either toward you or away from you unless it succeeds at a Reflex save (DC = 10 + 1/2 weapon’s item level + your Dexterity bonus). If this movement would cause the target to move through a wall, object, or another barrier, the target creature stops moving, but it does not fall prone or take damage. If the movement would push the target off a cliff, into a trap, or otherwise move it into an area of obvious danger, the target must succeed at a second Reflex saving throw to stop its movement or be moved into the dangerous space. Movement caused by a gravitation weapon does not trigger attacks of opportunity.",
        "WeaponPropertiesGuided": "誘導 [Guided]",
        "WeaponPropertiesGuidedTooltip": "A guided weapon uses a signal along with wireless telemetry, magnetic guidance, or another means of guiding its payload after the weapon has been fired. When you take a move action to aim the weapon and then fire it on the same turn (including doing so with a sniper weapon), your target does not gain the bonus to AC provided by cover, partial cover, or soft cover. Improved cover and total cover still confer their bonuses normally.",
        "WeaponPropertiesHarrying": "攪乱 [Harrying]",
        "WeaponPropertiesHarryingTooltip": "A harrying weapon produces exceptionally distracting bursts of fire. When you take the harrying fire action with this weapon, you gain a +2 insight bonus to your attack roll.",
        "WeaponPropertiesHolyWater": "聖水 [Holy Water]",
        "WeaponPropertiesHolyWaterTooltip": "A holy water weapon is infused with the blessings of one or more good-aligned deities (most commonly Hylax, Iomedae, or Sarenrae within the Pact Worlds, though devoted followers of any good-aligned deity could create such weapons). It damages only undead (regardless of alignment) and outsiders with the evil subtype, and even those creatures suffer no effect (and show no sign of their nature if it is not already obvious) with a successful saving throw. Crafting a holy water grenade requires the blessing of formally trained priests of a good deity, though a character of any alignment can do the actual crafting.",
        "WeaponPropertiesHybrid": "Hybrid",
        "WeaponPropertiesHybridTooltip": "A weapon with this special property is a hybrid item, incorporating both magic and technology into its design. It counts as a magical weapon and gains the analog weapon special property. It consumes ammunition and battery charges normally.",
        "WeaponPropertiesIgnite": "燃焼 [Ignite]",
        "WeaponPropertiesIgniteTooltip": "Weapons with the ignite special property use an accelerant to start small, intense fires on their targets. A target hit by a weapon with this special property must succeed at a Reflex save (DC = 20 + 1/2 the item’s level + your Dexterity bonus) or gains the burning condition with the listed amount of damage. Gaining the burning condition multiple times from the ignite special property does not increase your burning damage—you take only the highest listed ignite damage each round. A character who gains the burning condition through other means (such as the burn critical effect, even from a weapon with ignite) does add that damage to her burning damage each round. Ending the burning condition ends burning from all sources.",
        "WeaponPropertiesIndirect": "遠隔操作 [Indirect]",
        "WeaponPropertiesIndirectTooltip": "An indirect weapon uses a wireless signal along with a multistage firing system, internal telemetry, bimetallic fluctuation, magnetic guidance, or some other system to make it appear as if a shot from the weapon had been fired from a different location. This reduces the penalty to Stealth checks for sniping by 10.",
        "WeaponPropertiesInjection": "注入 [Inj]",
        "WeaponPropertiesInjectionTooltip": "This weapon or its ammunition can be filled with a drug; a contact, ingested, inhaled, or injury poison; or a medicinal compound. On a successful attack with the weapon (either the first attack if it’s a melee weapon or an attack with the relevant piece of ammunition if it’s a ranged weapon), the weapon automatically injects the target with the substance. Refilling the weapon with a new substance acts as reloading it and is a move action. Each different injectable material must be bought separately and can be used in any weapon with the injection special property. See page 231 for rules and prices for drugs, medicinals, and poisons.",
        "WeaponPropertiesIntegrated": "付属武器 [Intgrtd]",
        "WeaponPropertiesIntegratedTooltip": "An integrated weapon can be wielded normally or installed in an armor upgrade slot. When properly installed, the weapon is considered to be wielded without needing to assign a number of hands to wield it. An integrated weapon requires the listed number of armor slots for proper installation. An android or any other creature with the upgrade slot racial ability cannot combine its racial upgrade slot with armor upgrade slots to install an integrated weapon. Installing, removing, or replacing an integrated weapon in a suit of armor takes 10 minutes, as if it were an armor upgrade.",
        "WeaponPropertiesLine": "透過 [Lin]",
        "WeaponPropertiesLineTooltip": "This weapon fires a projectile in a straight line that pierces through multiple creatures or obstacles. When attacking with such a weapon, make a single attack roll and compare it to the relevant Armor Class of all creatures and objects in a line extending to the weapon’s listed range increment. Roll damage only once. The weapon hits all targets with an AC equal to or lower than the attack roll. However, if an attack fails to damage a creature or obstacle hit in the line (typically due to damage reduction or hardness), the path is stopped and the attack doesn’t damage creatures farther away. A line weapon can’t damage targets beyond its listed range. If you score a critical hit, that effect applies only to the first target hit in the line, and you roll the critical damage separately. If multiple creatures are equally close, you choose which one takes the effects of the critical hit. A line weapon doesn’t benefit from feats or abilities that increase the damage of a single attack (such as the operative’s trick attack).",
        "WeaponPropertiesLiving": "生物 [Liv]",
        "WeaponPropertiesLivingTooltip": "Unlike simpler forms of biotech, a living weapon is not just organic material—it’s actually a simple living organism. The core function of a living weapon is based on the same scientific principles as manufactured weapons, but come about as part of its natural development and body function.\n\nA living weapon can be affected by spells that target creatures, though it is mindless, incapable of independent action, and has no ability scores other than Constitution (which is always equal to its item level). It is subject to poisons and diseases, though it does not need to breath and is always protected as well as a creature with active environmental protection from armor. If it is forced to make a saving throw, its save bonus is always equal to its item level. If it suffers a condition that would normally cause it to take a penalty to attacks, damage, or save DCs, those penalties apply to any attack or effect created with it. Living weapons “eat” by absorbing part of the charges or fuel (or energy from some other form of ammunition) when fired. They do not sleep or breathe, cannot communicate in any way, are immune to pain effects due to their incredibly simple nervous systems, and are mindless.\n\nIf damaged, a living weapon can regain Hit Points from effects that restore Hit Points to living creatures, such as a mystic cure spell, and it regains a number of Hit Points equal to its item level each day. You can use the Life Science or Medicine skill instead of Engineering to repair a living weapon.",
        "WeaponPropertiesLockdown": "封鎖 [Lockdown]",
        "WeaponPropertiesLockdownTooltip": "A construct reduced to 0 Hit Points by a lockdown weapon is not destroyed but simply immobilized until it regains 1 or more Hit Points.",
        "WeaponPropertiesMindAffecting": "精神効果 [MindAfct]",
        "WeaponPropertiesMindAffectingTooltip": "A mind-affecting weapon affects only creatures with minds; targets that are immune to mind-affecting effects are immune to this weapon. The damage from mind-affecting weapons is normally untyped, in which case it is affected by the same things that affect damage from the spell mind thrust. For example, if a creature was immune to mind thrust, it would also be immune to untyped damage from a mind-affecting weapon.",
        "WeaponPropertiesMine": "爆雷 [Mine]",
        "WeaponPropertiesMineTooltip": "A weapon with the mine special property is able to modify the ammunition fired from it to delay the detonation of its ordnance. Ammunition fired from this weapon (typically a grenade or mini-rocket) lands at the target grid intersection intact, detonating only when a creature moves into an adjacent square, or automatically detonating after 1d6+1 rounds have passed.",
        "WeaponPropertiesMire": "泥漿 [Mire]",
        "WeaponPropertiesMireTooltip": "A mire weapon has a defined area (generally a radius) that it temporarily turns into difficult terrain. Only a surface can be turned into difficult terrain (you can’t use a mire weapon to create difficult terrain in midair, for example), and the difficult terrain affects only the climb speed and land speed of creatures in the area.",
        "WeaponPropertiesModal": "切替 [Modal]",
        "WeaponPropertiesModalTooltip": "A modal weapon can be toggled to deal different types of damage, with the options listed in the weapon’s damage entry. The weapon can deal only one type of damage at a time; changing the weapon’s mode to deal another damage type requires a move action. The weapon category of a modal weapon is based on the first damage type listed. If its second damage type causes it to be considered a different category of weapon when dealing that damage, that category is listed in parentheses. For example, a modal weapon in the flame category that deals 1d6 fire damage or 1d6 cold damage lists “modal (cryo)” to indicate that when it is used to deal cold damage, it is treated as a weapon in the cryo category.",
        "WeaponPropertiesNecrotic": "死霊 [Necrotic]",
        "WeaponPropertiesNecroticTooltip": "A necrotic weapon deals cold damage infused with negative energy. Creatures immune to negative energy (such as the targets of a death ward spell) are immune to the cold damage of a necrotic weapon, and the cold damage of necrotic weapons affects only living creatures. Undead creatures targeted by a weapon with this property not only take no damage from the cold but also gain temporary Hit Points equal to the weapon’s item level. These temporary Hit Points last for 10 minutes, until expended, or until the undead gains a larger number of temporary Hit Points from a necrotic weapon. A creature can benefit from only one source of temporary Hit Points from a necrotic weapon at a time.",
        "WeaponPropertiesNonlethal": "非殺傷 [Nnl]",
        "WeaponPropertiesNonlethalTooltip": "This weapon deals nonlethal damage. See page 252 for more information on how nonlethal damage works.",
        "WeaponPropertiesOneHanded": "片手持ち",
        "WeaponPropertiesOneHandedTooltip": "You can attack with a weapon (or threaten an area with it, for all melee weapons except unarmed strikes) only if you are wielding it with the correct number of hands. When the rules refer to wielding a weapon, it means you are holding a weapon with the correct number of hands and can thus make attacks with it. For example, if you are holding a small arm in your hand, you are considered to be wielding the weapon. If you are carrying a longarm in one hand or wearing a holstered weapon, you are not wielding it. You can carry a two-handed weapon in one hand, but you can’t make an attack with it while doing so.",
        "WeaponPropertiesOperative": "諜報 [Opv]",
        "WeaponPropertiesOperativeTooltip": "Lightweight and versatile, operative weapons take many forms, and they prove particularly effective in the hands of a trained combatant. An operative can use the trick attack class feature with a weapon that has the operative special property, and any character can add her Dexterity modifier rather than her Strength modifier to melee attack rolls with these weapons.",
        "WeaponPropertiesPenetrating": "貫通 [Pnt]",
        "WeaponPropertiesPenetratingTooltip": "A penetrating weapon is designed to punch through large objects’ outer layers, making it easier to damage them. A penetrating weapon ignores an amount of hardness equal to the weapon’s level.",
        "WeaponPropertiesPolarize": "分極 [Polarize]",
        "WeaponPropertiesPolarizeTooltip": "A weapon with the polarize special property briefly builds up a polarized charge in a target. When striking a target multiple times with a weapon with the polarize special property in the same round, damage from each such strike after the first is increased by the listed amount. This resets at the beginning of your next turn.",
        "WeaponPropertiesPolymorphic": "多様 [Polymorphic]",
        "WeaponPropertiesPolymorphicTooltip": "Melee weapons with the polymorphic weapon special property are made of a multitude of linked scales that can be reconfigured with a gesture. The wielder can cause the scales to flatten, form several contiguous sharp edges, or stand upright as a series of points. As a swift action or once as part of a full action, a creature wielding a polymorphic weapon can change its damage type from bludgeoning, slashing, or piercing to another of those types.",
        "WeaponPropertiesPowered": "動力消費 [Pwrd]",
        "WeaponPropertiesPoweredTooltip": "A melee weapon with an internal battery that must be charged to function has the powered special property, which lists its capacity and usage. Unlike with a ranged weapon, the usage is for 1 minute of operation rather than per attack, though using a powered weapon for less than 1 full minute still expends 1 full usage. The number of charges expended is equal to the usage × the number of minutes the weapon is used, rounded up to the nearest minute. You can activate the power of the weapon as part of the action used to make an attack with it, and it automatically deactivates after 1 minute.\n\nAs with ranged weapons, you can recharge the battery of a powered melee weapon using a generator or a recharging station, or you can purchase new batteries for it. If you try to attack with a powered weapon that’s out of charges, it functions as an improvised weapon (see page 169).",
        "WeaponPropertiesProfessional": "専門 [Professional]",
        "WeaponPropertiesProfessionalTooltip": "A professional weapon is a tool used in a specialized trade that nevertheless has tremendous damaging potential. When using a professional weapon, you gain a +2 insight bonus to checks with the listed Profession skill (or to checks with similar skills that could reasonably use that weapon as part of the profession, subject to the GM’s discretion). If you have a number of ranks in the listed Profession skill equal to the item level, you are considered proficient with that weapon, even if you would not normally be. This proficiency never counts toward prerequisites of any kind.",
        "WeaponPropertiesPunchGun": "穿孔銃 [PunchGun]",
        "WeaponPropertiesPunchGunTooltip": "A punch gun weapon is a small ranged weapon outfitted with a pressure-sensitive firing mechanism that is affixed to a glove or a similar item. Unlike most ranged weapons, which discharge when a trigger is pulled, a punch gun fires when sufficient pressure is placed upon its barrel. All punch gun projectile weapons have a range equal to their wielder’s natural reach. Although these are ranged attacks, they do not provoke attacks of opportunity.",
        "WeaponPropertiesQuickReload": "ｸｲｯｸﾘﾛｰﾄﾞ[QicRld]",
        "WeaponPropertiesQuickReloadTooltip": "You can reload this weapon as part of the same action as firing it, instead of taking a move action to reload.",
        "WeaponPropertiesRadioactive": "放射性 [Rad]",
        "WeaponPropertiesRadioactiveTooltip": "A radioactive weapon contains unstable radioactive components. When the wielder rolls a natural 1 on an attack roll, she is exposed to dangerous radiation and must succeed at a Fortitude save or be inflicted with radiation sickness. (For radioactive blast weapons, the user must attempt a Fortitude save if any of the attacks are a natural 1). This is considered a low level of radiation. The DCs for this save and the disease are each equal to the weapon’s critical hit DC.",
        "WeaponPropertiesReach": "間合い [Rch]",
        "WeaponPropertiesReachTooltip": "Only melee weapons can have the reach special property. Wielding a weapon with reach gives you 10 feet of reach for attacks with that weapon. See Reach and Threatened Squares on page 255 for more information.",
        "WeaponPropertiesRecall": "回収 [Recall]",
        "WeaponPropertiesRecallTooltip": "A recall weapon is keyed to a wristband or another small device worn by the wearer (which does not count against the maximum of two worn magic or hybrid items). If you throw a recall weapon and your attack misses, the weapon returns to you at the end of your turn.",
        "WeaponPropertiesRegrowth": "Regrowth",
        "WeaponPropertiesRegrowthTooltip": "This weapon regrows its own ammunition, usually with the help of sunlight and nutrients drawn from the air or soil. It takes the weapon 8 hours to replenish its full capacity of ammunition; this ammunition is always standard ammunition unique to the weapon and cannot be sold.",
        "WeaponPropertiesRelic": "レリック [Relic]",
        "WeaponPropertiesRelicTooltip": "These rare items are bits of lost technology or unique items less powerful than artifacts. A relic has an item level but can be sold for 100% of the item’s price (like trade goods). A relic cannot be crafted without the means of a specific formula, which is almost always long lost, and often requires specific materials. A relic that became understood well enough to be reproduced, standardized, and mass-marketed might lose its relic status. Unlike normal weapons, relic weapons do not come fully loaded with ammunition unless they say so.",
        "WeaponPropertiesReposition": "再配置 [Reposition]",
        "WeaponPropertiesRepositionTooltip": "When you attempt a reposition combat maneuver with this weapon, you gain a +2 bonus to your attack roll.",
        "WeaponPropertiesShape": "シャープ [Shape]",
        "WeaponPropertiesShapeTooltip": "A weapon with the shape special property has a complex targeting array that allows it to target specified areas. If you make a single attack as a full action with such a weapon, you can exclude the listed number of squares from within this weapon’s area of effect. This means you can avoid shooting an ally in the area of a blast weapon’s effect, for example.",
        "WeaponPropertiesShatter": "Shatter",
        "WeaponPropertiesShatterTooltip": "The first time a weapon with this property is used on a target, the weapon has the penetrating special property. However, if the weapon’s damage is dealt to the same target continuously over subsequent rounds, the amount of Hardness the weapon ignores = 3 × the weapon’s item level. If the weapon bearing this property is modal, the damage type dealt by the weapon must change each round, or the weapon functions only as a penetrating weapon.",
        "WeaponPropertiesShells": "散弾 [Shells]",
        "WeaponPropertiesShellsTooltip": "A few melee weapons can be loaded with scattergun shells to create a powerful close-range, one-shot attack. A weapon with the shell special property lists its capacity and usage value. Unlike charges for powered melee weapons, this usage is per attack.",
        "WeaponPropertiesShield": "シールド [Shield]",
        "WeaponPropertiesShieldTooltip": "A shield weapon encapsulates the target in a short-term force field. This force field lasts until the start of your next turn or until it has absorbed the listed amount of damage, whichever occurs first. A force field originating from a shield weapon blocks only incoming damage; it does not interfere in any way with the target’s weapons or attacks. You can’t use a shield projector to target yourself.",
        "WeaponPropertiesSniper": "狙撃 [Snp]",
        "WeaponPropertiesSniperTooltip": "Weapons with the sniper special property can be fired accurately at very long ranges if aimed properly. If you aim the weapon as a move action and then fire it on the same turn, use the value listed with the sniper special property as the weapon’s range increment. You can still fire a sniper weapon as normal, but it has only the range listed under its normal range entry when you do.",
        "WeaponPropertiesStun": "非致傷 [Stn]",
        "WeaponPropertiesStunTooltip": "You can set a weapon with the stun special property to stun mode (or reset it to normal mode) as a move action. While in stun mode, all the weapon’s attacks are nonlethal. See page 252 for more about how nonlethal damage works.",
        "WeaponPropertiesSubtle": "精巧 [Sbt]",
        "WeaponPropertiesSubtleTooltip": "You can set a weapon with the stun special property to stun mode (or reset it to normal mode) as a move action. While in stun mode, all the weapon’s attacks are nonlethal. See page 252 for more about how nonlethal damage works.",
        "WeaponPropertiesSunder": "切断 [Sunder]",
        "WeaponPropertiesSunderTooltip": "When you attempt a sunder combat maneuver while wielding a weapon with the sunder weapon special property, you gain a +2 bonus to your attack roll.",
        "WeaponPropertiesSwarm": "群 [Swarm]",
        "WeaponPropertiesSwarmTooltip": "A weapon with this special property is virtually indistinguishable from Swarm technology and requires a special Swarm battery to use efficiently. The weapon can use other batteries, but usage doubles when doing so.\n\nIn addition to the energy drawback, a Swarm weapon attracts the attention of nearby Swarm creatures. They can sense such a weapon as if using blindsense with a range of 30 feet. Swarm components have been observed fixating on wielders of this technology during battle, with little else to explain such a violent focus. If the Swarm wins the conflict, the surviving components destroy these weapons.",
        "WeaponPropertiesTail": "尻尾 [Tail]",
        "WeaponPropertiesTailTooltip": "If you have a tail (or similar taillike appendage), you can wear a weapon with the tail weapon special property on your tail, rather than wield it in your hand. Attaching or removing a tail weapon is a full action, and once it’s installed, you wield the weapon without using your hands.",
        "WeaponPropertiesTeleportive": "転移 [Teleportive]",
        "WeaponPropertiesTeleportiveTooltip": "This weapon’s fired ammunition teleports a short distance after being fired. You take only a –1 cumulative penalty when attacking outside the range of this weapon.",
        "WeaponPropertiesThought": "思念 [Thought]",
        "WeaponPropertiesThoughtTooltip": "A thought weapon can be fully or partially controlled via telepathy. If you have the telepathy or limited telepathy racial trait, are benefiting from a telepathy spell, are wearing a mindlink circlet, or have a similar ability, you ignore the weapon’s unwieldy weapon special property.",
        "WeaponPropertiesThrottle": "絞首 [Throttle]",
        "WeaponPropertiesThrottleTooltip": "A throttle weapon deals damage only when it is used to grapple a foe, automatically dealing damage with every successful grapple combat maneuver. These are considered attacks for abilities that can increase a weapon’s damage (such as trick attack). All throttle weapons are also grapple weapons. While a target is successfully being grappled with a throttle weapon, it cannot use its airways to speak or make vocalizations of any kind (though other forms of making noise work normally).",
        "WeaponPropertiesThrown": "投擲 [Thw]",
        "WeaponPropertiesThrownTooltip": "Ranged weapons that must be thrown and melee weapons that can be thrown as a ranged attack have the thrown special property and a listed range increment. You apply your Strength modifier to damage rolls for thrown attacks. After you throw a weapon, it lands near your target and you must recover it if you want to attack with it again.",
        "WeaponPropertiesThruster": "Thruster",
        "WeaponPropertiesThrusterTooltip": "This weapon produces controlled bursts of forceful energy, which you can direct toward enhancing your athletic exploits. As part of the action you use to fly, jump, or perform the bull rush combat maneuver, you can expend ammunition or charges equal to the weapon's usage to boost that action. When used to fly, this burst grants you a +2 enhanceent bonus to one Acrobatics check made to fly that round. When used to jump, this burst grants you an enhancement bonus to that Athletics check equal to the weapon's item level. When used to perform a bull rush, this burst grants you a +2 bonus to your attack roll.",
        "WeaponPropertiesTrip": "転倒 [Trp]",
        "WeaponPropertiesTripTooltip": "When you attempt a trip combat maneuver while wielding a weapon with this property, you gain a +2 bonus to your attack roll.",
        "WeaponPropertiesTwoHanded": "両手持ち",
        "WeaponPropertiesTwoHandedTooltip": "You can attack with a weapon (or threaten an area with it, for all melee weapons except unarmed strikes) only if you are wielding it with the correct number of hands. When the rules refer to wielding a weapon, it means you are holding a weapon with the correct number of hands and can thus make attacks with it. For example, if you are holding a small arm in your hand, you are considered to be wielding the weapon. If you are carrying a longarm in one hand or wearing a holstered weapon, you are not wielding it. You can carry a two-handed weapon in one hand, but you can’t make an attack with it while doing so.",
        "WeaponPropertiesUnbalancing": "Unbalancing",
        "WeaponPropertiesUnbalancingTooltip": "This weapon pushes foes off-balance. When you deal damage with this weapon, the target is flat-footed against the next attack that targets it before the start of your next turn. Anything that causes a critical hit to be treated as a normal hit, such as fortification, grants immunity to this special property.",
        "WeaponPropertiesUnderwater": "水中 [Underwater]",
        "WeaponPropertiesUnderwaterTooltip": "Like residents of most water worlds, kalos create their own versions of common weapons, redesigned to function better underwater. These weapons have the following special property and generally cost 10% more.\n\nUnderwater: A weapon with this special property that is used underwater ignores the –2 penalty to attack rolls and deals full damage.",
        "WeaponPropertiesUnwieldy": "特異 [Uwd]",
        "WeaponPropertiesUnwieldyTooltip": "Weapons with the unwieldy special property are large and awkward, can’t be fired without cooling down first, or are otherwise difficult to use with repeated attacks. You can’t use an unwieldy weapon as part of a full attack (or any other action in which you could make multiple attacks), you can’t attack with it more than once per round, and you can’t use it to make an attack of opportunity.",
        "WeaponPropertiesVariantBoost": "可変ブースト [VB]",
        "WeaponPropertiesVariantBoostTooltip": "A weapon with the variant boost special property acts as a weapon with the boost special property, except boosting the weapon does not expend additional charges and the weapon can be boosted only the listed number of times per day.",
        "WeaponPropertiesWideLine": "幅広 [Wide Line]",
        "WeaponPropertiesWideLineTooltip": "A wide line weapon functions as a weapon with the line weapon special property, except the line is 10 feet wide. When determining the squares that are in the path of a line, note which squares that line would normally pass through, and extend the area to one side of the line (your choice) so that the line is 2 squares wide. For an obstacle to block the path of a line, it must block the line’s full width; otherwise, the line continues (at full width) beyond the obstacle.",
        "WeaponTypesAdvMelee": "上級近接武器",
        "WeaponTypesBasicMelee": "一般近接武器",
        "WeaponTypesGrenades": "グレネード",
        "WeaponTypesHeavy": "重火器",
        "WeaponTypesLongArms": "長銃",
        "WeaponTypesSmallArms": "小銃",
        "WeaponTypesSniper": "狙撃武器",
        "WeaponTypesSolarian": "ソラリアン武器クリスタル",
        "WeaponTypesSpecial": "特殊武器",
        "WillSave": "意志"
    }
=======
{
    "ACTOR": {
        "TypeCharacter": "Player Character",
        "TypeDrone": "Drone",
        "TypeHazard": "Hazard",
        "TypeNpc": "Non-player Character",
        "TypeStarship": "Starship",
        "TypeVehicle": "Vehicle"
    },
    "ITEM": {
        "TypeArchetypes": "Archetype",
        "TypeAsi": "Ability Score Increase",
        "TypeAugmentation": "Augmentation",
        "TypeChassis": "Drone Chassis",
        "TypeClass": "Class",
        "TypeConsumable": "Consumable",
        "TypeContainer": "Container",
        "TypeEquipment": "Armor",
        "TypeFeat": "Feat",
        "TypeFusion": "Weapon Fusion",
        "TypeGoods": "Goods",
        "TypeHybrid": "Hybrid",
        "TypeMagic": "Magic",
        "TypeMod": "Drone Mod",
        "TypeRace": "Race",
        "TypeShield": "Shield",
        "TypeSpell": "Spell",
        "TypeStarshipablativearmor": "Starship Ablative Armor",
        "TypeStarshipaction": "Starship Action",
        "TypeStarshiparmor": "Starship Armor",
        "TypeStarshipcomputer": "Starship Computer",
        "TypeStarshipcrewquarter": "Starship Crew Quarter",
        "TypeStarshipdefensivecountermeasure": "Starship Defensive Countermeasure",
        "TypeStarshipdriftengine": "Starship Drift Engine",
        "TypeStarshipexpansionbay": "Starship Expansion Bay",
        "TypeStarshipfortifiedhull": "Starship Fortified Hull",
        "TypeStarshipframe": "Starship Frame",
        "TypeStarshipothersystem": "Starship Other System",
        "TypeStarshippowercore": "Starship Power Core",
        "TypeStarshipreinforcedbulkhead": "Starship Reinforced Bulkhead",
        "TypeStarshipsecuritysystem": "Starship Security System",
        "TypeStarshipsensor": "Starship Sensor",
        "TypeStarshipshield": "Starship Shield",
        "TypeStarshipthruster": "Starship Thruster",
        "TypeStarshipweapon": "Starship Weapon",
        "TypeTechnological": "Technological",
        "TypeTheme": "Theme",
        "TypeUpgrade": "Armor Upgrade",
        "TypeVehicleattack": "Vehicle Attack",
        "TypeVehiclesystem": "Vehicle System",
        "TypeWeapon": "Weapon",
        "TypeWeaponaccessory": "Weapon Accessory"
    },
    "SFRPG": {
        "AbilityActivationTypesDay": "日",
        "AbilityActivationTypesFull": "全力ｱｸｼｮﾝ",
        "AbilityActivationTypesHour": "時間",
        "AbilityActivationTypesMinute": "分",
        "AbilityActivationTypesMove": "移動ｱｸｼｮﾝ",
        "AbilityActivationTypesNone": "なし",
        "AbilityActivationTypesOther": "他ｱｸｼｮﾝ",
        "AbilityActivationTypesReaction": "反射ｱｸｼｮﾝ",
        "AbilityActivationTypesSpecial": "特殊",
        "AbilityActivationTypesStandard": "標準ｱｸｼｮﾝ",
        "AbilityActivationTypesSwift": "即行ｱｸｼｮﾝ",
        "AbilityCha": "魅力",
        "AbilityCon": "耐久力",
        "AbilityDamagePlaceholder": "DMG",
        "AbilityDamageTitle": "能力ダメージ",
        "AbilityDamageTooltip": "能力ダメージ: {mod}",
        "AbilityDex": "敏捷力",
        "AbilityDrainPlaceholder": "DRN",
        "AbilityDrainTitle": "能力ドレイン",
        "AbilityDrainTooltip": "能力ドレイン: {mod}",
        "AbilityInt": "知力",
        "AbilityModifierBase": "能力修正値: {mod}",
        "AbilityModifiersTooltip": "{type} ボーナス: {mod} ({source})",
        "AbilityPenaltyPlaceholder": "PNL",
        "AbilityPenaltyTitle": "能力ペナルティ",
        "AbilityPenaltyTooltip": "能力ペナルティ: {mod}",
        "AbilityScoreBase": "基本能力値",
        "AbilityScoreBaseTooltip": "基本能力値: {mod}",
        "AbilityScoreBonusTooltip": "{type} ボーナス: {mod} ({source})",
        "AbilityScoreIncreaseTooltip": "Ability Score Increase: {mod}",
        "AbilityScoreRaceTooltip": "Race: {mod}",
        "AbilityScoreThemeTooltip": "Theme: {mod}",
        "AbilityStr": "筋力",
        "AbilityWis": "判断力",
        "About": "About",
        "ACPTooltip": "ＡＣペナルティ: {mod} ({source})",
        "ActionAbil": "能力判定",
        "ActionHeal": "回復",
        "ActionMSAK": "近接呪文攻撃",
        "ActionMWAK": "近接武器攻撃",
        "ActionOther": "その他",
        "ActionRSAK": "遠隔呪文攻撃",
        "ActionRWAK": "遠隔武器攻撃",
        "ActionSave": "セーヴィング･スロー",
        "ActionUtil": "ユーティリティ",
        "ACTooltipArmorACMod": "ＡＣ修正値: {armor} ({name})",
        "ACTooltipBase": "基本ＡＣ: {base}",
        "ACTooltipBonus": "{type} ボーナス: {mod} ({source})",
        "ACTooltipMaxDex": "敏捷力修正値: {maxDex} (max armor: {armorMax}, max shield: {shieldMax})",
        "ACTooltipNotProficientMod": "Penalty for armor non-proficiency: {profMod}",
        "ACTooltipNotProficientShield": "Penalty for shield non-proficiency: {profMod}",
        "ACTooltipShieldACMod": "Shield Modifier: {shield} ({name})",
        "ActorSheet": {
            "Attributes": {
                "Skills": {
                    "SkillRanks": "Skill Ranks"
                }
            },
            "Biography": {
                "Age": "Age",
                "AgePlaceholder": "e.g. 19",
                "DateOfBirth": "Date of birth",
                "DateOfBirthPlaceholder": "e.g. 6th of Gozran, 300 AG",
                "Height": "Height",
                "HeightPlaceholder": "e.g. 5'4\"",
                "ImageTooltip": "This is a full body image you can set for this character. The dimensions should be 200x250 pixels, or 4:5 aspect ratio.",
                "OtherVisuals": "Appearance",
                "TabBio": "Biography",
                "TabEcology": "Ecology",
                "TabGM": "GM Notes",
                "TooltipGM": "There are GM notes assigned to this actor.",
                "Weight": "Weight",
                "WeightPlaceholder": "e.g. 130 lbs"
            },
            "Features": {
                "Categories": {
                    "ActiveFeats": "Active Feats",
                    "Archetypes": "Archetypes",
                    "Classes": "Classes",
                    "PassiveFeats": "Passive Feats",
                    "Race": "Race",
                    "Theme": "Theme"
                },
                "Filters": {
                    "Action": "Action",
                    "Bonus": "Bonus",
                    "Reaction": "Reaction"
                }
            },
            "Header": {
                "CL": "CL",
                "Hitpoints": {
                    "ClassTooltip": "クラス基本値: {mod} ({source})",
                    "RacialTooltip": "種族基本値: {mod} ({source})"
                },
                "Resolve": {
                    "KeyAbilityTooltip": "主要能力基本値: {mod} ({kas}, {source})",
                    "LevelTooltip": "レベル基本値: {mod}"
                },
                "Stamina": {
                    "ClassTooltip": "クラス基本値: {mod} ({source})",
                    "ConstitutionTooltip": "耐久力基本値: {mod}"
                }
            },
            "Inventory": {
                "Container": {
                    "AcceptedItemTypes": "Accepted item types",
                    "AcceptedItemTypesTooltip": "This section allows you to specify which item types are accepted by the container.",
                    "AffectsEncumbrance": "Contents affect encumbrance",
                    "AffectsEncumbranceCheckbox": "Contained items count towards encumbrance.",
                    "AffectsEncumbranceTooltip": "If disabled, contained items no longer affect character encumbrance.",
                    "Capacity": "Capacity",
                    "CapacityBulk": "Capacity",
                    "CapacityBulkTooltip": "How much bulk can be contained within this container.",
                    "CapacityLabelBulk": "Bulk",
                    "CapacityLabelItems": "Item(s)",
                    "CapacityPropertyItems": "Items",
                    "CapacityPropertyItemsTooltip": "When set to Items, this container will accept up to the amount of items specified in capacity. Items with a quantity higher than 1 will count more towards this limit.",
                    "CapacityPropertyLevel": "Level",
                    "CapacityPropertyLevelTooltip": "When set to Level, this container will only accept items up to a cumulative total of what is specified in capacity.",
                    "CapacityPropertySlots": "Slots",
                    "CapacityPropertySlotsTooltip": "When set to Slots, this container will only accept items that have a slots property, such as armor upgrades. It will not accept more items than it has slots to fill.",
                    "CapacityTooltip": "How many 'slots' that can be utilized within this container.",
                    "Close": "Close",
                    "CloseTooltip": "Close this container's fold-out listing.",
                    "DetailsHeader": "Container details",
                    "EquippedBulkMultiplier": "Equipped bulk multiplier",
                    "EquippedBulkMultiplierTooltip": "This multiplier is used for altering the bulk of the current item when it is equipped.<br/>Setting this to 0 will make the current item not count its own bulk towards the actor's encumbrance when equipped.",
                    "Open": "Open",
                    "OpenTooltip": "Open this container's fold-out listing.",
                    "StorageIdentifier": "Storage Identifier",
                    "StorageIdentifierArmorUpgrade": "Armor Upgrade Slot",
                    "StorageIdentifierFusion": "Fusion",
                    "StorageIdentifierItem": "Item Slot",
                    "StorageIdentifierSpellSlot": "Spell Slot",
                    "StorageIdentifierTooltip": "The kind of storage slot that is represented by this storage section.",
                    "StorageIdentifierWeaponSlot": "Weapon Slot",
                    "StorageSection": "Storage Section {index}",
                    "StorageSections": "Storage Sections",
                    "StorageSectionsAdd": "Add a new Storage Section",
                    "StorageSectionsRemove": "Delete this Storage Section",
                    "StorageType": "Storage Type",
                    "StorageTypeBulk": "Bulk",
                    "StorageTypeSlot": "Slot",
                    "StorageTypeTooltip": "This property defines if a storage section measures its contents in bulk or in slots."
                },
                "Encumbrance": {
                    "Encumbrance": "Encumbrance",
                    "EncumbranceBaseTooltip": "Encumbrance Base: {base} (Strength)",
                    "EncumbranceModifierTooltip": "{type} Bonus: {mod} ({source})"
                },
                "Interface": {
                    "AmountToTransferInfo": "Minimum 1, maximum {max}",
                    "AmountToTransferLabel": "Amount",
                    "AmountToTransferMessage": "Please enter the amount of items you want to transfer.",
                    "AmountToTransferTitle": "Transfer Items",
                    "DeleteConfirmationDeleteChildren": "Also delete contained items.",
                    "DeleteConfirmationMessage": "Are you sure you wish to delete '{itemName}'?",
                    "DeleteConfirmationTitle": "Delete '{itemName}'?",
                    "DragFromExternalTokenError": "Cannot drag items from token actors not on the active scene.",
                    "DragToExternalTokenError": "Cannot drag items to token actors not on the active scene.",
                    "EquipmentEnhancements": "Equipment Enhancements",
                    "ItemCollectionLocked": "This container is locked and will not open.",
                    "ItemCollectionNoGMError": "Failed to drop the items because there is no GM logged in.",
                    "ItemCollectionPickupNoGMError": "Failed to pick up the item(s) because there is no GM logged in.",
                    "NoTarget": "No target actor or token specified.",
                    "SpecialItems": "Technological, Magical, and Hybrid Items"
                },
                "Item": {
                    "Activate": "Activate",
                    "Create": "新規アイテム作成",
                    "Deactivate": "Deactivate",
                    "Delete": "アイテム削除",
                    "Edit": "アイテム編集",
                    "Equip": "装備アイテム",
                    "Unequip": "未装備アイテム"
                },
                "ItemValue": {
                    "Label": "財:",
                    "Tooltip": "この数値は､一覧にある全てのアイテムの価値を表します。"
                },
                "Weapon": {
                    "Reload": "再装塡"
                }
            },
            "Modifiers": {
                "EffectTypes": {
                    "AllAttackDamage": "全ての攻撃ダメージ",
                    "AllAttackRolls": "全ての攻撃ロール",
                    "BAB": "BAB",
                    "BaseAttackBonus": "基本攻撃ﾎﾞｰﾅｽ",
                    "Encumbrance": "Encumbrance",
                    "Hitpoints": "ＨＰ",
                    "HP": "HP",
                    "MeleeAttackDamage": "近接ダメージ",
                    "MeleeAttackRolls": "近接攻撃ロール",
                    "RangedAttackDamage": "遠隔ダメージ",
                    "RangedAttackRolls": "遠隔攻撃ロール",
                    "Resolve": "ＲＰ",
                    "RP": "RP",
                    "Skillpoints": "Skillpoints",
                    "SkillRanks": "Skill ranks",
                    "SP": "SP",
                    "SpecificWeaponAttackDamage": "特殊武器ダメージ",
                    "SpecificWeaponAttackRolls": "特殊武器攻撃ロール",
                    "SpellAttackDamage": "呪文ダメージ",
                    "SpellAttackRolls": "呪文攻撃ロール",
                    "Stamina": "ＳＰ",
                    "WeaponPropertyAttackRolls": "Weapon Property Attack Rolls",
                    "WeaponPropertyDamage": "武器属性ダメージ"
                },
                "ModifierTypes": {
                    "Class": "クラス",
                    "Racial": "種族"
                },
                "Tooltips": {
                    "BonusSkillpoints": "{type} Bonus: {mod} ({source})",
                    "ClassSkillpoints": "{class} Skillpoints: {total}",
                    "SkillRank": "{type} Ranks: {mod} ({source})"
                },
                "UI": {
                    "LongFormula": "長い式"
                }
            },
            "Skills": {
                "RightClickHint": "Right click a skill for more properties."
            },
            "UI": {
                "ErrorNoCharges": "{name} has no charges remaining."
            }
        },
        "ACvsCombatManeuversLabel": "CMD",
        "ACvsCombatManeuversTitle": "VS 戦技",
        "AddLabel": "追加",
        "AddProfessionButtonText": "職能追加",
        "AlignmentCE": "混沌にして悪",
        "AlignmentCG": "混沌にして善",
        "AlignmentCN": "混沌にして中立",
        "AlignmentLE": "秩序にして悪",
        "AlignmentLG": "秩序にして善",
        "AlignmentLN": "秩序にして中立",
        "AlignmentNE": "中立にして悪",
        "AlignmentNG": "AlignmentNG",
        "AlignmentPlaceHolderText": "属性",
        "AlignmentTN": "真なる中立",
        "AllowedClasses": {
            "Myst": "Mystic",
            "Tech": "Technomancer",
            "Wysh": "Witchwarper"
        },
        "Any": "Any",
        "ArchetypesAlternateClassFeatures": "代替クラス特徴",
        "ArmorCheckPenalty": "ｱｰﾏｰ判定ﾍﾟﾅﾙﾃｨ",
        "ArmorProficiencyHeavy": "ヘヴィ･アーマー",
        "ArmorProficiencyLight": "ライト･アーマー",
        "ArmorProficiencyPower": "パワー･アーマー",
        "ArmorProficiencyShields": "シールド",
        "ArmorTypes": {
            "Heavy": "Heavy Armor",
            "Light": "Light Armor",
            "Power": "Power Armor"
        },
        "Attack": "攻撃",
        "Attributes": "能力値",
        "AugAllArms": "全火器",
        "AugAllFeet": "両足",
        "AugAllHands": "両手",
        "AugAllLegs": "両脚",
        "AugAllLegsAndFeet": "All Legs and Feet",
        "AugArm": "腕",
        "AugArmAndHand": "Arm and Hand",
        "AugBrain": "脳",
        "AugBrainAndEyes": "Brain and Eyes",
        "AugBrainHeartLungs": "Brain, Heart, Lungs",
        "AugEars": "耳",
        "AugEarsAndThroat": "Ears and Throat",
        "AugEndocrine": "Endocrine",
        "AugEye": "Eye",
        "AugEyes": "目",
        "AugFoot": "足",
        "AugHand": "手",
        "AugHeart": "心臓",
        "AugLeg": "脚",
        "AugLegAndFoot": "Leg and Foot",
        "AugLungs": "肺",
        "AugLungsAndThroat": "Lungs and Throat",
        "AugSkin": "皮膚",
        "AugSkinAndThroat": "Skin and Throat",
        "AugSpinalColumn": "脊柱",
        "AugThroat": "喉",
        "BABProgressionFull": "最大",
        "BABProgressionModerate": "基本",
        "BABTooltip": "{class} ボーナス: {bonus}",
        "BaseAttackBonusLabel": "BAB",
        "BaseAttackBonusTitle": "基本攻撃ﾎﾞｰﾅｽ",
        "Biography": "経歴",
        "Biotech": "バイオテック",
        "Browsers": {
            "AlienArchiveBrowser": {
                "BrowserFilterSize": "Filter by Size",
                "BrowserFilterType": "Filter by Type",
                "BrowserSortMethodCR": "CR",
                "Button": "Alien Archive",
                "Title": "Browse Alien Archive"
            },
            "EquipmentBrowser": {
                "BrowserSortMethodLevel": "Level",
                "Button": "Equipment",
                "EquipmentType": "Equipment Type",
                "ItemType": "Item Type",
                "Title": "Browse Equipment",
                "WeaponCategories": "Weapon Categories",
                "WeaponType": "Weapon Type"
            },
            "ItemBrowser": {
                "BrowserClearFilters": "フィルタクリア",
                "BrowserSearchPlaceholder": "検索",
                "BrowserSearchTitle": "右クリックでガイド",
                "BrowserSortMethodName": "Name",
                "BrowserSortyByLabel": "並替",
                "SearchHint": "You can type the name of the item you are searching for.",
                "Title": "Browse Items"
            },
            "SpellBrowser": {
                "BrowserFilterClass": "クラスでフィルタ",
                "BrowserFilterLevel": "Filter by Level",
                "BrowserFilterSchool": "系統でフィルタ",
                "BrowserSortMethodLevel": "Level",
                "Button": "Spells",
                "Title": "Browse Spells"
            },
            "StarshipBrowser": {
                "BrowserSortMethodBP": "BP",
                "BrowserSortMethodPCU": "PCU",
                "Button": "Starships",
                "ComponentType": "Component Type",
                "Title": "Browse Starships",
                "WeaponClass": "Weapon Class",
                "WeaponType": "Weapon Type"
            }
        },
        "CancelButtonLabel": "キャンセル",
        "Canvas": {
            "Interface": {
                "NoTargetTokenForItemDrop": "No target token, cannot drop item!"
            }
        },
        "Capacity": {
            "UsagePer": {
                "Action": "Action",
                "Day": "１日毎",
                "Hour": "１時間毎",
                "Minute": "１分毎",
                "Round": "１戦闘ﾗｳﾝﾄﾞ毎",
                "Shot": "１発毎"
            }
        },
        "CapacityUsage": "使用量と容量",
        "CharacterFlagsSectionClassFeatures": "クラス特徴",
        "CharacterFlagsSectionFeats": "特技",
        "CharacterFlagsSectionRacialTraits": "種族特徴",
        "CharacterLevelsTooltip": "{class} レベル: {levels}",
        "CharacterNamePlaceHolderText": "キャラクター名",
        "CharacterSheet": {
            "Inventory": {
                "ContainedWealth": "Contained wealth: {wealth}"
            },
            "Warnings": {
                "DeathByMassiveDamage": "{name} has died of Massive Damage!"
            }
        },
        "ChatCard": {
            "ItemActivation": {
                "Activates": "Activates",
                "Cost": "Cost: {cost}",
                "Deactivates": "Deactivates",
                "Duration": "Duration: {duration}",
                "Reloads": "Reloads"
            }
        },
        "ClassArmorProf": "アーマー習熟",
        "ClassBABProgression": "基本攻撃ボーナスの成長度",
        "Classes": {
            "IsCasterClass": "Is this a spell casting class?"
        },
        "ClassFortSaveProgression": "頑健セーヴの成長度",
        "ClassHPPerLevel": "レベル毎のＨＰ",
        "ClassKeyAbilityScore": "主要能力値",
        "ClassLevelLabel": "クラスレベル",
        "ClassReflexSaveProgression": "反応セーヴの成長度",
        "ClassSkillRanksPerlevel": "レベル毎の技能ランク",
        "ClassSkills": "クラス技能",
        "ClassSPPerlevel": "レベル毎のＳＰ",
        "ClassWeaponProf": "武器習熟",
        "ClassWillSaveProgression": "意志セーヴの成長度",
        "Close": "近距離",
        "CMDBaseTooltip": "基本: 8",
        "CMDKACModTooltip": "KAC: {kac}",
        "CMDModiferTooltip": "{type} ボーナス: {mod} ({source})",
        "Combat": {
            "ChatCards": {
                "Footer": "{combatType} - {combatPhase} phase",
                "Phase": {
                    "Header": "{phase} Phase",
                    "MessageTitle": "Description"
                },
                "Round": {
                    "BodyHeader": "New Round",
                    "Header": "Round {round}"
                },
                "Speaker": {
                    "GM": "The GM"
                },
                "Turn": {
                    "Header": "{combatant}'s Turn"
                }
            },
            "EncounterTracker": {
                "SelectNextType": "Switch to the next combat type",
                "SelectPrevType": "Switch to the previous combat type"
            },
            "Errors": {
                "HistoryLimitedResetInitiative": "The current phase has reset initiative, we cannot go back further in history.<br/><br/>Click to dismiss.",
                "HistoryLimitedStartOfEncounter": "You have reached the start of the encounter, we cannot go back further in history.<br/><br/>Click to dismiss.",
                "MissingInitiative": "The current phase has reset initiative, please re-roll initiative on all combatants before continueing.<br/><br/>Click to dismiss."
            },
            "Normal": {
                "Name": "Normal Combat",
                "Phases": {
                    "1": {
                        "Description": "Everyone may now act out their combat turn.",
                        "Name": "Combat"
                    }
                }
            },
            "Starship": {
                "Name": "Starship Combat",
                "Phases": {
                    "1": {
                        "Description": "Anyone who wishes to change starship roles, may do so now.",
                        "Name": "Changing Roles"
                    },
                    "2": {
                        "Description": "Captains, Engineers, Magic Officers, Chief Mates and Deck Hands may choose to act during this phase.",
                        "Name": "Engineering"
                    },
                    "3": {
                        "Description": "Pilots may now roll their piloting checks to determine this round's initiative.",
                        "Name": "Piloting Check"
                    },
                    "4": {
                        "Description": "Captains, Pilots, Science Officers, Chief Mates and Deck Hands may choose to act during this phase.",
                        "Name": "Helm"
                    },
                    "5": {
                        "Description": "Captains, and Gunners may choose to act during this phase.",
                        "Name": "Gunnery"
                    },
                    "6": {
                        "Description": "Everyone now processes their received damages, critical thresholds, etc.",
                        "Name": "Damage"
                    }
                }
            },
            "VehicleChase": {
                "Name": "Vehicle Chase",
                "Phases": {
                    "1": {
                        "Description": "Drivers may now decide their maneuvers.",
                        "Name": "Pilot Actions"
                    },
                    "2": {
                        "Description": "The GM will now process the chase progress results.",
                        "Name": "Chase Progress"
                    },
                    "3": {
                        "Description": "Everyone may now act out their combat turn.",
                        "Name": "Combat"
                    }
                }
            }
        },
        "ComingSoon": "Coming soon!",
        "ConditionsAsleep": "睡眠状態 [Asleep]",
        "ConditionsBleeding": "出血状態 [Bleeding]",
        "ConditionsBlinded": "盲目状態 [Blinded]",
        "ConditionsBroken": "破損状態 [Broken]",
        "ConditionsBurning": "炎上状態 [Burning]",
        "ConditionsConfused": "混乱状態 [Confused]",
        "ConditionsCowering": "戦慄状態 [Cowering]",
        "ConditionsDazed": "幻惑状態 [Dazed]",
        "ConditionsDazzled": "眩暈状態 [Dazzled]",
        "ConditionsDead": "死亡状態 [Dead]",
        "ConditionsDeafened": "聴覚喪失状態 [Defnd]",
        "ConditionsDying": "瀕死状態 [Dying]",
        "ConditionsEncumbered": "荷重状態 [Encmbrd]",
        "ConditionsEntangled": "粘着状態 [Entangled]",
        "ConditionsExhausted": "過労状態 [Exhausted]",
        "ConditionsFascinated": "恍惚状態 [Fascinated]",
        "ConditionsFatigued": "疲労状態 [Fatigued]",
        "ConditionsFlatFooted": "立ちすくみ状態 [FlFtd]",
        "ConditionsFrightened": "恐れ状態 [Frightened]",
        "ConditionsGrappled": "組み付き状態 [Grpld]",
        "ConditionsHelpless": "無防備状態 [Helpless]",
        "ConditionsNauseated": "吐き気がする状態 [Nst]",
        "ConditionsOffKilter": "不安定状態 [Off-Kilter]",
        "ConditionsOffTarget": "集中切れ状態 [OfTgt]",
        "ConditionsOverburdened": "過負荷状態 [Ovrbrd]",
        "ConditionsPanicked": "恐慌状態 [Panicked]",
        "ConditionsParalyzed": "麻痺状態 [Paralyzed]",
        "ConditionsPinned": "押さえ込まれた状態",
        "ConditionsProne": "伏せ状態 [Prone]",
        "ConditionsShaken": "怯え状態 [Shaken]",
        "ConditionsSickened": "不調状態 [Sickened]",
        "ConditionsStable": "容態安定状態 [Stable]",
        "ConditionsStaggered": "よろめき状態 [Stgrd]",
        "ConditionsStunned": "朦朧状態 [Stunned]",
        "ConditionsUnconscious": "気絶状態 [Uncnsus]",
        "ConImm": "状態異常完全耐性",
        "ConsumableTypes": {
            "Ampoule": "Spell Ampoules",
            "Drugs": "Drugs",
            "FoodDrink": "Food and drink",
            "Medicine": "Medicinals",
            "Poison": "Poisons",
            "Serum": "Serums",
            "SpellGem": "Spell Gems"
        },
        "CounterClassesAddButton": "＋１",
        "CounterClassesCurrentCount": "合計ポイント:",
        "CounterClassesCurrentPositionLabel": "現在位置:",
        "CounterClassesKiSoldier": "気力ポイント",
        "CounterClassesManagementTitle": "管理画面",
        "CounterClassesManagementWindowsTitles": "クラスカウンター管理ウィンドウ",
        "CounterClassesRemoveButton": "－１",
        "CounterClassesSolarian": "ソラリアンの同調",
        "CounterClassesSolarianGraviton": "グラビトン",
        "CounterClassesSolarianPhoton": "フォトン",
        "CounterClassesSolarianUnaligned": "未調整",
        "CounterClassesVanguard": "ヴァンガード･エントロピー･ポイント",
        "Credits": "Cr.",
        "Currencies": {
            "BPs": "BPs",
            "Credits": "Credits",
            "UPBs": "UPBs"
        },
        "Cybernetic": "サイバー化",
        "Damage": "ダメージ",
        "DamageReduction": "ダメージ抵抗",
        "DamageTypesAcid": "[酸]",
        "DamageTypesAcidAndBludgeoning": "[酸] & [殴打]",
        "DamageTypesAcidAndElectricity": "[酸] & [電気]",
        "DamageTypesAcidAndFire": "[酸] & [火]",
        "DamageTypesAcidAndPiercing": "[酸] & [刺突]",
        "DamageTypesAcidAndSlashing": "[酸] & [斬撃]",
        "DamageTypesAcidOrFire": "[酸] | [火]",
        "DamageTypesAcidOrSlashing": "[酸] | [斬撃]",
        "DamageTypesBludgeoning": "[殴打]",
        "DamageTypesBludgeoningAndCold": "[殴打] & [冷気]",
        "DamageTypesBludgeoningAndElectricity": "[殴打] & [電気]",
        "DamageTypesBludgeoningAndFire": "[殴打] & [火]",
        "DamageTypesBludgeoningAndSonic": "[殴打] & [音波]",
        "DamageTypesCold": "[冷気]",
        "DamageTypesColdAndPiercing": "[冷気] & [刺突]",
        "DamageTypesColdAndSlashing": "[冷気] & [斬撃]",
        "DamageTypesColdOrFire": "[冷気] | [火]",
        "DamageTypesElectricity": "[電気]",
        "DamageTypesElectricityAndFire": "[電気] & [火]",
        "DamageTypesElectricityAndPiercing": "[電気] & [刺突]",
        "DamageTypesElectricityAndSlashing": "[電気] & [斬撃]",
        "DamageTypesFire": "[火]",
        "DamageTypesFireAndForce": "[火] & [力場]",
        "DamageTypesFireAndPiercing": "[火] & [刺突]",
        "DamageTypesFireAndSlashing": "[火] & [斬撃]",
        "DamageTypesFireOrSlashing": "[火] | [斬撃]",
        "DamageTypesFireOrSonic": "[火] | [音波]",
        "DamageTypesForce": "[力場]",
        "DamageTypesNonlethal": "Nonlethal",
        "DamageTypesPiercing": "[刺突]",
        "DamageTypesPiercingAndSonic": "[刺突] & [音波]",
        "DamageTypesRadiation": "Radiation",
        "DamageTypesSlashing": "[斬撃]",
        "DamageTypesSlashingAndPiercing": "[刺突] & [音波]",
        "DamageTypesSlashingAndSonic": "[斬撃] & [音波]",
        "DamageTypesSonic": "[音波]",
        "DamImm": "ダメージ完全耐性",
        "DamRes": "エネルギー抵抗",
        "DamVuln": "脆弱性",
        "Description": "説明",
        "DescriptionShort": "Short Description",
        "Details": "詳細",
        "Dialogs": {
            "InputDialog": {
                "MultipleFieldsInvalid": "Invalid input for the following fields:<br/>{fieldNames}",
                "SingleFieldInvalid": "Invalid input for {fieldName}."
            }
        },
        "DistAny": "任意",
        "DroneSheet": {
            "Chassis": {
                "Details": {
                    "AbilityScores": {
                        "Dexterity": "基本 敏捷力",
                        "Header": "能力値",
                        "Increases": "能力値上昇",
                        "Strength": "基本 筋力",
                        "Wisdom": "基本 判断力"
                    },
                    "BaseStatistics": {
                        "Header": "基本能力",
                        "MechanicLevel": "メカニック･レベル",
                        "Size": "サイズ",
                        "SpeedBase": "移動速度, 基本 (ft)",
                        "SpeedSpecial": "移動速度, 特殊"
                    },
                    "Defense": {
                        "EAC": "基本 EAC",
                        "Header": "防御",
                        "KAC": "基本 KAC"
                    },
                    "Saves": {
                        "Fortitude": "頑健セーヴ値",
                        "Header": "セーヴ",
                        "Reflex": "反応セーヴ値",
                        "Will": "意思セーヴ値"
                    }
                },
                "Missing": "機体無し",
                "Name": {
                    "Placeholder": "機体名"
                },
                "NotInstalled": "機体未インストール",
                "Source": "参照元",
                "SourceTooltip": "この機体の参照元は？ どのルールブックで何ページ？"
            },
            "Details": {
                "Speed": {
                    "SpecialPlaceholder": "特殊移動なし"
                }
            },
            "Features": {
                "Chassis": "機体",
                "Feats": {
                    "Active": "能動特技",
                    "Header": "特技 (総量: {current} / {max})",
                    "Passive": "受動特技"
                },
                "Mods": "MOD (総量: {current} / {max})",
                "ModsFree": "無償"
            },
            "Header": {
                "Actions": {
                    "Header": "アクション",
                    "Repair": "修理"
                },
                "Defense": "防御",
                "Owner": "所有者"
            },
            "Inventory": {
                "ArmorUpgrades": "ｱｰﾏｰ･ｱｯﾌﾟｸﾞﾚｰﾄﾞ (装備済 {current} / {max} ｱｰﾏｰｽﾛｯﾄ)",
                "CarriedItems": "所持品",
                "Weapons": {
                    "Both": "武器 (装備された武器マウント:近接 {meleeCurrent} / {meleeMax}, 遠隔 {rangedCurrent} / {rangedMax})",
                    "MeleeOnly": "武器 (装備された武器マウント:近接 {meleeCurrent} / {meleeMax})",
                    "None": "武器",
                    "RangedOnly": "武器 (装備された武器マウント:遠隔 {rangedCurrent} / {rangedMax})"
                }
            },
            "Mod": {
                "Details": {
                    "Arms": {
                        "Amount": "腕の数",
                        "ArmType": {
                            "General": "一般的用途",
                            "Label": "腕のタイプ",
                            "Melee": "近接武器マウント",
                            "Ranged": "遠隔武器マウント"
                        },
                        "Header": "その他の効果"
                    },
                    "BaseStatistics": {
                        "FreeInstall": "無償のMOD",
                        "FreeInstallLabel": "MOD数からMODを除外する",
                        "Header": "基本能力",
                        "MaxInstalls": "最大設置数"
                    },
                    "OtherEffects": {
                        "AdditionalSenses": "追加の感覚",
                        "ArmorSlot": "アーマー･スロット",
                        "BonusSkill": "ボーナス技能",
                        "Header": "その他の効果",
                        "SpeedSpecial": "特殊移動",
                        "WeaponProficiency": "武器習熟"
                    }
                },
                "Name": {
                    "Placeholder": "MOD名"
                },
                "Source": "参照元",
                "SourceTooltip": "このMODの参照元は？ どのルールブックで何ページ？"
            },
            "Skills": {
                "NoSkillsAvailable": "このドローンには技能がありません。"
            },
            "Traits": {
                "ArmorSlots": "アーマー･スロット",
                "GeneralPurposeArms": "汎用アーム",
                "MeleeWeaponMounts": "近接武器マウント",
                "RangedWeaponMounts": "遠隔武器マウント"
            }
        },
        "EnergyArmorClass": "ｴﾈﾙｷﾞｰAC",
        "Environment": "Environment",
        "FeatTypes": {
            "Combat": "Combat Feats",
            "General": "General Feats"
        },
        "Features": "特徴",
        "FeaturesAdd": "追加",
        "FeaturesCharges": "Charges",
        "FeaturesFilter": "-",
        "FeaturesUsage": "用法",
        "FlagDeprecationNotice": "<strong>メモ:</strong> これらの値は新しい修正値システムに置き換えられており、将来のアップデートで削除される予定です。これらの値をオフにして、[状態]タブで修正値として追加することをお勧めします。",
        "FlagsInstructions": "Starfinderシステム上のキャラクター特性を設定する。",
        "FlagsSave": "例外的特性の更新",
        "FlagsTitle": "例外的特性の設定",
        "FortitudeSave": "頑健",
        "Ft": "ﾌｨｰﾄ",
        "GreatFortitudeHint": "頑健セーヴィング･スロー +2",
        "GreatFortitudeLabel": "頑健無比 (Great Fortitude)",
        "HazardSheet": {
            "Details": {
                "Attributes": {
                    "Bypass": "Bypass",
                    "BypassTooltip": "(Optional) Some traps have a bypass mechanism that allows the trap’s creator or other users to temporarily disarm the trap.",
                    "Duration": "Duration",
                    "DurationTooltip": "(Optional) If a trap has a duration longer than instantaneous, that is indicated here. Such a trap continues to produce its effect over multiple rounds on its initiative count.",
                    "Header": "Attributes",
                    "Initiative": "Initiative",
                    "InitiativeTooltip": "(Optional) Some traps roll initiative to determine when they activate in a combat round.",
                    "Reset": "Reset",
                    "ResetPlaceholder": "None, Manual, 1 minute, etc.",
                    "ResetTooltip": "This lists the amount of time it takes for a trap to reset itself automatically.",
                    "Trigger": "Trigger",
                    "TriggerPlaceholder": "Location, Proximity, Touch, etc.",
                    "TriggerTooltip": "A trap’s trigger determines how it is set off. Unless otherwise noted, creatures smaller than Tiny do not normally set off traps."
                },
                "DCs": {
                    "Disable": "Disable",
                    "DisableTooltip": "This is the DC to disable the trap using the listed skill or skills.",
                    "Header": "DCs",
                    "Notice": "Notice",
                    "NoticePlaceholder": "e.g. Perception DC 10",
                    "NoticeTooltip": "This is the DC to find the trap using Perception."
                },
                "Effects": {
                    "Effect": "Effect",
                    "EffectTooltip": "This lists the effect the trap has on those that trigger it.",
                    "Header": "Effects"
                },
                "Vitals": {
                    "Defenses": {
                        "EAC": "EAC",
                        "EACTooltip": "If the mechanical parts of your trap can be attacked, this value helps determine how easy it is to hit.",
                        "Hardness": "Hardness",
                        "HardnessTooltip": "Traps have a hardness based on their material.",
                        "Header": "Defenses",
                        "Hitpoints": "Hitpoints",
                        "HitpointsTooltip": "Crucial parts of some traps can be damaged and should have the listed number of Hit Points. Traps are immune to anything an object is immune to unless otherwise noted. A trap reduced to 0 HP is destroyed. Destroying a trap might set off a final component of the trap, like an explosion. Traps never have Stamina Points.",
                        "KAC": "KAC",
                        "KACTooltip": "If the mechanical parts of your trap can be attacked, this value helps determine how easy it is to hit."
                    },
                    "Offense": {
                        "Attack": "Attack",
                        "AttackTooltip": "(Optional) The trap’s attack bonus is used if it directly attacks a target.",
                        "Damage": "Damage",
                        "DamageTooltip": "(Optional) The trap’s average damage is used if it directly attacks a target, but consider reducing this damage if a trap has multiple attacks or affects multiple targets.",
                        "Header": "Offense"
                    },
                    "Saves": {
                        "Fortitude": "Fortitude save",
                        "FortitudeTooltip": "If PCs use special attacks that can target objects against the trap, this value can be used for the trap’s Fortitude save.",
                        "Header": "Saving throws",
                        "Reflex": "Reflex save",
                        "ReflexTooltip": "If PCs use special attacks that can target objects against the trap, this value can be used for the trap’s Reflex save.",
                        "Will": "Will save",
                        "WillTooltip": "Traps don’t normally need Will saves, but if necessary, a trap’s Will save is a poor save."
                    }
                }
            },
            "Header": {
                "NamePlaceholder": "Hazard name",
                "SourcePlaceholder": "Source",
                "TypePlaceholder": "Analog, Magical, Technological, Hybrid"
            },
            "Notifications": {
                "NoDamage": "No value entered for damage, cannot make a roll for {name}."
            },
            "Rolls": {
                "Attack": "Attack - {name}",
                "Damage": "Damage - {name}",
                "Fortitude": "Fortitude Save - {name}",
                "Reflex": "Reflex Save - {name}",
                "Will": "Will Save - {name}"
            },
            "Tabs": {
                "Vitals": "Vitals"
            }
        },
        "HealingTypesHealing": "回復",
        "Health": "ＨＰ",
        "HullPoints": "ＨＰ",
        "ImprovedInitiativeHint": "イニシアチブ･ロール +4",
        "ImprovedInitiativeLabel": "イニシアチブ強化 (Improved Inititive)",
        "InitiativeDexModTooltip": "敏捷力修正値: {mod}",
        "InitiativeLabel": "ｲﾆｼｱﾁﾌﾞ",
        "InitiativeModiferLabel": "修正",
        "InitiativeModiferTooltip": "{type} ボーナス: {mod} ({source})",
        "InvalidStarshipItem": "{name} はスターシップには無効なアイテムです。",
        "Inventory": "所持品",
        "InventoryAdd": "追加",
        "InventoryBulk": "ﾊﾞﾙｸ",
        "InventoryCapacity": "容量",
        "InventoryCurrency": "通貨",
        "InventoryEquipped": "装備済",
        "InventoryUsage": "使用量",
        "IronWillHint": "意志セーヴィング･スロー +2",
        "IronWillLabel": "鋼の意志 (Iron Will)",
        "ItemCollectionSheet": {
            "ItemCollectionLocked": "This container is locked and will not open.",
            "Settings": {
                "DeleteIfEmpty": "Delete when emptied",
                "DeleteIfEmptyTooltip": "<strong>Delete when Emptied</strong><br/>Should this container token automatically be removed when the last item is removed from it?",
                "Header": "GM Settings:",
                "Locked": "Locked",
                "LockedTooltip": "<strong>Locked</strong><br/>A locked container prevents player access."
            }
        },
        "ItemNoUses": "{name} は全弾､撃ち尽くしました！",
        "Items": {
            "ACP": "Armor Check Penalty",
            "Action": {
                "AbilityModifier": "Ability Modifier",
                "ActionType": "Action Type",
                "AttackRollBonus": "Attack Roll Bonus",
                "ChatMessageFlavor": "Chat Message Flavor",
                "CriticalDamageFormula": "Critical Damage Formula",
                "CriticalEffect": "Critical Effect",
                "CriticalHealingFormula": "Critical Healing Formula",
                "DamageFormula": "Damage Formula",
                "HealingFormula": "Healing Formula",
                "OtherFormula": "Other Formula",
                "SavingThrow": "Saving Throw"
            },
            "Activation": {
                "ActivationCondition": "Activation Condition",
                "ActivationCost": "Activation Cost",
                "Area": "Area",
                "Duration": "Duration",
                "LimitedUses": "Limited Uses",
                "Range": "Range",
                "Target": "Target"
            },
            "Attuned": "Attuned",
            "Augmentation": {
                "Details": "Augmentation Details",
                "System": "System",
                "Type": "Type"
            },
            "Capacity": {
                "Capacity": "Capacity",
                "CapacityMaxTooltip": "The max number of charges this item can hold",
                "CapacityValueTooltip": "The current number of charges",
                "HeaderTooltip": "The number of rounds, charges, etc... that can be held by this item (eg, the number of charges a battery can hold)",
                "Usage": "Usage",
                "UsageTooltip": "The amount of charges, peices of ammuntition, etc.. that are consummed when this item is used.",
                "UsageValueTooltip": "The time unit used to determine when the item's capacitiy is consumed."
            },
            "Categories": {
                "AbilityScoreIncrease": "Ability Score Increases",
                "Archetypes": "Archetypes",
                "Armor": "Armor",
                "ArmorUpgrades": "Armor Upgrades",
                "Augmentations": "Augmentations",
                "Classes": "Classes",
                "Consumables": "Consumables",
                "Containers": "Containers",
                "DroneChassis": "Drone Chassis",
                "DroneMods": "Drone Mods",
                "Equipment": "Equipment",
                "Feats": "Feats",
                "Goods": "Goods",
                "HybridItems": "Hybrid Items",
                "MagicItems": "Magic Items",
                "MiscellaneousItems": "Miscellaneous Items",
                "Races": "Races",
                "Shields": "Shields",
                "Spells": "Spells",
                "StarshipAblativeArmors": "Starship Ablative Armors",
                "StarshipArmors": "Starship Armors",
                "StarshipComputers": "Starship Computers",
                "StarshipCrewQuarters": "Starship Crew Quarters",
                "StarshipDefensiveCountermeasures": "Starship Defensive Countermeasures",
                "StarshipDriftEngine": "Starship Drift Engine",
                "StarshipExpansionBays": "Starship Expansion Bays",
                "StarshipFortifiedHulls": "Starship Fortified Hulls",
                "StarshipFrames": "Starship Frames",
                "StarshipOtherSystems": "Starship Other Systems",
                "StarshipPowerCores": "Starship Power Cores",
                "StarshipReinforcedBulkheads": "Starship Reinforced Bulkheads",
                "StarshipSecuritySystems": "Starship Security Systems",
                "StarshipSensors": "Starship Sensors",
                "StarshipShields": "Starship Shields",
                "StarshipThrusters": "Starship Thrusters",
                "StarshipWeapons": "Starship Weapons",
                "TechnologicalItems": "Technological Items",
                "Themes": "Themes",
                "VehicleAttacks": "Vehicle Attacks",
                "VehicleSystems": "Vehicle Systems",
                "WeaponAccessories": "Weapon Accessories",
                "WeaponFusions": "Weapon Fusions",
                "Weapons": "Weapons"
            },
            "Consumable": {
                "Action": "Consumable Action",
                "DestroyWhenEmpty": "Destroy when empty",
                "OnUse": "Consume on use",
                "Type": "Consumable Type",
                "Usage": "Consumable Usage"
            },
            "Description": {
                "Bulk": "Bulk",
                "Hands": "Hands",
                "Level": "Level",
                "Price": "Price",
                "Quantity": "Quantity"
            },
            "Equipment": {
                "Action": "Equipment Action",
                "Category": "Armor Type",
                "ContainerTooltip": "Armor typically can contain armor upgrades, or other items. Increase the storage capacity to allow adding content.",
                "EAC": "Energy Armor Class",
                "KAC": "Kinetic Armor Class",
                "PowerArmorDetails": "Power Armor Details",
                "SpeedAdjustment": "Speed Adjustment"
            },
            "EquipmentStatus": "Equipment Status",
            "EquipmentUsage": "Equipment Usage",
            "Equippable": "Equippable",
            "Equipped": "Equipped",
            "Feat": {
                "ActionRecharge": "Action Recharge",
                "Charged": "Charged",
                "FeatureAttack": "Feature Attack",
                "FeatureUsage": "Feature Usage",
                "RechargeOn": "Recharge On",
                "Requirements": "Requirements"
            },
            "Hybrid": {
                "Details": "Hybrid Item Details"
            },
            "Identified": "Identified",
            "Magic": {
                "Details": "Magic Item Details"
            },
            "MaxDex": "Max. Dexterity Modifier",
            "NotProficient": "Not Proficient",
            "Proficient": "Proficient",
            "Shield": {
                "AcMaxDex": "Max dex bonus: {maxDex}",
                "ACP": "ACP: {acp}",
                "Action": "Shield Action",
                "Aligned": "Aligned",
                "ArmorCheck": "Armor check penalty: {acp}",
                "Bonus": "Shield Bonus",
                "Bonuses": "Wielded bonus: {wielded} / Aligned bonus: {aligned}",
                "Details": "Shield Details",
                "Dex": "Dex: {dex}",
                "Shield": "Shield",
                "ShieldBonus": "Shield: {wielded} / {aligned}",
                "Wielded": "Wielded"
            },
            "ShipWeapon": {
                "Activated": "Activated",
                "AttackBonus": "Attack Bonus",
                "BpCost": "BP Cost",
                "ItemType": "Starship Weapon",
                "Mounted": "Mounted",
                "NotMounted": "Not Mounted",
                "PowerCost": "Power Cost",
                "Range": "Range",
                "ReloadCost": "10 minutes",
                "Source": "Source",
                "Speed": "Speed: {speed} hexes",
                "WeaponArc": "Weapon Arc",
                "WeaponClass": "Weapon Class",
                "WeaponStatus": "Weapon Status"
            },
            "Spell": {
                "AllowedClasses": "Allowed Classes",
                "Casting": "Spell Casting",
                "Concentration": "Concentration",
                "Consumed": "Consumed",
                "Cost": "Cost (Cr)",
                "Details": "Spell Details",
                "Dismissible": "Dismissible",
                "Effects": "Spell Effects",
                "Level": "Spell Level",
                "PreparationMode": "Spell Preparation Mode",
                "Prepared": "Prepared",
                "Properties": "Spell Properties",
                "Resistance": "Spell Resistance",
                "School": "Spell School",
                "SpellcastingMaterials": "Spellcasting Materials",
                "Supply": "Supply"
            },
            "Technological": {
                "Details": "Technological Item Details"
            },
            "Theme": {
                "AbilityAdjustment": "Ability Adjustment",
                "Details": "Theme Details",
                "Skill": "Skill"
            },
            "Unlimited": "Unlimited",
            "Upgrade": {
                "AllowedArmorType": "Allowed Armor Type",
                "Any": "Any",
                "ArmorUpgradeDetails": "Armor Upgrade Details",
                "Slots": "Slots"
            },
            "VehicleAttack": {
                "Type": "Vehicle Attack"
            },
            "VehicleSystem": {
                "Type": "Vehicle System"
            },
            "Weapon": {
                "Attack": "Weapon Attack",
                "Category": "Weapon Category",
                "Details": "Weapon Details",
                "Properties": "Weapon Properties",
                "Type": "Weapon Type",
                "Usage": "Weapon Usage"
            },
            "WeaponAccessory": {
                "SupportedType": {
                    "Any": "Any",
                    "HeavyWeapon": "Heavy weapon",
                    "MeleeWeapon": "Melee weapon",
                    "Projectile": "Projectile",
                    "RailedWeapon": "Railed weapon",
                    "SmallArm": "Smallarm"
                }
            }
        },
        "ItemSheet": {
            "AbilityScoreIncrease": {
                "Header": "Ability Score Increases",
                "Instruction": "* Check 4 abilities to raise.",
                "ItemName": "Ability Score Increase: Level {level}",
                "Label": "Abilities"
            },
            "Consumables": {
                "Category": "Consumable Type"
            },
            "Containers": {
                "ContainerTooltip": "Containers can contain just about any item. Increase the storage capacity to allow adding content."
            },
            "Header": {
                "ArmorClass": "Armor Class",
                "ArmorClassTooltip": "<strong>Armor Class</strong><br/>The armor class of this item, if left unattended. Otherwise, the attendee's armor class should be used instead.<br/>An item is considered unattended if it is not currently under any influence of a character.",
                "DetailsHeader": "Equipment details",
                "Hardness": "Hardness",
                "HardnessTooltip": "<strong>Hardness</strong><br/>When taking damage, subtract the item's hardness from the incoming damage before applying.",
                "Hitpoints": "Hitpoints",
                "HitpointsTooltip": "<strong>Hitpoints</strong><br/>The amount of hitpoints available for this item.<br/>An item is considered 'broken' if it has damage.<br/>An item is considered 'destroyed' when its hitpoints are reduced to 0.",
                "ItemName": "Item Name",
                "ItemNameTooltip": "<strong>Item Name</strong><br/>The name given to this item.",
                "Requirements": "Requirements",
                "Save": "Save DC",
                "SaveTooltip": "<strong>Save DC</strong><br/>Formula: {formula}<br/>This is the saving throw modifier for this item.",
                "Source": "Source",
                "SourceTooltip": "<strong>Source</strong><br/><em>Used primarily to denote what rules document this item came from</em>",
                "Subtype": "Subtype",
                "Type": "Type"
            },
            "PhysicalProperties": {
                "ArmorClass": "Armor Class",
                "ArmorClassTooltip": "<strong>Armor Class</strong><br/>The armor class of this item, if left unattended. Otherwise, the attendee's armor class should be used instead.<br/>An item is considered unattended if it is not currently under any influence of a character.",
                "CustomBuilt": "Custom Built",
                "CustomBuiltTooltip": "Was this item crafted by a character, or mass-produced?",
                "DexterityModifier": "Dexterity Modifier",
                "DexterityModifierTooltip": "If inanimate, an item's dexterity modifier is -5.",
                "Hardness": "Hardness",
                "HardnessTooltip": "<strong>Hardness</strong><br/>When taking damage, subtract the item's hardness from the incoming damage before applying.",
                "Header": "Physical Properties",
                "Hitpoints": {
                    "CurrentTooltip": "The amount of hitpoints this item has.",
                    "Header": "Hitpoints",
                    "HeaderTooltip": "<strong>Hitpoints</strong><br/>The amount of hitpoints available for this item.<br/>An item is considered 'broken' if it has damage.<br/>An item is considered 'destroyed' when its hitpoints are reduced to 0.",
                    "MaxTooltip": "The maximum amount of hitpoints this item can have. Leave blank for automatic calculation."
                },
                "ItemDescriptor": "Physical Settings",
                "Size": "Size",
                "SizeTooltip": "By default, an item's size is medium. Item sizes affect the item armor class, alter as needed.",
                "Sturdy": "Sturdy",
                "SturdyTooltip": "Equipment, such as weapons and armors, are considered sturdy."
            },
            "StarshipAblativeArmor": {
                "AblativeValue": "Total additional hitpoints",
                "AblativeValueTooltip": "The total amount of ablative armor hitpoints to distribute over the four quadrants.",
                "Header": "Ablative Armor Properties",
                "TargetLockPenalty": "Target Lock Penalty",
                "TargetLockPenaltyTooltip": "The penalty applied to the ship's target lock score.",
                "TurnDistancePenalty": "Turn Distance Penalty",
                "TurnDistancePenaltyTooltip": "The penalty applied to the ship's turn distance score."
            },
            "StarshipArmor": {
                "ArmorBonus": "Armor Bonus",
                "ArmorBonusTooltip": "The armor class bonus provided by this armor.",
                "Header": "Ablative Armor Properties",
                "TargetLockPenalty": "Target Lock Penalty",
                "TargetLockPenaltyTooltip": "The penalty applied to the ship's target lock score.",
                "TurnDistancePenalty": "Turn Distance Penalty",
                "TurnDistancePenaltyTooltip": "The penalty applied to the ship's turn distance score."
            },
            "StarshipComponent": {
                "Cost": "Buildpoint Cost",
                "CostMultipliedBySize": "BP Cost Multiplied by Size",
                "CostMultipliedBySizeTooltip": "Is the BP cost multiplied by the starship frame size?",
                "CostTooltip": "The amount of buildpoints required to obtain this component.",
                "Header": "Common Component Properties",
                "IsCostMultipliedBySize": "Is multiplied",
                "IsPowered": "Is powered",
                "PCU": "PCU Usage",
                "PCUTooltip": "The amount of power this component requires to function.",
                "PoweredState": "PoweredState",
                "PoweredStateTooltip": "Is this starship component powered?"
            },
            "StarshipComputer": {
                "Header": "Computer Properties",
                "Modifier": "Modifier",
                "ModifierTooltip": "The roll modifier provided by this computer.",
                "Nodes": "Nodes",
                "NodesTooltip": "The amount of times per turn this computer can provide its bonus for."
            },
            "StarshipDefensiveCountermeasure": {
                "Header": "Defensive Countermeasure Properties",
                "TargetLockBonus": "Target Lock Bonus",
                "TargetLockBonusTooltip": "The bonus applied to the ship's target lock score."
            },
            "StarshipDriftEngine": {
                "EngineRating": "Engine Rating",
                "EngineRatingTooltip": "The Engine Rating for this drift engine.",
                "Header": "Drift Engine Properties",
                "MaxSize": "Maximum ship size",
                "MaxSizeTooltip": "The maximum ship size this engine can be installed onto."
            },
            "StarshipFortifiedHull": {
                "CriticalThresholdBonus": "Critical Threshold Bonus",
                "CriticalThresholdBonusTooltip": "The bonus applied to the ship's critical threshold score.",
                "Header": "Fortified Hull Properties"
            },
            "StarshipFrame": {
                "Details": {
                    "Cost": "Buildpoint Cost",
                    "CostTooltip": "The amount of buildpoints required to obtain this frame.",
                    "CrewMaximum": "Maximum number of crew",
                    "CrewMaximumTooltip": "The maximum number of crew members able to take up a role on a starship based on this frame.",
                    "CrewMinimum": "Minimum number of crew",
                    "CrewMinimumTooltip": "The minimum number of crew members required to operate a starship based on this frame.",
                    "DamageThreshold": "Damage Threshold",
                    "DamageThresholdTooltip": "If a starship has a Damage Threshold, any attack that would deal damage to its Hull Points equal to or less than this Damage Threshold fails to damage the ship’s Hull Points. If the damage is greater than the Damage Threshold, the full amount of damage is dealt to the ship’s Hull Points.",
                    "ExpansionBays": "Expansion Bays",
                    "ExpansionBaysTooltip": "The number of expansion bays available for this frame.",
                    "HeaderDefense": "Defense",
                    "HeaderOffense": "Offense",
                    "HeaderSpecs": "Specs",
                    "Hitpoints": "Hull Points",
                    "HitpointsIncrement": "Hull Point increment",
                    "HitpointsIncrementTooltip": "The number of Hull Points a starship with that frame automatically gains when its tier increases to 4 (and every 4 tiers thereafter; see page 294).",
                    "HitpointsTooltip": "The amount of Hull Points this frame has at tier 1.",
                    "Maneuverability": "Maneuverability",
                    "ManeuverabilityTooltip": "Starship maneuverability affects piloting and turning abilities.<br/>Clumsy: -2 Piloting, Turn 4<br/>Poor: -1 Piloting, Turn 3<br/>Average: +0 Piloting, Turn 2<br/>Good: +1 Piloting, Turn 1<br/>Perfect: +2 Piloting, Turn 0",
                    "Size": "Size",
                    "SizeTooltip": "The size of the frame dictates the size of the starship.",
                    "WeaponArcAft": "Aft Arc",
                    "WeaponArcForward": "Forward Arc",
                    "WeaponArcPort": "Port Arc",
                    "WeaponArcStarboard": "Starboard Arc",
                    "WeaponArcTooltip": "The amount of weapon mounts available for the ship arc, split into light, heavy, and capital mounts.",
                    "WeaponArcTurret": "Turret",
                    "WeaponTypeCapital": "Capital",
                    "WeaponTypeHeavy": "Heavy",
                    "WeaponTypeLight": "Light",
                    "WeaponTypeSpinal": "Spinal"
                }
            },
            "StarshipPowerCore": {
                "Header": "Power Core Properties",
                "ProvidedPower": "Provided PCU",
                "ProvidedPowerTooltip": "The amount of PCU provided by this power core.",
                "Sizes": "Supported Starship Sizes",
                "SizesTooltip": "Select the starship sizes that this power core can be installed onto."
            },
            "StarshipReinforcedBulkhead": {
                "Fortification": "Fortification",
                "FortificationTooltip": "Whenever the starship would sustain critical damage, there is a percent chance based on the reinforced bulkhead’s fortification rating that the critical damage effect is negated (though the attack still deals damage to the starship).",
                "Header": "Reinforced Bulkhead Properties"
            },
            "StarshipSensor": {
                "Header": "Sensor Properties",
                "Modifier": "Sensor scan modifier",
                "ModifierTooltip": "An additional modifier when scanning planets outside of combat.",
                "Range": "Range",
                "RangeTooltip": "Range increment of the scanner, short is 5, medium is 10, and long is 15 hexes."
            },
            "StarshipShield": {
                "ArmorBonus": "Armor Bonus",
                "ArmorBonusTooltip": "The armor class bonus provided by this shield.",
                "DefenseValue": "Defense Value",
                "DefenseValueTooltip": "The maximum defense value available with this deflector shield.",
                "Header": "Shield Properties",
                "IsDeflector": "Is Deflector Shield",
                "Regeneration": "Regeneration per minute",
                "RegenerationTooltip": "The amount of shield points regenerated per minute.",
                "ShieldPoints": "Shield Points",
                "ShieldPointsTooltip": "The total amount of shield points provided by this shield.",
                "ShieldType": "Shield Type",
                "ShieldTypeTooltip": "Is this shield a deflector shield?",
                "TargetLockBonus": "Target Lock Bonus",
                "TargetLockBonusTooltip": "The bonus applied to the ship's target lock score."
            },
            "StarshipThruster": {
                "Booster": "Booster Thruster",
                "BoosterTooltip": "For more information, see the Booster Thruster Housing expansion bay.",
                "Header": "Thruster Properties",
                "IsBooster": "Is a booster",
                "IsEnabled": "Is enabled",
                "PilotingModifier": "Piloting Modifier",
                "PilotingModifierTooltip": "Additional piloting modifier gained from this thruster.",
                "Size": "Supported Starship Size",
                "SizeTooltip": "Select the starship size that this thruster can be installed onto.",
                "Speed": "Speed",
                "SpeedTooltip": "Number of hexes the starship will be able to move per turn using this thruster."
            },
            "StarshipWeapon": {
                "Header": "Starship Weapon Properties",
                "Placeholder": "e.g. 5",
                "Unmounted": "Unmounted"
            },
            "WeaponAccessory": {
                "SupportedTypes": "Supported weapon types"
            },
            "Weapons": {
                "Category": "Weapon Type",
                "ContainerTooltip": "Weapons typically can contain weapon fusions and weapon upgrades. Increase the storage capacity to allow adding upgrades and fusions."
            }
        },
        "KeyAbility": "主要能力値",
        "KineticArmorClass": "ｷﾈﾃｨｯｸAC",
        "Languages": "言語",
        "LanguagesAbyssal": "奈落語",
        "LanguagesAkitonian": "アキトン語",
        "LanguagesAklo": "アクロ語",
        "LanguagesAquan": "水界語",
        "LanguagesArkanen": "アルカネン語",
        "LanguagesAuran": "風界語",
        "LanguagesAzlanti": "アズラント語",
        "LanguagesBrethedan": "ブレサダ語",
        "LanguagesCastrovelian": "カストロヴェル語",
        "LanguagesCelestial": "天上語",
        "LanguagesCommon": "共通語",
        "LanguagesDraconic": "竜語",
        "LanguagesDrow": "ドラウ語",
        "LanguagesDwarven": "ドワーフ語",
        "LanguagesElven": "エルフ語",
        "LanguagesEoxian": "イオクス語",
        "LanguagesGnome": "ノーム語",
        "LanguagesGoblin": "ゴブリン語",
        "LanguagesHalfling": "ハーフリング語",
        "LanguagesIgnan": "火界語",
        "LanguagesInfernal": "地獄語",
        "LanguagesKalo": "カロ語",
        "LanguagesKasatha": "カサタ語",
        "LanguagesNchaki": "ンチャキ語",
        "LanguagesOrc": "オーク語",
        "LanguagesSarcesian": "サルセシア語",
        "LanguagesShirren": "シーレン語",
        "LanguagesShobhad": "ショバード語",
        "LanguagesTerran": "地界語",
        "LanguagesTriaxian": "トリアクサス語",
        "LanguagesVercite": "ヴァーサイト語",
        "LanguagesVesk": "ヴェスク語",
        "LanguagesYsoki": "イソキ語",
        "LevelLabel": "呪文レベル",
        "LevelLabelText": "レベル",
        "LightningReflexesHint": "反応セーヴィング･スロー +2",
        "LightningReflexesLabel": "神速の反応 (Lightning Reflexes)",
        "LimitedUsePeriodsCharges": "弾倉",
        "LimitedUsePeriodsDay": "日",
        "LimitedUsePeriodsLong": "大休憩",
        "LimitedUsePeriodsShort": "小休憩",
        "LocalizationTerminator": "",
        "Long": "長距離",
        "Magic": {
            "Levels": {
                "0": "0 Level",
                "1": "1st Level",
                "2": "2nd Level",
                "3": "3rd Level",
                "4": "4th Level",
                "5": "5th Level",
                "6": "6th Level"
            },
            "Schools": {
                "Abjuration": "Abjuration",
                "Conjuration": "Conjuration",
                "Divination": "Divination",
                "Enchantment": "Enchantment",
                "Evocation": "Evocation",
                "Illusion": "Illusion",
                "Necromancy": "Necromancy",
                "Transmutation": "Transmutation",
                "Universal": "Universal"
            }
        },
        "Magitech": "マギテック",
        "Medium": "中距離",
        "Meter": "ﾒｰﾀｰ",
        "Mi": "ﾏｲﾙ",
        "MigrationBeginingMigration": "Starfinderシステムの移行をバージョン{systemVersion}に適用しようとしています。しばらくお待ちください。ゲームを閉じたり、サーバーをシャットダウンしたりしないでください。",
        "MigrationEndMigration": "Starfinderシステム、バージョン{systemVersion}への移行が成功しました！",
        "MigrationErrorMessage": "Starfinderのデータ移行中にエラーが発生しました。バックアップは作成しましたよね？",
        "MigrationSuccessfulMessage": "Starfinderのデータが現在のバージョンに正常に移行されました。",
        "ModifierACPEffectingArmorTypeAll": "全てのアーマー",
        "ModifierACPEffectingArmorTypeHeavy": "ヘヴィアーマーのみ",
        "ModifierACPEffectingArmorTypeLight": "ライトアーマーのみ",
        "ModifierACPEffectingArmorTypePower": "パワーアーマーのみ",
        "ModifierAppTitle": "修正値編集: {name}",
        "ModifierArmorClassBoth": "両方",
        "ModifierEffectTypeAbilityCheck": "能力判定",
        "ModifierEffectTypeAbilityChecks": "能力判定",
        "ModifierEffectTypeAbilityScore": "能力値",
        "ModifierEffectTypeAbilitySkills": "能力技能",
        "ModifierEffectTypeAC": "ＡＣ",
        "ModifierEffectTypeACP": "ＡＣ判定ペナルティ",
        "ModifierEffectTypeAllSkills": "全ての技能",
        "ModifierEffectTypeCMD": "AC vs 戦技",
        "ModifierEffectTypeHeaderLabel": "影響する特性",
        "ModifierEffectTypeInit": "イニシアチブ",
        "ModifierEffectTypeLabel": "影響を受ける特性",
        "ModifierEffectTypeSave": "特定のセーヴ",
        "ModifierEffectTypeSaves": "全てのセーヴ",
        "ModifierEffectTypeSkill": "特定の技能",
        "ModifierEffectTypeTooltip": "修正値の影響を受ける一般的な特性を識別します",
        "ModifierEnabledLabel": "有効",
        "ModifierEnabledTooltip": "特性修正値が計算されるときに修正値が考慮されるかどうかを決定します",
        "ModifierModifierLabel": "修正値",
        "ModifierModifierTooltip": "変更に使用する値",
        "ModifierModifierTypeLabel": "修正値タイプ",
        "ModifierModifierTypeTooltip": "修正値は定数（+2）またはロール式（+1d4）にすることができます。これは修正値フィールドをどちらか一方に識別するために使用されます",
        "ModifierNameLabel": "名前",
        "ModifierNameTooltip": "修正値の名前",
        "ModifierNotesLabel": "メモ",
        "ModifierNotesTooltip": "特定の修正値に関するメモ",
        "Modifiers": "修正",
        "ModifierSaveHighest": "最高",
        "ModifierSaveLowest": "最低",
        "ModifiersConditionsTabLabel": "状態",
        "ModifiersItemTabLabel": "アイテム",
        "ModifiersMiscTabLabel": "その他",
        "ModifierSourceLabel": "参照元",
        "ModifierSourceTooltip": "この修正値はどこからのものですか？ アイテム？ 呪文？ 別のキャラクター？",
        "ModifiersPermanentTabLabel": "永続",
        "ModifiersTemporaryTabLabel": "一時的",
        "ModifierTitle": "修正",
        "ModifierTypeAbility": "能力 (Ability)",
        "ModifierTypeArmor": "アーマー(Armor)",
        "ModifierTypeBase": "基本 (Base)",
        "ModifierTypeCircumstance": "状況 (Circumstance)",
        "ModifierTypeConstant": "通常",
        "ModifierTypeDivine": "神格 (Divine)",
        "ModifierTypeEnhancement": "強化 (Enhancement)",
        "ModifierTypeFormula": "ロール式",
        "ModifierTypeInsight": "洞察 (Insight)",
        "ModifierTypeLabel": "タイプ",
        "ModifierTypeLuck": "幸運 (Luck)",
        "ModifierTypeMorale": "士気 (Morale)",
        "ModifierTypeRacial": "種族 (Racial)",
        "ModifierTypeTooltip": "修正値のタイプ。複数の修正値が同じタイプ(通常は最大)の場合、使用する修正値を判別するために使用されます",
        "ModifierTypeUntyped": "定形外 (Untyped)",
        "ModifierValueAffectedHeaderLabel": "影響する値",
        "ModifierValueAffectedLabel": "影響を受ける特定の値",
        "ModifierValueAffectedTooltip": "一般特性に多くに可能な値がある場合、影響を受ける特定の値を識別します",
        "Necrograft": "ネクログラフト",
        "None": "なし",
        "Notes": "メモ",
        "NPCSheet": {
            "Features": {
                "Actions": "Actions",
                "ActiveItems": "Active Feats",
                "Attacks": "Attacks",
                "Drone": "Drone Items",
                "Features": "Passive Feats"
            },
            "Header": {
                "AlignmentPlaceHolderText": "NG",
                "AuraPlaceHolderText": "オーラ",
                "NamePlaceHolderText": "キャラクター名",
                "RaceAndGraftsPlaceHolderText": "性別, 種族, クラス, 収賄など",
                "SourcePlaceHolderText": "参照元",
                "TypePlaceHolderText": "タイプ (サブタイプ)"
            },
            "Interface": {
                "Conditions": {
                    "Warning": "* NPCs do not support automatic modifier calculations yet!"
                },
                "CreateItem": {
                    "Button": "Create Item",
                    "Name": "New Item",
                    "Note": "Select the type of item you would like to create.",
                    "Title": "Create New Item"
                },
                "Navigation": {
                    "Conditions": "Conditions"
                }
            },
            "Inventory": {
                "Inventory": "Inventory"
            }
        },
        "NpcToggleSkillsDialogTitle": "NPC技能切替",
        "NumberOfArms": "腕の数",
        "Organization": "Organization",
        "Personal": "自身",
        "PersonalUpgrade": "ﾊﾟｰｿﾅﾙ･ｱｯﾌﾟｸﾞﾚｰﾄﾞ",
        "Plane": "同一次元",
        "Planetary": "惑星間",
        "RaceAbilityAdjustmentAny": "全て",
        "RaceAbilityAdjustments": "能力値補正",
        "RaceAddAbilityAdjustment": "追加補正",
        "RaceHitPoints": "ＨＰ",
        "RacePlaceHolderText": "種族",
        "RaceSize": "サイズ",
        "RacialTraits": "種族特徴",
        "Reach": "間合い",
        "ReflexSave": "反応",
        "RepairDroneChatMessage": "{name} は {regainedHP} HPまで修理されました。",
        "RepairDroneDialogCancelButton": "キャンセル",
        "RepairDroneDialogDescription": "ドローンを修理しますか？　通常、１０分につきドローンの持つ最大HPの１０％まで修理します。ドローン修理(Ex)特技がある場合、最大HPの25％まで修理できます。",
        "RepairDroneDialogImprovedFeat": "ドローン修理(Ex)特技のルールを使用する",
        "RepairDroneDialogRepairButton": "修理",
        "RepairDroneDialogTitle": "ドローンの修理",
        "RepairDroneUnnecessary": "{name} は､すでに最大HPに達しているため修理の必要はありません。",
        "Resolve": "ＲＰ",
        "RestButton": "休憩する",
        "RestCancel": "キャンセル",
        "RestL": "大休憩",
        "RestS": "小休憩",
        "RestSActionHeader": "RPを１点消費しますか？",
        "RestSChatMessage": "{name} は１０分の小休憩を取ります。",
        "RestSChatMessageRestored": "{name} は１０分の小休憩をとり、{spentRP} RPを費やして {regainedSP} SPを回復しました。",
        "RestSDescription": "小休憩しますか？ 小休憩時に１点のRPを費やして、全てのSPが回復できます。",
        "RestSTitle": "１０分の小休憩",
        "Rolls": {
            "AttackRoll": "Attack Roll",
            "AttackRollFull": "Attack Roll - {name}",
            "Character": {
                "Charge": "Charge",
                "FightDefensively": "Fight Defensively",
                "Flanking": "Flanking",
                "FullAttack": "Full Attack",
                "HarryingFire": "Harrying Fire bonus",
                "HarryingFireTooltip": "Enable this bonus when attacking a target affected by Harrying Fire.",
                "Nonlethal": "Nonlethal"
            },
            "DamageRoll": "Damage Roll",
            "DamageRollFull": "Damage Roll - {name}",
            "Dialog": {
                "AvailableModifiers": "Available modifiers",
                "AvailableModifiersTooltip": "List of the available modifiers for this roll.",
                "Formula": "Formula",
                "FormulaTooltip": "The formula used to calculate the roll.",
                "ModifierEffect": "Effect",
                "ModifierName": "Name",
                "RollMode": "Roll Mode",
                "RollModeTooltip": "Roll Mode determines who can see this roll.",
                "Selector": "Select '{name}'",
                "SelectorTooltip": "Dynamic actor selection for the '{name}' formula context.",
                "SituationalBonus": "Situational bonus",
                "SituationalBonusTooltip": "Are there any additional bonuses that apply to this roll? (For example, range increments)"
            },
            "Dice": {
                "Advantage": "Advantage",
                "AdvantageTooltip": "Roll with advantage.",
                "CriticalDamage": "Critical",
                "CriticalDamageTooltip": "Roll critical damage.",
                "Disadvantage": "Disadvantage",
                "DisadvantageTooltip": "Roll with disadvantage.",
                "Normal": "Normal",
                "NormalDamage": "Normal",
                "NormalDamageTooltip": "Roll normal damage.",
                "NormalTooltip": "Normal roll.",
                "Roll": "Roll"
            },
            "HealingRoll": "Healing Roll",
            "HealingRollFull": "Healing Roll - {name}",
            "InitiativeRollFull": "Initiative Roll - {name}",
            "Starship": {
                "Broadside": "Broadside",
                "CaptainDemand": "Captain's Demand",
                "CaptainEncouragement": "Captain's Encouragement",
                "ComputerBonus": "Computer bonus",
                "FireAtWill": "Fire At Will",
                "ScienceOfficerLockOn": "Science Officer's Lock On",
                "SnapShot": "Snap Shot"
            },
            "StarshipAction": "Starship Action: {action}",
            "StarshipActions": {
                "ActionNotFoundError": "Starship action with id '{actionId}' does not exist!",
                "Chat": {
                    "CriticalEffect": "Critical Effect",
                    "DC": "DC",
                    "NormalEffect": "Effect",
                    "Role": "{role} of the Starship: '{name}'"
                },
                "Choice": {
                    "AvailableRolls": "Available rolls",
                    "Message": "The starship action '{name}' offers multiple rolls to choose from. Please pick one.",
                    "Title": "{name} - Select the desired roll"
                },
                "NoActorError": "No crew member available for this role.",
                "NoFormulaError": "No formula present in data for starship action '{name}'.",
                "Quadrant": {
                    "Aft": "Aft",
                    "Forward": "Forward",
                    "Message": "Gunnery actions require the selection of a quadrant. Turrets can pick at will. Please select one.",
                    "Port": "Port",
                    "Quadrant": "Quadrant",
                    "Starboard": "Starboard",
                    "Title": "{name} - Select the weapon quadrant used."
                }
            }
        },
        "Save": "保存",
        "SaveAbilityModTooltip": "能力修正値: {mod} ({ability})",
        "SaveClassModTooltip": "クラス修正値: {mod} ({class})",
        "SaveDescriptorDisbelieve": "看破",
        "SaveDescriptorHalf": "半減",
        "SaveDescriptorHarmless": "無害",
        "SaveDescriptorNegates": "無効化",
        "SaveDescriptorObject": "物体",
        "SaveDescriptorPartial": "不完全",
        "SaveMiscModifierLabel": "その他",
        "SaveModifiersTooltip": "{type} ボーナス: {mod} ({source})",
        "SaveProgressionFast": "速い",
        "SaveProgressionSlow": "遅い",
        "SenesBL": "擬似視覚",
        "SenesBS": "非視覚感知",
        "SenesDark": "暗視",
        "SenesLLV": "低光量視覚",
        "Senses": "感覚",
        "SensesST": "透過知覚",
        "Settings": {
            "Advantage": {
                "Hint": "ダイスロールする際に､有利か不利かを表示する機能を有効にします。",
                "Name": "有利と不利を採用しますか？"
            },
            "AlwaysShowQuantity": {
                "Hint": "Always shows the quantity of items, even if it is 0 or 1. You will have to refresh your window before this change will take effect.",
                "Name": "Always show item quantity"
            },
            "AutoCollapseCard": {
                "Hint": "チャットログのアイテムカードの説明を自動的に折りたたみます。",
                "Name": "チャット上のアイテムを最小化"
            },
            "CombatCards": {
                "NormalHint": "Change which combat chat cards should be displayed during normal combat.",
                "NormalName": "Normal combat",
                "StarshipHint": "Change which combat chat cards should be displayed during starship combat.",
                "StarshipName": "Starship combat",
                "Values": {
                    "Disabled": "Disabled",
                    "Enabled": "Rounds, phases, and turns",
                    "OnlyRounds": "Only rounds",
                    "RoundsPhases": "Rounds and phases"
                },
                "VehicleChaseHint": "Change which combat chat cards should be displayed during vehicle chases.",
                "VehicleChaseName": "Vehicle chases"
            },
            "DamageWithAttack": {
                "Hint": "Automatically follow up an attack roll with a damage roll.",
                "Name": "Roll damage with attack"
            },
            "DiagonalMovementRule": {
                "Hint": "このシステム上でゲームに使用する斜め移動ルールを設定する。",
                "Name": "斜め移動ルール",
                "Values": {
                    "Core": "コアルールブック (5/10/5)",
                    "Optional": "オプション (5/5/5)"
                }
            },
            "ExperienceTracking": {
                "Hint": "キャラクターシートから経験値バーを削除する。",
                "Name": "経験値表示の無効化"
            },
            "GalacticTrade": {
                "Hint": "Enables the Galactic Trade subsystem, allowing the maximum BP on a ship to be 5% higher than normal, and adds BPs to the ship inventory as credits.",
                "Name": "Enable Galactic Trade"
            },
            "StarshipActionsCrit": {
                "Hint": "Display state for the critical effect of starship actions.",
                "Name": "Starship Actions Critical Effect",
                "Values": {
                    "Always": "Always display critical effects.",
                    "CritOnly": "Only display critical effects on a critical roll.",
                    "Never": "Never display critical effects."
                }
            },
            "StarshipActionsSource": {
                "Hint": "Compendium key containing the starship action definitions.",
                "Name": "Starship Actions Source Compendium"
            },
            "UseCustomChatCard": {
                "Hint": "新しいカスタムチャットカードを使用するか、元のチャットカードを使用するかを切り替えます。",
                "Name": "カスタムされたStarfinderチャットカードを使用しますか？"
            },
            "UseQuickRollAsDefault": {
                "Hint": "When clicking abilities that roll dice, the roll will act as if the Shift key was depressed by default. This will trigger a fast-forwarded roll.",
                "Name": "Use Quick roll by default?"
            },
            "UseStarfinderAOETemplates": {
                "Hint": "Starfinderの測定方法にAOEテンプレートを使用するか、オンセ工房 FoundryVTTのデフォルトの方法を使用するか",
                "Name": "Starfinder AOEテンプレートを使用するs"
            },
            "WorldSchemaVersion": {
                "Hint": "Starfinderシステムのデータ･スキーマ･バージョンを記録します。警告：何をしているかわからない場合は、この値を編集しないでください。",
                "Name": "Starfinderデータ･スキーマ･バージョン"
            }
        },
        "ShipFrameLabel": "フレーム",
        "ShipModelLabel": "モデル",
        "ShipNameLabel": "シップ名",
        "ShipSystems": {
            "CrewQuarterSystems": {
                "Common": "Common",
                "Good": "Good",
                "Luxurious": "Luxurious"
            },
            "ExpansionBaySystems": {
                "Arclab": "Arcane laboratory",
                "Cargo": "Cargo hold",
                "Escape": "Escape pods",
                "Guest": "Guest quarters",
                "Hac": "Recreation suite (HAC)",
                "Hangar": "Hangar bay",
                "Life": "Life boats",
                "Med": "Medical bay",
                "Pass": "Passenger seating",
                "Pwrhouse": "Power core housing",
                "Recg": "Recreation suite (gym)",
                "Rect": "Recreation suite (trivid den)",
                "Science": "Science lab",
                "Senv": "Sealed environment chamber",
                "Shuttle": "Shuttle bay",
                "Smuggler": "Smuggler compartment",
                "Syth": "Synthesis bay",
                "Tech": "Tech workshop"
            },
            "Maneuverability": {
                "Average": "Average",
                "Clumsy": "Clumsy",
                "Good": "Good",
                "Perfect": "Perfect",
                "Poor": "Poor"
            },
            "SecuritySystems": {
                "Antihack": "Anti-Hacking Sytems",
                "Antiper": "Antipersonnel Weapon",
                "Bio": "Biometric Locks",
                "Compcounter": "Computer Countermeasures",
                "Selfdestruct": "Self-Destruct System"
            },
            "Size": {
                "Supercolossal": "Supercolossal"
            },
            "StarshipArcs": {
                "Aft": "Aft",
                "Forward": "Forward",
                "Port": "Port",
                "Starboard": "Starboard",
                "Turret": "Turret"
            },
            "StarshipRoles": {
                "Captain": "Captain",
                "Engineers": "Engineers",
                "Gunners": "Gunners",
                "Passengers": "Passengers",
                "Pilot": "Pilot",
                "ScienceOfficers": "Science Officers"
            },
            "StarshipWeaponClass": {
                "Capital": "Capital",
                "Heavy": "Heavy",
                "Light": "Light",
                "Spinal": "Spinal"
            },
            "StarshipWeaponProperties": {
                "Anchoring": "Anchoring",
                "Array": "Array",
                "Automated": "Automated",
                "Broad": "Broad Arc",
                "Bugging": "Bugging",
                "Burrowing": "Burrowing",
                "Buster": "Buster",
                "Connecting": "Connecting",
                "DeathField": "Death Field",
                "Deployed": "Deployed",
                "Drone": "Drone",
                "Emp": "EMP",
                "FlakArea": "Flak Area",
                "ForceField": "Force Field",
                "GravityTether": "Gravity Tether",
                "GravityWell": "Gravity Well",
                "Hacking": "Hacking",
                "Immobilize": "Immobilize",
                "Intimidating": "Intimidating",
                "IrradiateH": "Irradiate (high)",
                "IrradiateL": "Irradiate (low)",
                "IrradiateM": "Irradiate (medium)",
                "Jamming": "Jamming",
                "Limited": "Limited Fire",
                "Line": "Line",
                "Mine": "Mine",
                "Mystical": "Mystical",
                "NavScram": "Nav-Scram",
                "Numbing": "Numbing",
                "Orbital": "Orbital",
                "Pod": "Pod",
                "Point": "Point",
                "Quantum": "Quantum",
                "Radiant": "Radiant",
                "Rail": "Rail",
                "Ramming": "Ramming",
                "Redirect": "Redirect",
                "Restricted": "Restricted",
                "Ripper": "Ripper",
                "Scatterscan": "Scatterscan",
                "Smart": "Smart",
                "Smoldering": "Smoldering",
                "Spore": "Spore",
                "Suspending": "Suspending",
                "Sustained": "Sustained",
                "Teleportation": "Teleportation",
                "Tractor": "Tractor Beam",
                "Transposition": "Transposition",
                "VandalDrones": "Vandal Drones",
                "Volatile": "Volatile",
                "Vortex": "Vortex"
            },
            "StarshipWeaponRanges": {
                "Long": "Long",
                "Medium": "Medium",
                "None": "None",
                "Short": "Short"
            },
            "StarshipWeaponTypes": {
                "Direct": "Direct-fire",
                "ECM": "ECM Module",
                "Melee": "Melee Weapon",
                "Tracking": "Tracking"
            }
        },
        "ShipTierLabel": "ティア",
        "Size": "サイズ",
        "SizeColossal": "超巨大",
        "SizeDim": "微小",
        "SizeFine": "極小",
        "SizeGargantuan": "巨大",
        "SizeHuge": "超大型",
        "SizeLarge": "大型",
        "SizeMedium": "中型",
        "SizeSmall": "小型",
        "SizeTiny": "超小型",
        "SkillAcr": "＜軽業＞",
        "SkillAth": "＜運動＞",
        "SkillBlu": "＜はったり＞",
        "SkillCom": "＜コンピュータ＞",
        "SkillCul": "＜カルチャー＞",
        "SkillDip": "＜外交＞",
        "SkillDis": "＜変装＞",
        "SkillEng": "＜エンジニアリング＞",
        "SkillInt": "＜威圧＞",
        "SkillLsc": "＜生命科学＞",
        "SkillMed": "＜医学＞",
        "SkillModifierTooltip": "{type} ボーナス: {mod} ({source})",
        "SkillMys": "＜神秘学＞",
        "SkillPer": "＜知覚＞",
        "SkillPil": "＜操縦＞",
        "SkillPro": "＜職能＞",
        "SkillProficiencyLevelClassSkill": "クラス技能",
        "SkillPsc": "＜物理科学＞",
        "SkillSen": "＜真意看破＞",
        "SkillsHeaderAbility": "能力値",
        "SkillsHeaderModifier": "修正",
        "SkillsHeaderName": "名前",
        "SkillsHeaderRanks": "ランク",
        "SkillSle": "＜手先の早業＞",
        "SkillSte": "＜隠密＞",
        "SkillsToggleHeader": "技能",
        "SkillSur": "＜生存＞",
        "SkillTooltipAbilityMod": "能力修正値: {abilityMod} ({abilityAbbr})",
        "SkillTooltipMiscMod": "その他の修正値: {mod}",
        "SkillTooltipSkillRanks": "技能ランク: {ranks}",
        "SkillTooltipThemeMod": "テーマ修正値: {mod}",
        "SkillTooltipTrainedClassSkill": "訓練済技能クラス修正値: {mod}",
        "SkillTrainedOnly": "訓練時のみ判定可",
        "SortByFilterLevel": "レベル",
        "SortByFilterName": "名前",
        "Space": "ｽﾍﾟｰｽ",
        "Special": "特殊",
        "SpecialTraits": "例外的特性",
        "Speed": "移動速度",
        "SpeedSpecial": "特殊移動",
        "SpellAreaEffects": {
            "Burst": "Burst",
            "Emanation": "Emanation",
            "Spread": "Spread"
        },
        "SpellAreaShapesCone": "円錐 (Cone)",
        "SpellAreaShapesCylinder": "円柱 (Cylinder)",
        "SpellAreaShapesLine": "直線 (Line)",
        "SpellAreaShapesOther": "その他 (Other)",
        "SpellAreaShapesShapable": "成形 (Shapable)",
        "SpellAreaShapesSphere": "球形 (Sphere)",
        "SpellBook": {
            "Add": "追加",
            "AddSpells": "呪文追加",
            "AttributesNone": "なし",
            "Browse": "呪文所検索",
            "CreateSpell": "呪文作成",
            "DeleteItem": "呪文削除",
            "EditItem": "呪文編集",
            "NoSpells": "このフィルタ･セットには呪文が見つかりませんでした。",
            "SearchSpell": "呪文検索",
            "Spellbook": "呪文書",
            "SpellCastingAbility": "呪文発動能力値",
            "SpellSchool": "呪文の系統",
            "SpellUsage": "呪文の用法",
            "Uses": "用法"
        },
        "SpellBrowserSearchHint": "",
        "SpellCantripLabel": "呪文レベル０",
        "SpellPreparationModesAlways": "常時使用可能",
        "SpellPreparationModesInnate": "生来の呪文発動能力",
        "SpellResistance": "呪文耐性",
        "Stamina": "ＳＰ",
        "StarshipSheet": {
            "Actions": {
                "Header": {
                    "Phase": "Phase",
                    "ResolvePoints": "Resolve Points"
                },
                "Tooltips": {
                    "CriticalEffect": "Critical Effect",
                    "NormalEffect": "Normal effect",
                    "Push": "Push",
                    "PushTooltip": "Push actions (indicated in an action’s heading) are difficult to perform but can yield greater results. You can’t perform a push action if the necessary system is malfunctioning or wrecked (as noted in Critical Damage Conditions on page 321)."
                }
            },
            "Attributes": {
                "BuildPoints": "Build Points",
                "BuildPointsUsage": "Usage",
                "Complement": "Complement",
                "ComplementMax": "Maximum number of crew that can be assigned to a role on the ship (not the maximum number of creatures that can be aboard).",
                "ComplementMin": "Minimum crew needed to run the ship.",
                "Computer": "Computer",
                "DriftNotAvailable": "Not available",
                "DriftRating": "Drift Rating",
                "Power": "Power Core",
                "PowerConsumption": "Consumption",
                "PowerMissing": "Power Core Missing"
            },
            "Crew": {
                "ActionsPerRound": "Actions per round",
                "AddSkill": "Add skill",
                "AssignedCount": "({current} / {max})",
                "Captain": "Captain",
                "ChiefMates": "Chief Mates",
                "CrewLimitReached": "You have reached the maximum amount of crew allowed for the role of '{targetRole}'.",
                "CrewSetting": "Crew setting",
                "Engineers": "Engineers",
                "Gunners": "Gunners",
                "Header": "Starship Crew",
                "IsNPCCrew": "Is NPC crew",
                "MagicOfficers": "Magic Officers",
                "Passengers": "Passengers",
                "Pilot": "Pilot",
                "ScienceOfficers": "Science Officers",
                "SkillModifier": "Modifier",
                "SkillRanks": "Ranks",
                "UnlimitedMax": "No limit"
            },
            "Critical": {
                "Edit": "Edit affected roles.",
                "EditMessage": "Select which roles are affected by damage to this system.",
                "EditTitle": "Select affected roles",
                "Header": "Critical Damage",
                "Status": {
                    "Glitching": "Glitching",
                    "Malfunctioning": "Malfunctioning",
                    "Nominal": "Nominal",
                    "Wrecked": "Wrecked"
                },
                "Systems": {
                    "Engines": "Engines",
                    "LifeSupport": "Life Support",
                    "PowerCore": "Power Core",
                    "Sensors": "Sensors",
                    "WeaponsArrayAft": "Weapons Array (Aft)",
                    "WeaponsArrayForward": "Weapons Array (Forward)",
                    "WeaponsArrayPort": "Weapons Array (Port)",
                    "WeaponsArrayStarboard": "Weapons Array (Starboard)"
                }
            },
            "Damage": {
                "CrossedCriticalThreshold": "{name} crossed {crossedThresholds} critical thresholds!",
                "Message": "Damage to a starship always originates from a specific direction, please select the quadrant the incoming damage should be applied to.",
                "Quadrant": {
                    "Aft": "Aft",
                    "Forward": "Forward",
                    "Port": "Port",
                    "Quadrant": "Quadrant",
                    "Starboard": "Starboard"
                },
                "Title": "{name} - Select the damaged quadrant."
            },
            "Details": {
                "Ablative": {
                    "Aft": "Aft Ablative Armor",
                    "Forward": "Forward Ablative Armor",
                    "Header": "Ablative",
                    "Port": "Port Ablative Armor",
                    "Starboard": "Starboard Ablative Armor"
                },
                "AblativeExceedsHull": "Total ablative exceeds double hull points!",
                "AblativeExceedsHullTooltip": "A starship cannot support ablative armor if its temporary Hull Points exceed twice its standard Hull Point total. (For more information, see the Starship Operations Manual pg. 20)",
                "AblativeTooHigh": "Too much ablative assigned!",
                "AblativeTooHighTooltip": "Either the total of installed ablative is too high, or the sum total of current ablative score is too high.",
                "ShieldHighestTooHigh": "One or more quadrants exceed limits!",
                "ShieldHighestTooHighTooltip": "A shield quadrant cannot exceed 70% of the total shield allocation, as the minimum available for each shield must be 10%. (For more information, see the Core Rulebook pg. 302)",
                "Shields": {
                    "Aft": "Aft Shields",
                    "Conventional": "Shields",
                    "Deflector": "Shield DV",
                    "Forward": "Forward Shields",
                    "Header": "Shields",
                    "Port": "Port Shields",
                    "Starboard": "Starboard Shields"
                },
                "ShieldTotalTooHigh": "Shield total exceeds maximum!",
                "ShieldTotalTooHighTooltip": "The total sum of shields exceeds the shield's maximum output."
            },
            "Features": {
                "ExpansionBays": "Expansion Bays ({current} / {max})",
                "Frame": "Frame ({current} / 1)",
                "OtherSystems": "Other Systems",
                "PowerCores": "Power Cores",
                "Prefixes": {
                    "StarshipAblativeArmors": "Ablative Armor",
                    "StarshipArmors": "Armor",
                    "StarshipComputers": "Computer",
                    "StarshipCrewQuarters": "Crew Quarters",
                    "StarshipDefensiveCountermeasures": "Defensive Countermeasure",
                    "StarshipDriftEngine": "Drift Engine",
                    "StarshipExpansionBays": "Expansion Bay",
                    "StarshipFortifiedHulls": "Fortified Hull",
                    "StarshipFrames": "Frame",
                    "StarshipOtherSystems": "Other System",
                    "StarshipPowerCores": "Power Core",
                    "StarshipReinforcedBulkheads": "Reinforced Bulkhead",
                    "StarshipSecuritySystems": "Security System",
                    "StarshipSensors": "Sensor",
                    "StarshipShields": "Shield",
                    "StarshipThrusters": "Thruster",
                    "StarshipWeapons": "Weapon"
                },
                "PrimarySystems": "Primary Systems",
                "SecuritySystems": "Security Systems",
                "Thrusters": "Thrusters"
            },
            "Header": {
                "BP": "BP",
                "CriticalThreshold": "Critical Threshold",
                "CT": "CT",
                "DamageThreshold": "Damage Threshold",
                "DT": "DT",
                "FrameMissing": "Missing Frame",
                "HullPointIncrementTooltip": "This is the number of hull points that are added when the ship reaches tier 4 (and every 4 tiers after)",
                "Max": "Max",
                "Misc": "Misc",
                "Movement": {
                    "Maneuverability": "Maneuverability",
                    "ManeuverabilityTooltip": "Maneuverability: {maneuverability}",
                    "Speed": "Speed",
                    "ThrustersMissing": "Thrusters Missing",
                    "Title": "Movement",
                    "Turn": "Turn"
                },
                "PCU": "PCU",
                "Size": "Size: {size}",
                "Statistics": "Statistics",
                "Thresholds": "Thresholds",
                "Value": "Value"
            },
            "Inventory": {
                "Inventory": "Inventory"
            },
            "Modifiers": {
                "AblativeOverload": "Ablative overload: {mod}",
                "Base": "Base: 10",
                "ComputerBonus": "Computer Bonus: {mod} ({source})",
                "MiscModifier": "Misc modifier: {value}",
                "PilotingBonus": "Piloting Bonus: {value}",
                "PilotSkillBonus": "Pilot Skill Bonus: {value}",
                "SizeModifier": "Size modifier: {value}",
                "UnevenAblative": "Uneven Ablative: {mod}"
            },
            "Quadrants": {
                "AblativeHeader": "Ablative Armor",
                "ArmorClass": "Armor Class",
                "EvenDistribution": "Even distribution",
                "Header": "Quadrant Defenses",
                "NotAvailable": "Not available",
                "QuadrantLimit": "Quadrant limit",
                "ShieldHeader": "Shields",
                "TargetLock": "Target Lock"
            },
            "Role": {
                "Captain": "Captain",
                "ChiefMate": "Chief Mate",
                "Engineer": "Engineer",
                "Gunner": "Gunner",
                "MagicOfficer": "Magic Officer",
                "MinorCrew": "Minor Crew",
                "OpenCrew": "Open Crew",
                "Passenger": "Passenger",
                "Pilot": "Pilot",
                "ScienceOfficer": "Science Officer"
            },
            "Sides": {
                "Aft": "Aft",
                "Forward": "Forward",
                "Port": "Port",
                "Starboard": "Starboard"
            },
            "Tabs": {
                "Actions": "Actions",
                "Crew": "Crew",
                "Weapons": "Weapons"
            },
            "Weapons": {
                "AftArc": "Aft Arc ({slots})",
                "CapitalSlots": "Capital: {current} / {max}",
                "ForwardArc": "Forward Arc ({slots})",
                "HeavySlots": "Heavy: {current} / {max}",
                "LightSlots": "Light: {current} / {max}",
                "NoCapacity": "This weapon does not have any charges left to attack.",
                "NotAvailable": "Not available",
                "NotMounted": "Unmounted weapons",
                "PortArc": "Port Arc ({slots})",
                "SpinalSlots": "Spinal: {current} / {max}",
                "StarboardArc": "Starboard Arc ({slots})",
                "Turret": "Turret ({slots})"
            }
        },
        "SubmitButtonLabel": "決定",
        "SystemWide": "星系間",
        "TempHPMaxPlaceHolderText": "最大",
        "TempHPPlaceHolderText": "一時",
        "ThemePlaceHolderText": "テーマ",
        "ToggleSkillsButtonLabel": "技能切替",
        "Touch": "接触",
        "TraitArmorProf": "アーマー習熟",
        "TraitWeaponProf": "武器習熟",
        "Units": {
            "Speed": "ft."
        },
        "Unlimited": "無制限",
        "UPBs": "UPB",
        "VehicleAttackSheet": {
            "Details": {
                 "IgnoresHardness": "Ignores hardness"
            },
            "Errors": {
                "NoDamage": "You may not make a Damage Roll with this item"
            },
            "Header": {
                "Save": "Save DC",
                "SaveTooltip": "<strong>Save DC</strong><br/>This is the saving throw modifier for this attack."
            }
        },
        "Vehicles": {
            "VehicleCoverTypes": {
                "Cover": "Cover",
                "None": "None",
                "Partial": "Partial cover",
                "Soft": "Soft cover",
                "Improved": "Improved cover",
                "Total": "Total cover"
            },
            "VehicleTypes": {
                "Air": "Air",
                "Hover": "Hover",
                "Land": "Land",
                "Landa": "Land and air",
                "Landatw": "Land, air, tunneling and water",
                "Landaw": "Land, air and water",
                "Landt": "Land and tunneling",
                "Landtw": "Land, tunneling and water",
                "Landw": "Land and water",
                "Water": "Water"
            }
        },
        "VehicleSheet": {
            "Attacks": {
                "Attacks": "Attacks",
                "Title": "Attacks",
                "ToDo": "This is still under construction."
            },
            "Details": {
                "Dimensions": {
                    "Height": "Height",
                    "Length": "Length",
                    "Title": "Dimensions",
                    "Unit": "Feet",
                    "Width": "Width"
                },
                "Hardness": "Hardness",
                "HealthTooltip": "If the vehicle is reduced to or below the threshold, it’s broken. While broken, the vehicle takes a –2 penalty to its AC and collision DC, its Piloting modifier decreases by 2, and its full speed and mph speed are halved. If a vehicle is reduced to 0 HP, it’s wrecked. A wrecked vehicle can’t be piloted, and it might be difficult or impossible to repair. If the vehicle is in water when it is wrecked, it sinks; if it is flying, it falls.",
                "Modifiers": {
                    "AttackFullSpeed": "Attack (full speed)",
                    "AttackMoving": "Attack (moving)",
                    "AttackStopped": "Attack (stopped)",
                    "AttackTooltip": "Attack modifiers are applied to character attacks made while on the vehicle or with the vehicles mounted weapons",
                    "Title": "Modifiers"
                },
                "Movement": {
                    "Drive": "Drive",
                    "DrivePlaceholder": "e.g. 20 ft",
                    "DriveTooltip": "Movement in tactical combat when using a move action.",
                    "Full": "Full",
                    "FullPlaceholder": "e.g. 500 ft",
                    "FullTooltip": "Movement in tactical combat when using full action.",
                    "Speed": "Speed",
                    "SpeedPlaceholder": "e.g. 55 mph",
                    "SpeedTooltip": "Overall overland speed.",
                    "Title": "Speed"
                },
                "OtherAttributes": {
                    "Complement": "Complement",
                    "Cover": "Cover",
                    "ExpansionBays": "Expansion Bays",
                    "HangarBays": "Hangar Bays",
                    "Passengers": "Passengers",
                    "Size": "Size",
                    "Title": "Other Attributes",
                    "Type": "Type"
                },
                "Threshold": "Threshold"
            },
            "Hangar": {
                "AssignedCount": "({current} / {max})",
                "ExpansionBays": "Expansion Bays",
                "PrimarySystems": "Primary Systems",
                "UnlimitedMax": "No limit",
                "Vehicles": "Vehicles",
                "VehiclesLimitReached": "You have reached the maximum amount of vehicles allowed in this vehicles hangar bays."
            },
            "Header": {
                "Level": "Level",
                "LevelPlaceholder": "1",
                "NamePlaceholder": "Vehicle name",
                "NameTooltip": "Enter the vehicle's name here.",
                "Price": "Price",
                "PricePlaceholder": "Price in credits",
                "PriceTooltip": "The amount of credits this is vehicle worth."
            },
            "Passengers": {
                "AssignedCount": "({current} / {max})",
                "Complement": "Complement",
                "Header": "Vehicle Passengers",
                "IsNPCPassengers": "Is NPC Passengers",
                "NPCPilotingHint": "You can roll a Piloting check for the NPC pilot from the Details tab",
                "Passengers": "Passengers",
                "PassengersLimitReached": "You have reached the maximum amount of passengers allowed for the role of '{targetRole}'.",
                "PassengersSetting": "NPC Passengers",
                "Pilot": "Pilot",
                "Piloting": "Roll Piloting",
                "Title": "Passengers",
                "UnlimitedMax": "No limit"
            },
            "Systems": {
                "Piloting": "Piloting",
                "RollPiloting": "Roll Piloting"
            },
            "Tabs": {
                "Attacks": "Attacks",
                "Hangar": "Hangar",
                "Passengers": "Passengers",
                "Systems": "Systems"
            }
        },
        "VehicleSystemSheet": {
            "CanBeActivated": "Can be activated",
            "CanBeActivatedTooltip": "This system has an activated state.",
            "isActivated": "Is activated",
            "isActivatedTooltip": "Is currently activated",
            "Piloting": "Piloting",
            "PilotingTooltip": "The Piloting modifier to apply when using this system to pilot.",
            "Senses": "Senses",
            "SensesTooltip": "A creature in this vehicle can attempt Perception checks using the listed sense at the listed range.",
            "UseForSenses": "Use for Senses",
            "UseForSensesTooltip": "This system can be used to make perception checks.",
            "UseToPilot": "Use to Pilot",
            "UseToPilotTooltip": "This system can be used to make piloting rolls when activated."
        },
        "WeaponCategoriesCryo": "凍結武器",
        "WeaponCategoriesDisintegrator": "Disintigrator weapons",
        "WeaponCategoriesDisruption": "Disruption weapons",
        "WeaponCategoriesFlame": "火炎武器",
        "WeaponCategoriesLaser": "レーザー火器",
        "WeaponCategoriesPlasma": "プラズマ火器",
        "WeaponCategoriesProjectile": "実弾武器",
        "WeaponCategoriesShock": "衝撃武器",
        "WeaponCategoriesSonic": "音波武器",
        "WeaponCategoriesUncategorized": "分類不能な武器",
        "WeaponCriticalHitEffects": {
            "Arc": "Arc",
            "Bleed": "Bleed",
            "Burn": "Burn",
            "Corrode": "Corrode",
            "Deafen": "Deafen",
            "Injection": "Injection DC + 2",
            "Knockdown": "Knockdown",
            "SevereWound": "Severe Wound",
            "Staggered": "Staggered",
            "Stunned": "Stunned",
            "Wound": "Wound"
        },
        "WeaponProficiencyAdvMelee": "上級近接武器",
        "WeaponProficiencyBasicMelee": "一般近接武器",
        "WeaponProficiencyGrenades": "グレネード",
        "WeaponProficiencyHeavy": "重火器",
        "WeaponProficiencyLongArms": "長銃",
        "WeaponProficiencySmallArms": "小銃",
        "WeaponProficiencySniper": "狙撃武器",
        "WeaponProficiencySpecial": "特殊武器",
        "WeaponPropertiesAeon": "アイウーン [Aeon]",
        "WeaponPropertiesAeonTooltip": "A weapon that has the aeon special property includes a socket that can house an aeon stone. As a standard action, you can slot an aeon stone into the socket or remove it. You can slot an aeon stone into a weapon only if the weapon has an item level equal to or greater than the aeon stone’s item level. You don’t benefit from the stone’s normal abilities while the stone is slotted into a weapon. Instead, an aeon weapon with a slotted aeon stone gains the boost weapon special property, provided it doesn’t have the blast or unwieldy properties. The amount of the boost’s damage increase is dependent on the item level of the slotted aeon stone, as follows: level 1–5, 1d4; levels 6–10, 1d6; levels 11–15, 1d8; levels 16–20, 1d10.\n\nA slotted aeon stone has a number of charges per day equal to the stone’s item level. Utilizing the boost special property the stone provides spends charges from the stone equal to the weapon’s usage value. If the stone lacks enough charges, the boost attempt has no effect. An aeon stone that has had any daily charges expended in this way turns a dull color and doesn’t confer its usual benefits if removed from the aeon weapon.",
        "WeaponPropertiesAmmunition": "弾倉 [Amn]",
        "WeaponPropertiesAnalog": "アナログ [Ang]",
        "WeaponPropertiesAnalogTooltip": "This weapon does not use any advanced electronics, computer systems, or electrical power sources. It is immune to abilities that target technology. While this use of the word “analog” is not technically correct when referring to technology, use of the term in this way has become common throughout the Pact Worlds.",
        "WeaponPropertiesAntibiological": "生物のみ [Antibiolg]",
        "WeaponPropertiesAntibiologicalTooltip": "An antibiological weapon damages only living targets. Objects and creatures with the unliving special quality, such as robots and undead, are immune to its effects.",
        "WeaponPropertiesArchaic": "古風 [Arc]",
        "WeaponPropertiesArchaicTooltip": "This weapon deals 5 fewer damage unless the target is wearing no armor or archaic armor. Archaic weapons are made of primitive materials such as wood or common steel.",
        "WeaponPropertiesAurora": "ベール [Aurora]",
        "WeaponPropertiesAuroraTooltip": "When an aurora weapon strikes a target, the creature glows with a soft luminescence for 1 minute. This negates invisibility effects and makes it impossible for the target to gain concealment from or hide in areas of shadow or darkness.",
        "WeaponPropertiesAutomatic": "フルオート [Atc]",
        "WeaponPropertiesAutomaticTooltip": "In addition to making ranged attacks normally, a weapon with this special property can fire in fully automatic mode. No action is required to toggle a weapon between making normal ranged attacks and using automatic mode.\n\nWhen you make a full attack with a weapon in automatic mode, you can attack in a cone with a range of half the weapon’s range increment. This uses all the weapon’s remaining ammunition. Roll one attack against each target in the cone, starting with those closest to you. Attacks made with a weapon in automatic mode can’t score critical hits. Roll damage only once, and apply it to all targets struck. Each attack against an individual creature in the cone uses up the same amount of ammunition or charges as taking two shots, and once you no longer have enough ammunition to attack another target, you stop making attacks.\n\nFor example, if you were using a tactical X-gen gun with 27 rounds remaining, you would target the nearest 6 creatures in the cone and use up all 27 rounds.\n\nIf more than one creature is equidistant and you don’t have enough cartridges remaining to shoot at all equidistant creatures, determine randomly which one you target. You can’t avoid shooting at allies in the cone, nor can you shoot any creature more than once, even if you have enough cartridges to fire more shots than you have targets. Attacks in automatic mode take the same penalties as other full attacks.",
        "WeaponPropertiesBlast": "拡散 [Blt]",
        "WeaponPropertiesBlastTooltip": "This weapon fires in a cone that extends only to its first range increment. You can’t use it to attack creatures beyond that range.\nFor each attack you make with a weapon with the blast special property, roll one attack against each target in the cone, starting with those closest to you. Each attack takes a –2 penalty in addition to other penalties, such as the penalty to all attacks during a full attack. Roll damage only once for all targets. If you roll one or more critical hits, roll the extra critical damage only once (or any other special effects on a critical hit that require you to roll) and apply it to each creature against which you score a critical hit. You can’t avoid shooting at allies in the cone, nor can you shoot any creature more than once.\n\nAttacks with blast weapons ignore concealment. A blast weapon doesn’t benefit from feats or abilities that increase the damage of a single attack (such as the operative’s trick attack). Ammunition for blast weapons is designed for blast attacks, so you spend the usage amount only once for each cone of attacks.",
        "WeaponPropertiesBlock": "防御 [Blk]",
        "WeaponPropertiesBlockTooltip": "Only melee weapons can have the block special property, which represents some kind of guard or crossbar that can protect you from attacks by a foe you strike in melee. When you successfully strike a target with a melee attack using such a weapon, you gain a +1 enhancement bonus to your AC for 1 round against melee attacks from that target.",
        "WeaponPropertiesBoost": "増強 [Bst]",
        "WeaponPropertiesBoostTooltip": "You can charge up a weapon with this special property as a move action. When you do, you increase the weapon’s damage by the listed amount on the next attack you make with the weapon. Boosting expends charges from the weapon equal to its usage value. This increases the weapon’s damage and is multiplied on a critical hit. Boosting a weapon more than once before firing it doesn’t have any extra effect, and the extra charge dissipates if the weapon is not fired by the end of your next turn.",
        "WeaponPropertiesBreach": "破壊 [Breach]",
        "WeaponPropertiesBreachTooltip": "A breach weapon is specifically designed to apply sudden force to doors and walls in an effort to break them. If you are trained in Engineering, as a full action you can use a breach weapon against an adjacent stationary door or wall, or at the GM’s discretion, against a similar adjacent object. An attack with the weapon expends ammunition as normal, but instead of making an attack roll, you attempt a Strength check against the object’s break DC (Core Rulebook 408) and add the breach weapon’s item level to the check.",
        "WeaponPropertiesBreakdown": "分解 [Breakdown]",
        "WeaponPropertiesBreakdownTooltip": "A breakdown weapon can be taken apart into multiple small pieces. While broken down, the weapon is treated as especially small or easy to hide for the purpose of Sleight of Hand’s hide object task and can fit into spaces that can typically hold only items of light bulk (including a ysoki’s cheek pouches). It takes 1 minute to take apart or reassemble a breakdown weapon.",
        "WeaponPropertiesBright": "照明 [Brt]",
        "WeaponPropertiesBrightTooltip": "Attacks with bright weapons illuminate the area within 20 feet of your target for 1 round following the attack, increasing the illumination level by one step, to a maximum of normal light.",
        "WeaponPropertiesCluster": "クラスター [Cluster]",
        "WeaponPropertiesClusterTooltip": "A cluster weapon is a form of grenade launcher that can fire a single grenade or (if loaded with appropriate grenades) can expend two identical grenades as a single attack. In the latter case, the grenades act as a single grenade of the same type (with a single attack roll, dealing damage only once, and so on), except its radius is increased by the listed amount listed and the save DC of any effects created by the grenade is calculated using the cluster weapon’s item level if it is higher than the grenade’s item level. Attempting to fire two nonidentical grenades results in an error code and the weapon does not fire.",
        "WeaponsPropertiesConceal": "秘匿 [Conceal]",
        "WeaponsPropertiesConcealTooltip": "A weapon with the conceal special property is considered especially small or easy to hide for purposes of Slight of Hand’s hide object task, granting you a +4 circumstance bonus to skill checks to hide object.",
        "WeaponPropertiesDeconstruct": "溶解 [Deconstruct]",
        "WeaponPropertiesDeconstructTooltip": "The target of a weapon with the deconstruct special property takes the listed amount of acid damage every round until the target succeeds at a Reflex save to end the damage. This functions as the burning condition, except as noted and that the ongoing damage is also ended if the target takes any amount of electricity damage.",
        "WeaponPropertiesDeflect": "湾曲 [Deflect]",
        "WeaponPropertiesDeflectTooltip": "A weapon with the deflect special property generates both an energy and a kinetic effect, which allows you to use it with the Deflect Projectiles feat (if you have it) to counter both kinetic and energy ranged attacks.",
        "WeaponPropertiesDisarm": "武装解除",
        "WeaponPropertiesDisarmTooltip": "When you attempt a disarm combat maneuver while wielding a weapon with the disarm special property, you gain a +2 bonus to your attack roll.",
        "WeaponPropertiesDouble": "双頭 [Double]",
        "WeaponPropertiesDoubleTooltip": "A double weapon has two different weapons placed end to end so you can attack with either easily without changing your grip. For the purpose of the Multi-Weapon Fighting feat, a double weapon is treated as two or more operative melee weapons. A double weapon is not treated as an operative weapon for any other purpose unless it has the operative weapon special property.\n\nSome double weapons have ends that deal different damage types. When making a single attack with such a weapon, you can choose which damage type to deal, but if you make more than one attack in the same round, at least one of those attacks must be made with the second damage type. The weapon category of a double weapon that deals more than one damage type is based on the first damage type listed. If its second damage type causes it to be considered a different weapon category when dealing that damage, that category is listed in parentheses. For example, a double weapon in the flame category that deals 1d6 fire damage or 1d6 cold damage lists “double (cryo)” to indicate that when it is used to deal cold damage, it is treated as a weapon in the cryo category.",
        "WeaponPropertiesDrainCharge": "吸収 [Drain Charge]",
        "WeaponPropertiesDrainChargeTooltip": "When a weapon with the drain charge weapon special property hits an enemy that has a natural attack that deals electricity damage (an attack not dependent on armor upgrades, spells, spell-like abilities, or carried weapons or equipment), it siphons off some of that target’s inherent electricity and regains the number of charges listed in the weapon’s usage entry.",
        "WeaponPropertiesEcho": "共鳴 [Echo]",
        "WeaponPropertiesEchoTooltip": "An echo weapon establishes a lingering sonic resonance within a target. A creature with blindsense or blindsight (vibration or sound) can detect a target hit by an echo weapon at a distance of up to 10 × its normal range. This does not grant blindsense or blindsight to creatures that do not already have this ability.",
        "WeaponPropertiesEntangle": "粘着 [Etg]",
        "WeaponPropertiesEntangleTooltip": "A creature hit by an entangle weapon becomes entangled until it escapes with an Acrobatics check (DC = 10 + weapon’s item level + the attacker’s Dexterity modifier) or a Strength check (DC = 15 + weapon’s item level + the attacker’s Dexterity modifier). An entangled creature can attempt such a check as a move action. Some weapons (such as stickybomb grenades) have a maximum duration for this effect. See page 275 for information about the entangled condition.",
        "WeaponPropertiesExplode": "爆発 [Exp]",
        "WeaponPropertiesExplodeTooltip": "Explosives have the explode special property, which lists the amount of damage the explosion deals, the damage type, special effects (with a duration, if necessary), and the radius of the explosion. When you attack with this type of weapon or ammunition, aim at a grid intersection. Each creature within the blast radius takes the listed damage but can attempt a Reflex saving throw for half damage. If the explode special property has any special effects other than damage, they are negated with a successful saving throw. If you score a critical hit, it applies only to the creature closest to the targeted intersection (you choose the creature if several are equally close). Some exploding weapons, such as smoke grenades, don’t deal damage, so they don’t include the damage and damage type entries.",
        "WeaponPropertiesExtinguish": "消火 [Extinguish]",
        "WeaponPropertiesExtinguishTooltip": "You can expend all remaining charges of this weapon (even if it has only a single charge or use) as a swift action to remove the burning condition from yourself or an adjacent creature, or to quench the flames in 1 square. If the weapon affects an area, it extinguishes all flames in that area (including ending the burning condition for all targets fully within the area). Extinguishing flames does not prevent the area from catching fire again, especially if flames survive nearby.",
        "WeaponPropertiesFeint": "フェイント [Feint]",
        "WeaponPropertiesFeintTooltip": "When using this weapon to feint (Core Rulebook 247), you gain a +2 circumstance bonus to your Bluff check.",
        "WeaponPropertiesFiery": "発火 [Fiery]",
        "WeaponPropertiesFieryTooltip": "Fiery ammunition bursts into glowing embers when fired. While this is not enough to change its normal damage to fire damage, any extra damage from a critical hit is considered fire damage and the weapon deals half damage to targets that take half damage from energy attacks but no damage from kinetic attacks (such as incorporeal creatures) and counts as a weapon with the explode special property against creatures with swarm defenses. If fiery ammunition is used in a weapon that already deals half fire damage (such as a weapon with the flaming weapon fusion), on a critical hit, all the damage dealt is fire damage. At the GM’s discretion, fiery ammunition can set extremely flammable materials on fire, such as oil-soaked rags or dry tinder.",
        "WeaponPropertiesFirstArc": "放電 [First Arc]",
        "WeaponPropertiesFirstArcTooltip": "A weapon with the first arc special property always generates an electrical arc, per the critical hit effect whenever it hits a target.",
        "WeaponPropertiesFlexibleLine": "飛び火 [FlxLine]",
        "WeaponPropertiesFlexibleLineTooltip": "A flexible weapon generates lines of effect at a distance from the user. Choose two points, both of which must be within the weapon’s first range increment. The weapon’s effect extends from one point to the other. Other than this placement, resolve the attack per the line weapon special property.",
        "WeaponPropertiesForce": "力場 [Force]",
        "WeaponPropertiesForceTooltip": "A force weapon is treated as having the force descriptor, which can cause it to interact differently with some targets (as defined by the targets’ special rules). Force weapons deal kinetic damage but still target EAC.",
        "WeaponPropertiesFreeHands": "ハンズフリー [FH]",
        "WeaponPropertiesFreeHandsTooltip": "A free hands weapon is unbalanced or otherwise awkward to use. This difficulty in using the weapon can be negated by moving the listed number of hands that are not holding anything or being used for any other purpose as counterweights. You wield a free hands weapon using the normal number of hands, but if you have the listed number of free hands available while wielding it, the weapon is not considered unwieldy. For example, a kasatha wielding a flame spinner in two of her hands while her other two hands remain empty treats the weapon as though it does not have the unwieldy weapon special property.",
        "WeaponPropertiesFueled": "燃料 [Fueled]",
        "WeaponPropertiesFueledTooltip": "A fueled weapon has an integrated petrol tank and must be activated to function properly. This works like the powered weapon special property, except it uses petrol as a fuel source instead of a battery. Unlike a battery, petrol is permanently expended upon use and must be purchased rather than recharged.",
        "WeaponPropertiesGrapple": "組み付き　[Grapple]",
        "WeaponPropertiesGrappleTooltip": "When wielding a grapple weapon, you can use it to perform a grapple combat maneuver without having your hands free. When you do so, you gain a +2 bonus to the attack roll, and if you roll a natural 20 on the attack roll, you apply the weapon’s critical hit effect (if any) to the target.",
        "WeaponPropertiesGravitation": "重力 [Gravitation]",
        "WeaponPropertiesGravitationTooltip": "When you hit a target with a gravitation weapon, you can move that target the listed distance either toward you or away from you unless it succeeds at a Reflex save (DC = 10 + 1/2 weapon’s item level + your Dexterity bonus). If this movement would cause the target to move through a wall, object, or another barrier, the target creature stops moving, but it does not fall prone or take damage. If the movement would push the target off a cliff, into a trap, or otherwise move it into an area of obvious danger, the target must succeed at a second Reflex saving throw to stop its movement or be moved into the dangerous space. Movement caused by a gravitation weapon does not trigger attacks of opportunity.",
        "WeaponPropertiesGuided": "誘導 [Guided]",
        "WeaponPropertiesGuidedTooltip": "A guided weapon uses a signal along with wireless telemetry, magnetic guidance, or another means of guiding its payload after the weapon has been fired. When you take a move action to aim the weapon and then fire it on the same turn (including doing so with a sniper weapon), your target does not gain the bonus to AC provided by cover, partial cover, or soft cover. Improved cover and total cover still confer their bonuses normally.",
        "WeaponPropertiesHarrying": "攪乱 [Harrying]",
        "WeaponPropertiesHarryingTooltip": "A harrying weapon produces exceptionally distracting bursts of fire. When you take the harrying fire action with this weapon, you gain a +2 insight bonus to your attack roll.",
        "WeaponPropertiesHolyWater": "聖水 [Holy Water]",
        "WeaponPropertiesHolyWaterTooltip": "A holy water weapon is infused with the blessings of one or more good-aligned deities (most commonly Hylax, Iomedae, or Sarenrae within the Pact Worlds, though devoted followers of any good-aligned deity could create such weapons). It damages only undead (regardless of alignment) and outsiders with the evil subtype, and even those creatures suffer no effect (and show no sign of their nature if it is not already obvious) with a successful saving throw. Crafting a holy water grenade requires the blessing of formally trained priests of a good deity, though a character of any alignment can do the actual crafting.",
        "WeaponPropertiesHybrid": "Hybrid",
        "WeaponPropertiesHybridTooltip": "A weapon with this special property is a hybrid item, incorporating both magic and technology into its design. It counts as a magical weapon and gains the analog weapon special property. It consumes ammunition and battery charges normally.",
        "WeaponPropertiesIgnite": "燃焼 [Ignite]",
        "WeaponPropertiesIgniteTooltip": "Weapons with the ignite special property use an accelerant to start small, intense fires on their targets. A target hit by a weapon with this special property must succeed at a Reflex save (DC = 20 + 1/2 the item’s level + your Dexterity bonus) or gains the burning condition with the listed amount of damage. Gaining the burning condition multiple times from the ignite special property does not increase your burning damage—you take only the highest listed ignite damage each round. A character who gains the burning condition through other means (such as the burn critical effect, even from a weapon with ignite) does add that damage to her burning damage each round. Ending the burning condition ends burning from all sources.",
        "WeaponPropertiesIndirect": "遠隔操作 [Indirect]",
        "WeaponPropertiesIndirectTooltip": "An indirect weapon uses a wireless signal along with a multistage firing system, internal telemetry, bimetallic fluctuation, magnetic guidance, or some other system to make it appear as if a shot from the weapon had been fired from a different location. This reduces the penalty to Stealth checks for sniping by 10.",
        "WeaponPropertiesInjection": "注入 [Inj]",
        "WeaponPropertiesInjectionTooltip": "This weapon or its ammunition can be filled with a drug; a contact, ingested, inhaled, or injury poison; or a medicinal compound. On a successful attack with the weapon (either the first attack if it’s a melee weapon or an attack with the relevant piece of ammunition if it’s a ranged weapon), the weapon automatically injects the target with the substance. Refilling the weapon with a new substance acts as reloading it and is a move action. Each different injectable material must be bought separately and can be used in any weapon with the injection special property. See page 231 for rules and prices for drugs, medicinals, and poisons.",
        "WeaponPropertiesIntegrated": "付属武器 [Intgrtd]",
        "WeaponPropertiesIntegratedTooltip": "An integrated weapon can be wielded normally or installed in an armor upgrade slot. When properly installed, the weapon is considered to be wielded without needing to assign a number of hands to wield it. An integrated weapon requires the listed number of armor slots for proper installation. An android or any other creature with the upgrade slot racial ability cannot combine its racial upgrade slot with armor upgrade slots to install an integrated weapon. Installing, removing, or replacing an integrated weapon in a suit of armor takes 10 minutes, as if it were an armor upgrade.",
        "WeaponPropertiesLine": "透過 [Lin]",
        "WeaponPropertiesLineTooltip": "This weapon fires a projectile in a straight line that pierces through multiple creatures or obstacles. When attacking with such a weapon, make a single attack roll and compare it to the relevant Armor Class of all creatures and objects in a line extending to the weapon’s listed range increment. Roll damage only once. The weapon hits all targets with an AC equal to or lower than the attack roll. However, if an attack fails to damage a creature or obstacle hit in the line (typically due to damage reduction or hardness), the path is stopped and the attack doesn’t damage creatures farther away. A line weapon can’t damage targets beyond its listed range. If you score a critical hit, that effect applies only to the first target hit in the line, and you roll the critical damage separately. If multiple creatures are equally close, you choose which one takes the effects of the critical hit. A line weapon doesn’t benefit from feats or abilities that increase the damage of a single attack (such as the operative’s trick attack).",
        "WeaponPropertiesLiving": "生物 [Liv]",
        "WeaponPropertiesLivingTooltip": "Unlike simpler forms of biotech, a living weapon is not just organic material—it’s actually a simple living organism. The core function of a living weapon is based on the same scientific principles as manufactured weapons, but come about as part of its natural development and body function.\n\nA living weapon can be affected by spells that target creatures, though it is mindless, incapable of independent action, and has no ability scores other than Constitution (which is always equal to its item level). It is subject to poisons and diseases, though it does not need to breath and is always protected as well as a creature with active environmental protection from armor. If it is forced to make a saving throw, its save bonus is always equal to its item level. If it suffers a condition that would normally cause it to take a penalty to attacks, damage, or save DCs, those penalties apply to any attack or effect created with it. Living weapons “eat” by absorbing part of the charges or fuel (or energy from some other form of ammunition) when fired. They do not sleep or breathe, cannot communicate in any way, are immune to pain effects due to their incredibly simple nervous systems, and are mindless.\n\nIf damaged, a living weapon can regain Hit Points from effects that restore Hit Points to living creatures, such as a mystic cure spell, and it regains a number of Hit Points equal to its item level each day. You can use the Life Science or Medicine skill instead of Engineering to repair a living weapon.",
        "WeaponPropertiesLockdown": "封鎖 [Lockdown]",
        "WeaponPropertiesLockdownTooltip": "A construct reduced to 0 Hit Points by a lockdown weapon is not destroyed but simply immobilized until it regains 1 or more Hit Points.",
        "WeaponPropertiesMindAffecting": "精神効果 [MindAfct]",
        "WeaponPropertiesMindAffectingTooltip": "A mind-affecting weapon affects only creatures with minds; targets that are immune to mind-affecting effects are immune to this weapon. The damage from mind-affecting weapons is normally untyped, in which case it is affected by the same things that affect damage from the spell mind thrust. For example, if a creature was immune to mind thrust, it would also be immune to untyped damage from a mind-affecting weapon.",
        "WeaponPropertiesMine": "爆雷 [Mine]",
        "WeaponPropertiesMineTooltip": "A weapon with the mine special property is able to modify the ammunition fired from it to delay the detonation of its ordnance. Ammunition fired from this weapon (typically a grenade or mini-rocket) lands at the target grid intersection intact, detonating only when a creature moves into an adjacent square, or automatically detonating after 1d6+1 rounds have passed.",
        "WeaponPropertiesMire": "泥漿 [Mire]",
        "WeaponPropertiesMireTooltip": "A mire weapon has a defined area (generally a radius) that it temporarily turns into difficult terrain. Only a surface can be turned into difficult terrain (you can’t use a mire weapon to create difficult terrain in midair, for example), and the difficult terrain affects only the climb speed and land speed of creatures in the area.",
        "WeaponPropertiesModal": "切替 [Modal]",
        "WeaponPropertiesModalTooltip": "A modal weapon can be toggled to deal different types of damage, with the options listed in the weapon’s damage entry. The weapon can deal only one type of damage at a time; changing the weapon’s mode to deal another damage type requires a move action. The weapon category of a modal weapon is based on the first damage type listed. If its second damage type causes it to be considered a different category of weapon when dealing that damage, that category is listed in parentheses. For example, a modal weapon in the flame category that deals 1d6 fire damage or 1d6 cold damage lists “modal (cryo)” to indicate that when it is used to deal cold damage, it is treated as a weapon in the cryo category.",
        "WeaponPropertiesNecrotic": "死霊 [Necrotic]",
        "WeaponPropertiesNecroticTooltip": "A necrotic weapon deals cold damage infused with negative energy. Creatures immune to negative energy (such as the targets of a death ward spell) are immune to the cold damage of a necrotic weapon, and the cold damage of necrotic weapons affects only living creatures. Undead creatures targeted by a weapon with this property not only take no damage from the cold but also gain temporary Hit Points equal to the weapon’s item level. These temporary Hit Points last for 10 minutes, until expended, or until the undead gains a larger number of temporary Hit Points from a necrotic weapon. A creature can benefit from only one source of temporary Hit Points from a necrotic weapon at a time.",
        "WeaponPropertiesNonlethal": "非殺傷 [Nnl]",
        "WeaponPropertiesNonlethalTooltip": "This weapon deals nonlethal damage. See page 252 for more information on how nonlethal damage works.",
        "WeaponPropertiesOneHanded": "片手持ち",
        "WeaponPropertiesOneHandedTooltip": "You can attack with a weapon (or threaten an area with it, for all melee weapons except unarmed strikes) only if you are wielding it with the correct number of hands. When the rules refer to wielding a weapon, it means you are holding a weapon with the correct number of hands and can thus make attacks with it. For example, if you are holding a small arm in your hand, you are considered to be wielding the weapon. If you are carrying a longarm in one hand or wearing a holstered weapon, you are not wielding it. You can carry a two-handed weapon in one hand, but you can’t make an attack with it while doing so.",
        "WeaponPropertiesOperative": "諜報 [Opv]",
        "WeaponPropertiesOperativeTooltip": "Lightweight and versatile, operative weapons take many forms, and they prove particularly effective in the hands of a trained combatant. An operative can use the trick attack class feature with a weapon that has the operative special property, and any character can add her Dexterity modifier rather than her Strength modifier to melee attack rolls with these weapons.",
        "WeaponPropertiesPenetrating": "貫通 [Pnt]",
        "WeaponPropertiesPenetratingTooltip": "A penetrating weapon is designed to punch through large objects’ outer layers, making it easier to damage them. A penetrating weapon ignores an amount of hardness equal to the weapon’s level.",
        "WeaponPropertiesPolarize": "分極 [Polarize]",
        "WeaponPropertiesPolarizeTooltip": "A weapon with the polarize special property briefly builds up a polarized charge in a target. When striking a target multiple times with a weapon with the polarize special property in the same round, damage from each such strike after the first is increased by the listed amount. This resets at the beginning of your next turn.",
        "WeaponPropertiesPolymorphic": "多様 [Polymorphic]",
        "WeaponPropertiesPolymorphicTooltip": "Melee weapons with the polymorphic weapon special property are made of a multitude of linked scales that can be reconfigured with a gesture. The wielder can cause the scales to flatten, form several contiguous sharp edges, or stand upright as a series of points. As a swift action or once as part of a full action, a creature wielding a polymorphic weapon can change its damage type from bludgeoning, slashing, or piercing to another of those types.",
        "WeaponPropertiesPowered": "動力消費 [Pwrd]",
        "WeaponPropertiesPoweredTooltip": "A melee weapon with an internal battery that must be charged to function has the powered special property, which lists its capacity and usage. Unlike with a ranged weapon, the usage is for 1 minute of operation rather than per attack, though using a powered weapon for less than 1 full minute still expends 1 full usage. The number of charges expended is equal to the usage × the number of minutes the weapon is used, rounded up to the nearest minute. You can activate the power of the weapon as part of the action used to make an attack with it, and it automatically deactivates after 1 minute.\n\nAs with ranged weapons, you can recharge the battery of a powered melee weapon using a generator or a recharging station, or you can purchase new batteries for it. If you try to attack with a powered weapon that’s out of charges, it functions as an improvised weapon (see page 169).",
        "WeaponPropertiesProfessional": "専門 [Professional]",
        "WeaponPropertiesProfessionalTooltip": "A professional weapon is a tool used in a specialized trade that nevertheless has tremendous damaging potential. When using a professional weapon, you gain a +2 insight bonus to checks with the listed Profession skill (or to checks with similar skills that could reasonably use that weapon as part of the profession, subject to the GM’s discretion). If you have a number of ranks in the listed Profession skill equal to the item level, you are considered proficient with that weapon, even if you would not normally be. This proficiency never counts toward prerequisites of any kind.",
        "WeaponPropertiesPunchGun": "穿孔銃 [PunchGun]",
        "WeaponPropertiesPunchGunTooltip": "A punch gun weapon is a small ranged weapon outfitted with a pressure-sensitive firing mechanism that is affixed to a glove or a similar item. Unlike most ranged weapons, which discharge when a trigger is pulled, a punch gun fires when sufficient pressure is placed upon its barrel. All punch gun projectile weapons have a range equal to their wielder’s natural reach. Although these are ranged attacks, they do not provoke attacks of opportunity.",
        "WeaponPropertiesQuickReload": "ｸｲｯｸﾘﾛｰﾄﾞ[QicRld]",
        "WeaponPropertiesQuickReloadTooltip": "You can reload this weapon as part of the same action as firing it, instead of taking a move action to reload.",
        "WeaponPropertiesRadioactive": "放射性 [Rad]",
        "WeaponPropertiesRadioactiveTooltip": "A radioactive weapon contains unstable radioactive components. When the wielder rolls a natural 1 on an attack roll, she is exposed to dangerous radiation and must succeed at a Fortitude save or be inflicted with radiation sickness. (For radioactive blast weapons, the user must attempt a Fortitude save if any of the attacks are a natural 1). This is considered a low level of radiation. The DCs for this save and the disease are each equal to the weapon’s critical hit DC.",
        "WeaponPropertiesReach": "間合い [Rch]",
        "WeaponPropertiesReachTooltip": "Only melee weapons can have the reach special property. Wielding a weapon with reach gives you 10 feet of reach for attacks with that weapon. See Reach and Threatened Squares on page 255 for more information.",
        "WeaponPropertiesRecall": "回収 [Recall]",
        "WeaponPropertiesRecallTooltip": "A recall weapon is keyed to a wristband or another small device worn by the wearer (which does not count against the maximum of two worn magic or hybrid items). If you throw a recall weapon and your attack misses, the weapon returns to you at the end of your turn.",
        "WeaponPropertiesRegrowth": "Regrowth",
        "WeaponPropertiesRegrowthTooltip": "This weapon regrows its own ammunition, usually with the help of sunlight and nutrients drawn from the air or soil. It takes the weapon 8 hours to replenish its full capacity of ammunition; this ammunition is always standard ammunition unique to the weapon and cannot be sold.",
        "WeaponPropertiesRelic": "レリック [Relic]",
        "WeaponPropertiesRelicTooltip": "These rare items are bits of lost technology or unique items less powerful than artifacts. A relic has an item level but can be sold for 100% of the item’s price (like trade goods). A relic cannot be crafted without the means of a specific formula, which is almost always long lost, and often requires specific materials. A relic that became understood well enough to be reproduced, standardized, and mass-marketed might lose its relic status. Unlike normal weapons, relic weapons do not come fully loaded with ammunition unless they say so.",
        "WeaponPropertiesReposition": "再配置 [Reposition]",
        "WeaponPropertiesRepositionTooltip": "When you attempt a reposition combat maneuver with this weapon, you gain a +2 bonus to your attack roll.",
        "WeaponPropertiesShape": "シャープ [Shape]",
        "WeaponPropertiesShapeTooltip": "A weapon with the shape special property has a complex targeting array that allows it to target specified areas. If you make a single attack as a full action with such a weapon, you can exclude the listed number of squares from within this weapon’s area of effect. This means you can avoid shooting an ally in the area of a blast weapon’s effect, for example.",
        "WeaponPropertiesShatter": "Shatter",
        "WeaponPropertiesShatterTooltip": "The first time a weapon with this property is used on a target, the weapon has the penetrating special property. However, if the weapon’s damage is dealt to the same target continuously over subsequent rounds, the amount of Hardness the weapon ignores = 3 × the weapon’s item level. If the weapon bearing this property is modal, the damage type dealt by the weapon must change each round, or the weapon functions only as a penetrating weapon.",
        "WeaponPropertiesShells": "散弾 [Shells]",
        "WeaponPropertiesShellsTooltip": "A few melee weapons can be loaded with scattergun shells to create a powerful close-range, one-shot attack. A weapon with the shell special property lists its capacity and usage value. Unlike charges for powered melee weapons, this usage is per attack.",
        "WeaponPropertiesShield": "シールド [Shield]",
        "WeaponPropertiesShieldTooltip": "A shield weapon encapsulates the target in a short-term force field. This force field lasts until the start of your next turn or until it has absorbed the listed amount of damage, whichever occurs first. A force field originating from a shield weapon blocks only incoming damage; it does not interfere in any way with the target’s weapons or attacks. You can’t use a shield projector to target yourself.",
        "WeaponPropertiesSniper": "狙撃 [Snp]",
        "WeaponPropertiesSniperTooltip": "Weapons with the sniper special property can be fired accurately at very long ranges if aimed properly. If you aim the weapon as a move action and then fire it on the same turn, use the value listed with the sniper special property as the weapon’s range increment. You can still fire a sniper weapon as normal, but it has only the range listed under its normal range entry when you do.",
        "WeaponPropertiesStun": "非致傷 [Stn]",
        "WeaponPropertiesStunTooltip": "You can set a weapon with the stun special property to stun mode (or reset it to normal mode) as a move action. While in stun mode, all the weapon’s attacks are nonlethal. See page 252 for more about how nonlethal damage works.",
        "WeaponPropertiesSubtle": "精巧 [Sbt]",
        "WeaponPropertiesSubtleTooltip": "You can set a weapon with the stun special property to stun mode (or reset it to normal mode) as a move action. While in stun mode, all the weapon’s attacks are nonlethal. See page 252 for more about how nonlethal damage works.",
        "WeaponPropertiesSunder": "切断 [Sunder]",
        "WeaponPropertiesSunderTooltip": "When you attempt a sunder combat maneuver while wielding a weapon with the sunder weapon special property, you gain a +2 bonus to your attack roll.",
        "WeaponPropertiesSwarm": "群 [Swarm]",
        "WeaponPropertiesSwarmTooltip": "A weapon with this special property is virtually indistinguishable from Swarm technology and requires a special Swarm battery to use efficiently. The weapon can use other batteries, but usage doubles when doing so.\n\nIn addition to the energy drawback, a Swarm weapon attracts the attention of nearby Swarm creatures. They can sense such a weapon as if using blindsense with a range of 30 feet. Swarm components have been observed fixating on wielders of this technology during battle, with little else to explain such a violent focus. If the Swarm wins the conflict, the surviving components destroy these weapons.",
        "WeaponPropertiesTail": "尻尾 [Tail]",
        "WeaponPropertiesTailTooltip": "If you have a tail (or similar taillike appendage), you can wear a weapon with the tail weapon special property on your tail, rather than wield it in your hand. Attaching or removing a tail weapon is a full action, and once it’s installed, you wield the weapon without using your hands.",
        "WeaponPropertiesTeleportive": "転移 [Teleportive]",
        "WeaponPropertiesTeleportiveTooltip": "This weapon’s fired ammunition teleports a short distance after being fired. You take only a –1 cumulative penalty when attacking outside the range of this weapon.",
        "WeaponPropertiesThought": "思念 [Thought]",
        "WeaponPropertiesThoughtTooltip": "A thought weapon can be fully or partially controlled via telepathy. If you have the telepathy or limited telepathy racial trait, are benefiting from a telepathy spell, are wearing a mindlink circlet, or have a similar ability, you ignore the weapon’s unwieldy weapon special property.",
        "WeaponPropertiesThrottle": "絞首 [Throttle]",
        "WeaponPropertiesThrottleTooltip": "A throttle weapon deals damage only when it is used to grapple a foe, automatically dealing damage with every successful grapple combat maneuver. These are considered attacks for abilities that can increase a weapon’s damage (such as trick attack). All throttle weapons are also grapple weapons. While a target is successfully being grappled with a throttle weapon, it cannot use its airways to speak or make vocalizations of any kind (though other forms of making noise work normally).",
        "WeaponPropertiesThrown": "投擲 [Thw]",
        "WeaponPropertiesThrownTooltip": "Ranged weapons that must be thrown and melee weapons that can be thrown as a ranged attack have the thrown special property and a listed range increment. You apply your Strength modifier to damage rolls for thrown attacks. After you throw a weapon, it lands near your target and you must recover it if you want to attack with it again.",
        "WeaponPropertiesTrip": "転倒 [Trp]",
        "WeaponPropertiesTripTooltip": "When you attempt a trip combat maneuver while wielding a weapon with this property, you gain a +2 bonus to your attack roll.",
        "WeaponPropertiesTwoHanded": "両手持ち",
        "WeaponPropertiesTwoHandedTooltip": "You can attack with a weapon (or threaten an area with it, for all melee weapons except unarmed strikes) only if you are wielding it with the correct number of hands. When the rules refer to wielding a weapon, it means you are holding a weapon with the correct number of hands and can thus make attacks with it. For example, if you are holding a small arm in your hand, you are considered to be wielding the weapon. If you are carrying a longarm in one hand or wearing a holstered weapon, you are not wielding it. You can carry a two-handed weapon in one hand, but you can’t make an attack with it while doing so.",
        "WeaponPropertiesUnbalancing": "Unbalancing",
        "WeaponPropertiesUnbalancingTooltip": "This weapon pushes foes off-balance. When you deal damage with this weapon, the target is flat-footed against the next attack that targets it before the start of your next turn. Anything that causes a critical hit to be treated as a normal hit, such as fortification, grants immunity to this special property.",
        "WeaponPropertiesUnderwater": "水中 [Underwater]",
        "WeaponPropertiesUnderwaterTooltip": "Like residents of most water worlds, kalos create their own versions of common weapons, redesigned to function better underwater. These weapons have the following special property and generally cost 10% more.\n\nUnderwater: A weapon with this special property that is used underwater ignores the –2 penalty to attack rolls and deals full damage.",
        "WeaponPropertiesUnwieldy": "特異 [Uwd]",
        "WeaponPropertiesUnwieldyTooltip": "Weapons with the unwieldy special property are large and awkward, can’t be fired without cooling down first, or are otherwise difficult to use with repeated attacks. You can’t use an unwieldy weapon as part of a full attack (or any other action in which you could make multiple attacks), you can’t attack with it more than once per round, and you can’t use it to make an attack of opportunity.",
        "WeaponPropertiesVariantBoost": "可変ブースト [VB]",
        "WeaponPropertiesVariantBoostTooltip": "A weapon with the variant boost special property acts as a weapon with the boost special property, except boosting the weapon does not expend additional charges and the weapon can be boosted only the listed number of times per day.",
        "WeaponPropertiesWideLine": "幅広 [Wide Line]",
        "WeaponPropertiesWideLineTooltip": "A wide line weapon functions as a weapon with the line weapon special property, except the line is 10 feet wide. When determining the squares that are in the path of a line, note which squares that line would normally pass through, and extend the area to one side of the line (your choice) so that the line is 2 squares wide. For an obstacle to block the path of a line, it must block the line’s full width; otherwise, the line continues (at full width) beyond the obstacle.",
        "WeaponSpecial": {
            "Analog": "Analog",
            "Archaic": "Archaic",
            "Auto": "Automatic",
            "Blast": "Blast",
            "Block": "Block",
            "Boost": "Boost",
            "Bright": "Bright",
            "Disarm": "Disarm",
            "Entangle": "Entangle",
            "Exploade": "Explode",
            "Injection": "Injection",
            "Line": "Line",
            "Nonlethal": "Nonlethal",
            "Operative": "Operative",
            "Penetrating": "Penetrating",
            "Powered": "Powered",
            "Quickreload": "Quick Reload",
            "Reach": "Reach",
            "Sniper": "Sniper",
            "Stun": "Stun",
            "Thrown": "Thrown",
            "Trip": "Trip",
            "Unwieldy": "Unwieldy"
        },
        "WeaponTypesAdvMelee": "上級近接武器",
        "WeaponTypesBasicMelee": "一般近接武器",
        "WeaponTypesGrenades": "グレネード",
        "WeaponTypesHeavy": "重火器",
        "WeaponTypesLongArms": "長銃",
        "WeaponTypesSmallArms": "小銃",
        "WeaponTypesSniper": "狙撃武器",
        "WeaponTypesSolarian": "ソラリアン武器クリスタル",
        "WeaponTypesSpecial": "特殊武器",
        "WillSave": "意志"
    }
>>>>>>> c01c1f11
}<|MERGE_RESOLUTION|>--- conflicted
+++ resolved
@@ -1,4 +1,3 @@
-<<<<<<< HEAD
 {
     "ACTOR": {
         "TypeCharacter": "Player Character",
@@ -390,6 +389,13 @@
         "Biography": "経歴",
         "Biotech": "バイオテック",
         "Browsers": {
+            "AlienArchiveBrowser": {
+                "BrowserFilterSize": "Filter by Size",
+                "BrowserFilterType": "Filter by Type",
+                "BrowserSortMethodCR": "CR",
+                "Button": "Alien Archive",
+                "Title": "Browse Alien Archive"
+            },
             "EquipmentBrowser": {
                 "BrowserSortMethodLevel": "Level",
                 "Button": "Equipment",
@@ -2733,2527 +2739,4 @@
         "WeaponTypesSpecial": "特殊武器",
         "WillSave": "意志"
     }
-=======
-{
-    "ACTOR": {
-        "TypeCharacter": "Player Character",
-        "TypeDrone": "Drone",
-        "TypeHazard": "Hazard",
-        "TypeNpc": "Non-player Character",
-        "TypeStarship": "Starship",
-        "TypeVehicle": "Vehicle"
-    },
-    "ITEM": {
-        "TypeArchetypes": "Archetype",
-        "TypeAsi": "Ability Score Increase",
-        "TypeAugmentation": "Augmentation",
-        "TypeChassis": "Drone Chassis",
-        "TypeClass": "Class",
-        "TypeConsumable": "Consumable",
-        "TypeContainer": "Container",
-        "TypeEquipment": "Armor",
-        "TypeFeat": "Feat",
-        "TypeFusion": "Weapon Fusion",
-        "TypeGoods": "Goods",
-        "TypeHybrid": "Hybrid",
-        "TypeMagic": "Magic",
-        "TypeMod": "Drone Mod",
-        "TypeRace": "Race",
-        "TypeShield": "Shield",
-        "TypeSpell": "Spell",
-        "TypeStarshipablativearmor": "Starship Ablative Armor",
-        "TypeStarshipaction": "Starship Action",
-        "TypeStarshiparmor": "Starship Armor",
-        "TypeStarshipcomputer": "Starship Computer",
-        "TypeStarshipcrewquarter": "Starship Crew Quarter",
-        "TypeStarshipdefensivecountermeasure": "Starship Defensive Countermeasure",
-        "TypeStarshipdriftengine": "Starship Drift Engine",
-        "TypeStarshipexpansionbay": "Starship Expansion Bay",
-        "TypeStarshipfortifiedhull": "Starship Fortified Hull",
-        "TypeStarshipframe": "Starship Frame",
-        "TypeStarshipothersystem": "Starship Other System",
-        "TypeStarshippowercore": "Starship Power Core",
-        "TypeStarshipreinforcedbulkhead": "Starship Reinforced Bulkhead",
-        "TypeStarshipsecuritysystem": "Starship Security System",
-        "TypeStarshipsensor": "Starship Sensor",
-        "TypeStarshipshield": "Starship Shield",
-        "TypeStarshipthruster": "Starship Thruster",
-        "TypeStarshipweapon": "Starship Weapon",
-        "TypeTechnological": "Technological",
-        "TypeTheme": "Theme",
-        "TypeUpgrade": "Armor Upgrade",
-        "TypeVehicleattack": "Vehicle Attack",
-        "TypeVehiclesystem": "Vehicle System",
-        "TypeWeapon": "Weapon",
-        "TypeWeaponaccessory": "Weapon Accessory"
-    },
-    "SFRPG": {
-        "AbilityActivationTypesDay": "日",
-        "AbilityActivationTypesFull": "全力ｱｸｼｮﾝ",
-        "AbilityActivationTypesHour": "時間",
-        "AbilityActivationTypesMinute": "分",
-        "AbilityActivationTypesMove": "移動ｱｸｼｮﾝ",
-        "AbilityActivationTypesNone": "なし",
-        "AbilityActivationTypesOther": "他ｱｸｼｮﾝ",
-        "AbilityActivationTypesReaction": "反射ｱｸｼｮﾝ",
-        "AbilityActivationTypesSpecial": "特殊",
-        "AbilityActivationTypesStandard": "標準ｱｸｼｮﾝ",
-        "AbilityActivationTypesSwift": "即行ｱｸｼｮﾝ",
-        "AbilityCha": "魅力",
-        "AbilityCon": "耐久力",
-        "AbilityDamagePlaceholder": "DMG",
-        "AbilityDamageTitle": "能力ダメージ",
-        "AbilityDamageTooltip": "能力ダメージ: {mod}",
-        "AbilityDex": "敏捷力",
-        "AbilityDrainPlaceholder": "DRN",
-        "AbilityDrainTitle": "能力ドレイン",
-        "AbilityDrainTooltip": "能力ドレイン: {mod}",
-        "AbilityInt": "知力",
-        "AbilityModifierBase": "能力修正値: {mod}",
-        "AbilityModifiersTooltip": "{type} ボーナス: {mod} ({source})",
-        "AbilityPenaltyPlaceholder": "PNL",
-        "AbilityPenaltyTitle": "能力ペナルティ",
-        "AbilityPenaltyTooltip": "能力ペナルティ: {mod}",
-        "AbilityScoreBase": "基本能力値",
-        "AbilityScoreBaseTooltip": "基本能力値: {mod}",
-        "AbilityScoreBonusTooltip": "{type} ボーナス: {mod} ({source})",
-        "AbilityScoreIncreaseTooltip": "Ability Score Increase: {mod}",
-        "AbilityScoreRaceTooltip": "Race: {mod}",
-        "AbilityScoreThemeTooltip": "Theme: {mod}",
-        "AbilityStr": "筋力",
-        "AbilityWis": "判断力",
-        "About": "About",
-        "ACPTooltip": "ＡＣペナルティ: {mod} ({source})",
-        "ActionAbil": "能力判定",
-        "ActionHeal": "回復",
-        "ActionMSAK": "近接呪文攻撃",
-        "ActionMWAK": "近接武器攻撃",
-        "ActionOther": "その他",
-        "ActionRSAK": "遠隔呪文攻撃",
-        "ActionRWAK": "遠隔武器攻撃",
-        "ActionSave": "セーヴィング･スロー",
-        "ActionUtil": "ユーティリティ",
-        "ACTooltipArmorACMod": "ＡＣ修正値: {armor} ({name})",
-        "ACTooltipBase": "基本ＡＣ: {base}",
-        "ACTooltipBonus": "{type} ボーナス: {mod} ({source})",
-        "ACTooltipMaxDex": "敏捷力修正値: {maxDex} (max armor: {armorMax}, max shield: {shieldMax})",
-        "ACTooltipNotProficientMod": "Penalty for armor non-proficiency: {profMod}",
-        "ACTooltipNotProficientShield": "Penalty for shield non-proficiency: {profMod}",
-        "ACTooltipShieldACMod": "Shield Modifier: {shield} ({name})",
-        "ActorSheet": {
-            "Attributes": {
-                "Skills": {
-                    "SkillRanks": "Skill Ranks"
-                }
-            },
-            "Biography": {
-                "Age": "Age",
-                "AgePlaceholder": "e.g. 19",
-                "DateOfBirth": "Date of birth",
-                "DateOfBirthPlaceholder": "e.g. 6th of Gozran, 300 AG",
-                "Height": "Height",
-                "HeightPlaceholder": "e.g. 5'4\"",
-                "ImageTooltip": "This is a full body image you can set for this character. The dimensions should be 200x250 pixels, or 4:5 aspect ratio.",
-                "OtherVisuals": "Appearance",
-                "TabBio": "Biography",
-                "TabEcology": "Ecology",
-                "TabGM": "GM Notes",
-                "TooltipGM": "There are GM notes assigned to this actor.",
-                "Weight": "Weight",
-                "WeightPlaceholder": "e.g. 130 lbs"
-            },
-            "Features": {
-                "Categories": {
-                    "ActiveFeats": "Active Feats",
-                    "Archetypes": "Archetypes",
-                    "Classes": "Classes",
-                    "PassiveFeats": "Passive Feats",
-                    "Race": "Race",
-                    "Theme": "Theme"
-                },
-                "Filters": {
-                    "Action": "Action",
-                    "Bonus": "Bonus",
-                    "Reaction": "Reaction"
-                }
-            },
-            "Header": {
-                "CL": "CL",
-                "Hitpoints": {
-                    "ClassTooltip": "クラス基本値: {mod} ({source})",
-                    "RacialTooltip": "種族基本値: {mod} ({source})"
-                },
-                "Resolve": {
-                    "KeyAbilityTooltip": "主要能力基本値: {mod} ({kas}, {source})",
-                    "LevelTooltip": "レベル基本値: {mod}"
-                },
-                "Stamina": {
-                    "ClassTooltip": "クラス基本値: {mod} ({source})",
-                    "ConstitutionTooltip": "耐久力基本値: {mod}"
-                }
-            },
-            "Inventory": {
-                "Container": {
-                    "AcceptedItemTypes": "Accepted item types",
-                    "AcceptedItemTypesTooltip": "This section allows you to specify which item types are accepted by the container.",
-                    "AffectsEncumbrance": "Contents affect encumbrance",
-                    "AffectsEncumbranceCheckbox": "Contained items count towards encumbrance.",
-                    "AffectsEncumbranceTooltip": "If disabled, contained items no longer affect character encumbrance.",
-                    "Capacity": "Capacity",
-                    "CapacityBulk": "Capacity",
-                    "CapacityBulkTooltip": "How much bulk can be contained within this container.",
-                    "CapacityLabelBulk": "Bulk",
-                    "CapacityLabelItems": "Item(s)",
-                    "CapacityPropertyItems": "Items",
-                    "CapacityPropertyItemsTooltip": "When set to Items, this container will accept up to the amount of items specified in capacity. Items with a quantity higher than 1 will count more towards this limit.",
-                    "CapacityPropertyLevel": "Level",
-                    "CapacityPropertyLevelTooltip": "When set to Level, this container will only accept items up to a cumulative total of what is specified in capacity.",
-                    "CapacityPropertySlots": "Slots",
-                    "CapacityPropertySlotsTooltip": "When set to Slots, this container will only accept items that have a slots property, such as armor upgrades. It will not accept more items than it has slots to fill.",
-                    "CapacityTooltip": "How many 'slots' that can be utilized within this container.",
-                    "Close": "Close",
-                    "CloseTooltip": "Close this container's fold-out listing.",
-                    "DetailsHeader": "Container details",
-                    "EquippedBulkMultiplier": "Equipped bulk multiplier",
-                    "EquippedBulkMultiplierTooltip": "This multiplier is used for altering the bulk of the current item when it is equipped.<br/>Setting this to 0 will make the current item not count its own bulk towards the actor's encumbrance when equipped.",
-                    "Open": "Open",
-                    "OpenTooltip": "Open this container's fold-out listing.",
-                    "StorageIdentifier": "Storage Identifier",
-                    "StorageIdentifierArmorUpgrade": "Armor Upgrade Slot",
-                    "StorageIdentifierFusion": "Fusion",
-                    "StorageIdentifierItem": "Item Slot",
-                    "StorageIdentifierSpellSlot": "Spell Slot",
-                    "StorageIdentifierTooltip": "The kind of storage slot that is represented by this storage section.",
-                    "StorageIdentifierWeaponSlot": "Weapon Slot",
-                    "StorageSection": "Storage Section {index}",
-                    "StorageSections": "Storage Sections",
-                    "StorageSectionsAdd": "Add a new Storage Section",
-                    "StorageSectionsRemove": "Delete this Storage Section",
-                    "StorageType": "Storage Type",
-                    "StorageTypeBulk": "Bulk",
-                    "StorageTypeSlot": "Slot",
-                    "StorageTypeTooltip": "This property defines if a storage section measures its contents in bulk or in slots."
-                },
-                "Encumbrance": {
-                    "Encumbrance": "Encumbrance",
-                    "EncumbranceBaseTooltip": "Encumbrance Base: {base} (Strength)",
-                    "EncumbranceModifierTooltip": "{type} Bonus: {mod} ({source})"
-                },
-                "Interface": {
-                    "AmountToTransferInfo": "Minimum 1, maximum {max}",
-                    "AmountToTransferLabel": "Amount",
-                    "AmountToTransferMessage": "Please enter the amount of items you want to transfer.",
-                    "AmountToTransferTitle": "Transfer Items",
-                    "DeleteConfirmationDeleteChildren": "Also delete contained items.",
-                    "DeleteConfirmationMessage": "Are you sure you wish to delete '{itemName}'?",
-                    "DeleteConfirmationTitle": "Delete '{itemName}'?",
-                    "DragFromExternalTokenError": "Cannot drag items from token actors not on the active scene.",
-                    "DragToExternalTokenError": "Cannot drag items to token actors not on the active scene.",
-                    "EquipmentEnhancements": "Equipment Enhancements",
-                    "ItemCollectionLocked": "This container is locked and will not open.",
-                    "ItemCollectionNoGMError": "Failed to drop the items because there is no GM logged in.",
-                    "ItemCollectionPickupNoGMError": "Failed to pick up the item(s) because there is no GM logged in.",
-                    "NoTarget": "No target actor or token specified.",
-                    "SpecialItems": "Technological, Magical, and Hybrid Items"
-                },
-                "Item": {
-                    "Activate": "Activate",
-                    "Create": "新規アイテム作成",
-                    "Deactivate": "Deactivate",
-                    "Delete": "アイテム削除",
-                    "Edit": "アイテム編集",
-                    "Equip": "装備アイテム",
-                    "Unequip": "未装備アイテム"
-                },
-                "ItemValue": {
-                    "Label": "財:",
-                    "Tooltip": "この数値は､一覧にある全てのアイテムの価値を表します。"
-                },
-                "Weapon": {
-                    "Reload": "再装塡"
-                }
-            },
-            "Modifiers": {
-                "EffectTypes": {
-                    "AllAttackDamage": "全ての攻撃ダメージ",
-                    "AllAttackRolls": "全ての攻撃ロール",
-                    "BAB": "BAB",
-                    "BaseAttackBonus": "基本攻撃ﾎﾞｰﾅｽ",
-                    "Encumbrance": "Encumbrance",
-                    "Hitpoints": "ＨＰ",
-                    "HP": "HP",
-                    "MeleeAttackDamage": "近接ダメージ",
-                    "MeleeAttackRolls": "近接攻撃ロール",
-                    "RangedAttackDamage": "遠隔ダメージ",
-                    "RangedAttackRolls": "遠隔攻撃ロール",
-                    "Resolve": "ＲＰ",
-                    "RP": "RP",
-                    "Skillpoints": "Skillpoints",
-                    "SkillRanks": "Skill ranks",
-                    "SP": "SP",
-                    "SpecificWeaponAttackDamage": "特殊武器ダメージ",
-                    "SpecificWeaponAttackRolls": "特殊武器攻撃ロール",
-                    "SpellAttackDamage": "呪文ダメージ",
-                    "SpellAttackRolls": "呪文攻撃ロール",
-                    "Stamina": "ＳＰ",
-                    "WeaponPropertyAttackRolls": "Weapon Property Attack Rolls",
-                    "WeaponPropertyDamage": "武器属性ダメージ"
-                },
-                "ModifierTypes": {
-                    "Class": "クラス",
-                    "Racial": "種族"
-                },
-                "Tooltips": {
-                    "BonusSkillpoints": "{type} Bonus: {mod} ({source})",
-                    "ClassSkillpoints": "{class} Skillpoints: {total}",
-                    "SkillRank": "{type} Ranks: {mod} ({source})"
-                },
-                "UI": {
-                    "LongFormula": "長い式"
-                }
-            },
-            "Skills": {
-                "RightClickHint": "Right click a skill for more properties."
-            },
-            "UI": {
-                "ErrorNoCharges": "{name} has no charges remaining."
-            }
-        },
-        "ACvsCombatManeuversLabel": "CMD",
-        "ACvsCombatManeuversTitle": "VS 戦技",
-        "AddLabel": "追加",
-        "AddProfessionButtonText": "職能追加",
-        "AlignmentCE": "混沌にして悪",
-        "AlignmentCG": "混沌にして善",
-        "AlignmentCN": "混沌にして中立",
-        "AlignmentLE": "秩序にして悪",
-        "AlignmentLG": "秩序にして善",
-        "AlignmentLN": "秩序にして中立",
-        "AlignmentNE": "中立にして悪",
-        "AlignmentNG": "AlignmentNG",
-        "AlignmentPlaceHolderText": "属性",
-        "AlignmentTN": "真なる中立",
-        "AllowedClasses": {
-            "Myst": "Mystic",
-            "Tech": "Technomancer",
-            "Wysh": "Witchwarper"
-        },
-        "Any": "Any",
-        "ArchetypesAlternateClassFeatures": "代替クラス特徴",
-        "ArmorCheckPenalty": "ｱｰﾏｰ判定ﾍﾟﾅﾙﾃｨ",
-        "ArmorProficiencyHeavy": "ヘヴィ･アーマー",
-        "ArmorProficiencyLight": "ライト･アーマー",
-        "ArmorProficiencyPower": "パワー･アーマー",
-        "ArmorProficiencyShields": "シールド",
-        "ArmorTypes": {
-            "Heavy": "Heavy Armor",
-            "Light": "Light Armor",
-            "Power": "Power Armor"
-        },
-        "Attack": "攻撃",
-        "Attributes": "能力値",
-        "AugAllArms": "全火器",
-        "AugAllFeet": "両足",
-        "AugAllHands": "両手",
-        "AugAllLegs": "両脚",
-        "AugAllLegsAndFeet": "All Legs and Feet",
-        "AugArm": "腕",
-        "AugArmAndHand": "Arm and Hand",
-        "AugBrain": "脳",
-        "AugBrainAndEyes": "Brain and Eyes",
-        "AugBrainHeartLungs": "Brain, Heart, Lungs",
-        "AugEars": "耳",
-        "AugEarsAndThroat": "Ears and Throat",
-        "AugEndocrine": "Endocrine",
-        "AugEye": "Eye",
-        "AugEyes": "目",
-        "AugFoot": "足",
-        "AugHand": "手",
-        "AugHeart": "心臓",
-        "AugLeg": "脚",
-        "AugLegAndFoot": "Leg and Foot",
-        "AugLungs": "肺",
-        "AugLungsAndThroat": "Lungs and Throat",
-        "AugSkin": "皮膚",
-        "AugSkinAndThroat": "Skin and Throat",
-        "AugSpinalColumn": "脊柱",
-        "AugThroat": "喉",
-        "BABProgressionFull": "最大",
-        "BABProgressionModerate": "基本",
-        "BABTooltip": "{class} ボーナス: {bonus}",
-        "BaseAttackBonusLabel": "BAB",
-        "BaseAttackBonusTitle": "基本攻撃ﾎﾞｰﾅｽ",
-        "Biography": "経歴",
-        "Biotech": "バイオテック",
-        "Browsers": {
-            "AlienArchiveBrowser": {
-                "BrowserFilterSize": "Filter by Size",
-                "BrowserFilterType": "Filter by Type",
-                "BrowserSortMethodCR": "CR",
-                "Button": "Alien Archive",
-                "Title": "Browse Alien Archive"
-            },
-            "EquipmentBrowser": {
-                "BrowserSortMethodLevel": "Level",
-                "Button": "Equipment",
-                "EquipmentType": "Equipment Type",
-                "ItemType": "Item Type",
-                "Title": "Browse Equipment",
-                "WeaponCategories": "Weapon Categories",
-                "WeaponType": "Weapon Type"
-            },
-            "ItemBrowser": {
-                "BrowserClearFilters": "フィルタクリア",
-                "BrowserSearchPlaceholder": "検索",
-                "BrowserSearchTitle": "右クリックでガイド",
-                "BrowserSortMethodName": "Name",
-                "BrowserSortyByLabel": "並替",
-                "SearchHint": "You can type the name of the item you are searching for.",
-                "Title": "Browse Items"
-            },
-            "SpellBrowser": {
-                "BrowserFilterClass": "クラスでフィルタ",
-                "BrowserFilterLevel": "Filter by Level",
-                "BrowserFilterSchool": "系統でフィルタ",
-                "BrowserSortMethodLevel": "Level",
-                "Button": "Spells",
-                "Title": "Browse Spells"
-            },
-            "StarshipBrowser": {
-                "BrowserSortMethodBP": "BP",
-                "BrowserSortMethodPCU": "PCU",
-                "Button": "Starships",
-                "ComponentType": "Component Type",
-                "Title": "Browse Starships",
-                "WeaponClass": "Weapon Class",
-                "WeaponType": "Weapon Type"
-            }
-        },
-        "CancelButtonLabel": "キャンセル",
-        "Canvas": {
-            "Interface": {
-                "NoTargetTokenForItemDrop": "No target token, cannot drop item!"
-            }
-        },
-        "Capacity": {
-            "UsagePer": {
-                "Action": "Action",
-                "Day": "１日毎",
-                "Hour": "１時間毎",
-                "Minute": "１分毎",
-                "Round": "１戦闘ﾗｳﾝﾄﾞ毎",
-                "Shot": "１発毎"
-            }
-        },
-        "CapacityUsage": "使用量と容量",
-        "CharacterFlagsSectionClassFeatures": "クラス特徴",
-        "CharacterFlagsSectionFeats": "特技",
-        "CharacterFlagsSectionRacialTraits": "種族特徴",
-        "CharacterLevelsTooltip": "{class} レベル: {levels}",
-        "CharacterNamePlaceHolderText": "キャラクター名",
-        "CharacterSheet": {
-            "Inventory": {
-                "ContainedWealth": "Contained wealth: {wealth}"
-            },
-            "Warnings": {
-                "DeathByMassiveDamage": "{name} has died of Massive Damage!"
-            }
-        },
-        "ChatCard": {
-            "ItemActivation": {
-                "Activates": "Activates",
-                "Cost": "Cost: {cost}",
-                "Deactivates": "Deactivates",
-                "Duration": "Duration: {duration}",
-                "Reloads": "Reloads"
-            }
-        },
-        "ClassArmorProf": "アーマー習熟",
-        "ClassBABProgression": "基本攻撃ボーナスの成長度",
-        "Classes": {
-            "IsCasterClass": "Is this a spell casting class?"
-        },
-        "ClassFortSaveProgression": "頑健セーヴの成長度",
-        "ClassHPPerLevel": "レベル毎のＨＰ",
-        "ClassKeyAbilityScore": "主要能力値",
-        "ClassLevelLabel": "クラスレベル",
-        "ClassReflexSaveProgression": "反応セーヴの成長度",
-        "ClassSkillRanksPerlevel": "レベル毎の技能ランク",
-        "ClassSkills": "クラス技能",
-        "ClassSPPerlevel": "レベル毎のＳＰ",
-        "ClassWeaponProf": "武器習熟",
-        "ClassWillSaveProgression": "意志セーヴの成長度",
-        "Close": "近距離",
-        "CMDBaseTooltip": "基本: 8",
-        "CMDKACModTooltip": "KAC: {kac}",
-        "CMDModiferTooltip": "{type} ボーナス: {mod} ({source})",
-        "Combat": {
-            "ChatCards": {
-                "Footer": "{combatType} - {combatPhase} phase",
-                "Phase": {
-                    "Header": "{phase} Phase",
-                    "MessageTitle": "Description"
-                },
-                "Round": {
-                    "BodyHeader": "New Round",
-                    "Header": "Round {round}"
-                },
-                "Speaker": {
-                    "GM": "The GM"
-                },
-                "Turn": {
-                    "Header": "{combatant}'s Turn"
-                }
-            },
-            "EncounterTracker": {
-                "SelectNextType": "Switch to the next combat type",
-                "SelectPrevType": "Switch to the previous combat type"
-            },
-            "Errors": {
-                "HistoryLimitedResetInitiative": "The current phase has reset initiative, we cannot go back further in history.<br/><br/>Click to dismiss.",
-                "HistoryLimitedStartOfEncounter": "You have reached the start of the encounter, we cannot go back further in history.<br/><br/>Click to dismiss.",
-                "MissingInitiative": "The current phase has reset initiative, please re-roll initiative on all combatants before continueing.<br/><br/>Click to dismiss."
-            },
-            "Normal": {
-                "Name": "Normal Combat",
-                "Phases": {
-                    "1": {
-                        "Description": "Everyone may now act out their combat turn.",
-                        "Name": "Combat"
-                    }
-                }
-            },
-            "Starship": {
-                "Name": "Starship Combat",
-                "Phases": {
-                    "1": {
-                        "Description": "Anyone who wishes to change starship roles, may do so now.",
-                        "Name": "Changing Roles"
-                    },
-                    "2": {
-                        "Description": "Captains, Engineers, Magic Officers, Chief Mates and Deck Hands may choose to act during this phase.",
-                        "Name": "Engineering"
-                    },
-                    "3": {
-                        "Description": "Pilots may now roll their piloting checks to determine this round's initiative.",
-                        "Name": "Piloting Check"
-                    },
-                    "4": {
-                        "Description": "Captains, Pilots, Science Officers, Chief Mates and Deck Hands may choose to act during this phase.",
-                        "Name": "Helm"
-                    },
-                    "5": {
-                        "Description": "Captains, and Gunners may choose to act during this phase.",
-                        "Name": "Gunnery"
-                    },
-                    "6": {
-                        "Description": "Everyone now processes their received damages, critical thresholds, etc.",
-                        "Name": "Damage"
-                    }
-                }
-            },
-            "VehicleChase": {
-                "Name": "Vehicle Chase",
-                "Phases": {
-                    "1": {
-                        "Description": "Drivers may now decide their maneuvers.",
-                        "Name": "Pilot Actions"
-                    },
-                    "2": {
-                        "Description": "The GM will now process the chase progress results.",
-                        "Name": "Chase Progress"
-                    },
-                    "3": {
-                        "Description": "Everyone may now act out their combat turn.",
-                        "Name": "Combat"
-                    }
-                }
-            }
-        },
-        "ComingSoon": "Coming soon!",
-        "ConditionsAsleep": "睡眠状態 [Asleep]",
-        "ConditionsBleeding": "出血状態 [Bleeding]",
-        "ConditionsBlinded": "盲目状態 [Blinded]",
-        "ConditionsBroken": "破損状態 [Broken]",
-        "ConditionsBurning": "炎上状態 [Burning]",
-        "ConditionsConfused": "混乱状態 [Confused]",
-        "ConditionsCowering": "戦慄状態 [Cowering]",
-        "ConditionsDazed": "幻惑状態 [Dazed]",
-        "ConditionsDazzled": "眩暈状態 [Dazzled]",
-        "ConditionsDead": "死亡状態 [Dead]",
-        "ConditionsDeafened": "聴覚喪失状態 [Defnd]",
-        "ConditionsDying": "瀕死状態 [Dying]",
-        "ConditionsEncumbered": "荷重状態 [Encmbrd]",
-        "ConditionsEntangled": "粘着状態 [Entangled]",
-        "ConditionsExhausted": "過労状態 [Exhausted]",
-        "ConditionsFascinated": "恍惚状態 [Fascinated]",
-        "ConditionsFatigued": "疲労状態 [Fatigued]",
-        "ConditionsFlatFooted": "立ちすくみ状態 [FlFtd]",
-        "ConditionsFrightened": "恐れ状態 [Frightened]",
-        "ConditionsGrappled": "組み付き状態 [Grpld]",
-        "ConditionsHelpless": "無防備状態 [Helpless]",
-        "ConditionsNauseated": "吐き気がする状態 [Nst]",
-        "ConditionsOffKilter": "不安定状態 [Off-Kilter]",
-        "ConditionsOffTarget": "集中切れ状態 [OfTgt]",
-        "ConditionsOverburdened": "過負荷状態 [Ovrbrd]",
-        "ConditionsPanicked": "恐慌状態 [Panicked]",
-        "ConditionsParalyzed": "麻痺状態 [Paralyzed]",
-        "ConditionsPinned": "押さえ込まれた状態",
-        "ConditionsProne": "伏せ状態 [Prone]",
-        "ConditionsShaken": "怯え状態 [Shaken]",
-        "ConditionsSickened": "不調状態 [Sickened]",
-        "ConditionsStable": "容態安定状態 [Stable]",
-        "ConditionsStaggered": "よろめき状態 [Stgrd]",
-        "ConditionsStunned": "朦朧状態 [Stunned]",
-        "ConditionsUnconscious": "気絶状態 [Uncnsus]",
-        "ConImm": "状態異常完全耐性",
-        "ConsumableTypes": {
-            "Ampoule": "Spell Ampoules",
-            "Drugs": "Drugs",
-            "FoodDrink": "Food and drink",
-            "Medicine": "Medicinals",
-            "Poison": "Poisons",
-            "Serum": "Serums",
-            "SpellGem": "Spell Gems"
-        },
-        "CounterClassesAddButton": "＋１",
-        "CounterClassesCurrentCount": "合計ポイント:",
-        "CounterClassesCurrentPositionLabel": "現在位置:",
-        "CounterClassesKiSoldier": "気力ポイント",
-        "CounterClassesManagementTitle": "管理画面",
-        "CounterClassesManagementWindowsTitles": "クラスカウンター管理ウィンドウ",
-        "CounterClassesRemoveButton": "－１",
-        "CounterClassesSolarian": "ソラリアンの同調",
-        "CounterClassesSolarianGraviton": "グラビトン",
-        "CounterClassesSolarianPhoton": "フォトン",
-        "CounterClassesSolarianUnaligned": "未調整",
-        "CounterClassesVanguard": "ヴァンガード･エントロピー･ポイント",
-        "Credits": "Cr.",
-        "Currencies": {
-            "BPs": "BPs",
-            "Credits": "Credits",
-            "UPBs": "UPBs"
-        },
-        "Cybernetic": "サイバー化",
-        "Damage": "ダメージ",
-        "DamageReduction": "ダメージ抵抗",
-        "DamageTypesAcid": "[酸]",
-        "DamageTypesAcidAndBludgeoning": "[酸] & [殴打]",
-        "DamageTypesAcidAndElectricity": "[酸] & [電気]",
-        "DamageTypesAcidAndFire": "[酸] & [火]",
-        "DamageTypesAcidAndPiercing": "[酸] & [刺突]",
-        "DamageTypesAcidAndSlashing": "[酸] & [斬撃]",
-        "DamageTypesAcidOrFire": "[酸] | [火]",
-        "DamageTypesAcidOrSlashing": "[酸] | [斬撃]",
-        "DamageTypesBludgeoning": "[殴打]",
-        "DamageTypesBludgeoningAndCold": "[殴打] & [冷気]",
-        "DamageTypesBludgeoningAndElectricity": "[殴打] & [電気]",
-        "DamageTypesBludgeoningAndFire": "[殴打] & [火]",
-        "DamageTypesBludgeoningAndSonic": "[殴打] & [音波]",
-        "DamageTypesCold": "[冷気]",
-        "DamageTypesColdAndPiercing": "[冷気] & [刺突]",
-        "DamageTypesColdAndSlashing": "[冷気] & [斬撃]",
-        "DamageTypesColdOrFire": "[冷気] | [火]",
-        "DamageTypesElectricity": "[電気]",
-        "DamageTypesElectricityAndFire": "[電気] & [火]",
-        "DamageTypesElectricityAndPiercing": "[電気] & [刺突]",
-        "DamageTypesElectricityAndSlashing": "[電気] & [斬撃]",
-        "DamageTypesFire": "[火]",
-        "DamageTypesFireAndForce": "[火] & [力場]",
-        "DamageTypesFireAndPiercing": "[火] & [刺突]",
-        "DamageTypesFireAndSlashing": "[火] & [斬撃]",
-        "DamageTypesFireOrSlashing": "[火] | [斬撃]",
-        "DamageTypesFireOrSonic": "[火] | [音波]",
-        "DamageTypesForce": "[力場]",
-        "DamageTypesNonlethal": "Nonlethal",
-        "DamageTypesPiercing": "[刺突]",
-        "DamageTypesPiercingAndSonic": "[刺突] & [音波]",
-        "DamageTypesRadiation": "Radiation",
-        "DamageTypesSlashing": "[斬撃]",
-        "DamageTypesSlashingAndPiercing": "[刺突] & [音波]",
-        "DamageTypesSlashingAndSonic": "[斬撃] & [音波]",
-        "DamageTypesSonic": "[音波]",
-        "DamImm": "ダメージ完全耐性",
-        "DamRes": "エネルギー抵抗",
-        "DamVuln": "脆弱性",
-        "Description": "説明",
-        "DescriptionShort": "Short Description",
-        "Details": "詳細",
-        "Dialogs": {
-            "InputDialog": {
-                "MultipleFieldsInvalid": "Invalid input for the following fields:<br/>{fieldNames}",
-                "SingleFieldInvalid": "Invalid input for {fieldName}."
-            }
-        },
-        "DistAny": "任意",
-        "DroneSheet": {
-            "Chassis": {
-                "Details": {
-                    "AbilityScores": {
-                        "Dexterity": "基本 敏捷力",
-                        "Header": "能力値",
-                        "Increases": "能力値上昇",
-                        "Strength": "基本 筋力",
-                        "Wisdom": "基本 判断力"
-                    },
-                    "BaseStatistics": {
-                        "Header": "基本能力",
-                        "MechanicLevel": "メカニック･レベル",
-                        "Size": "サイズ",
-                        "SpeedBase": "移動速度, 基本 (ft)",
-                        "SpeedSpecial": "移動速度, 特殊"
-                    },
-                    "Defense": {
-                        "EAC": "基本 EAC",
-                        "Header": "防御",
-                        "KAC": "基本 KAC"
-                    },
-                    "Saves": {
-                        "Fortitude": "頑健セーヴ値",
-                        "Header": "セーヴ",
-                        "Reflex": "反応セーヴ値",
-                        "Will": "意思セーヴ値"
-                    }
-                },
-                "Missing": "機体無し",
-                "Name": {
-                    "Placeholder": "機体名"
-                },
-                "NotInstalled": "機体未インストール",
-                "Source": "参照元",
-                "SourceTooltip": "この機体の参照元は？ どのルールブックで何ページ？"
-            },
-            "Details": {
-                "Speed": {
-                    "SpecialPlaceholder": "特殊移動なし"
-                }
-            },
-            "Features": {
-                "Chassis": "機体",
-                "Feats": {
-                    "Active": "能動特技",
-                    "Header": "特技 (総量: {current} / {max})",
-                    "Passive": "受動特技"
-                },
-                "Mods": "MOD (総量: {current} / {max})",
-                "ModsFree": "無償"
-            },
-            "Header": {
-                "Actions": {
-                    "Header": "アクション",
-                    "Repair": "修理"
-                },
-                "Defense": "防御",
-                "Owner": "所有者"
-            },
-            "Inventory": {
-                "ArmorUpgrades": "ｱｰﾏｰ･ｱｯﾌﾟｸﾞﾚｰﾄﾞ (装備済 {current} / {max} ｱｰﾏｰｽﾛｯﾄ)",
-                "CarriedItems": "所持品",
-                "Weapons": {
-                    "Both": "武器 (装備された武器マウント:近接 {meleeCurrent} / {meleeMax}, 遠隔 {rangedCurrent} / {rangedMax})",
-                    "MeleeOnly": "武器 (装備された武器マウント:近接 {meleeCurrent} / {meleeMax})",
-                    "None": "武器",
-                    "RangedOnly": "武器 (装備された武器マウント:遠隔 {rangedCurrent} / {rangedMax})"
-                }
-            },
-            "Mod": {
-                "Details": {
-                    "Arms": {
-                        "Amount": "腕の数",
-                        "ArmType": {
-                            "General": "一般的用途",
-                            "Label": "腕のタイプ",
-                            "Melee": "近接武器マウント",
-                            "Ranged": "遠隔武器マウント"
-                        },
-                        "Header": "その他の効果"
-                    },
-                    "BaseStatistics": {
-                        "FreeInstall": "無償のMOD",
-                        "FreeInstallLabel": "MOD数からMODを除外する",
-                        "Header": "基本能力",
-                        "MaxInstalls": "最大設置数"
-                    },
-                    "OtherEffects": {
-                        "AdditionalSenses": "追加の感覚",
-                        "ArmorSlot": "アーマー･スロット",
-                        "BonusSkill": "ボーナス技能",
-                        "Header": "その他の効果",
-                        "SpeedSpecial": "特殊移動",
-                        "WeaponProficiency": "武器習熟"
-                    }
-                },
-                "Name": {
-                    "Placeholder": "MOD名"
-                },
-                "Source": "参照元",
-                "SourceTooltip": "このMODの参照元は？ どのルールブックで何ページ？"
-            },
-            "Skills": {
-                "NoSkillsAvailable": "このドローンには技能がありません。"
-            },
-            "Traits": {
-                "ArmorSlots": "アーマー･スロット",
-                "GeneralPurposeArms": "汎用アーム",
-                "MeleeWeaponMounts": "近接武器マウント",
-                "RangedWeaponMounts": "遠隔武器マウント"
-            }
-        },
-        "EnergyArmorClass": "ｴﾈﾙｷﾞｰAC",
-        "Environment": "Environment",
-        "FeatTypes": {
-            "Combat": "Combat Feats",
-            "General": "General Feats"
-        },
-        "Features": "特徴",
-        "FeaturesAdd": "追加",
-        "FeaturesCharges": "Charges",
-        "FeaturesFilter": "-",
-        "FeaturesUsage": "用法",
-        "FlagDeprecationNotice": "<strong>メモ:</strong> これらの値は新しい修正値システムに置き換えられており、将来のアップデートで削除される予定です。これらの値をオフにして、[状態]タブで修正値として追加することをお勧めします。",
-        "FlagsInstructions": "Starfinderシステム上のキャラクター特性を設定する。",
-        "FlagsSave": "例外的特性の更新",
-        "FlagsTitle": "例外的特性の設定",
-        "FortitudeSave": "頑健",
-        "Ft": "ﾌｨｰﾄ",
-        "GreatFortitudeHint": "頑健セーヴィング･スロー +2",
-        "GreatFortitudeLabel": "頑健無比 (Great Fortitude)",
-        "HazardSheet": {
-            "Details": {
-                "Attributes": {
-                    "Bypass": "Bypass",
-                    "BypassTooltip": "(Optional) Some traps have a bypass mechanism that allows the trap’s creator or other users to temporarily disarm the trap.",
-                    "Duration": "Duration",
-                    "DurationTooltip": "(Optional) If a trap has a duration longer than instantaneous, that is indicated here. Such a trap continues to produce its effect over multiple rounds on its initiative count.",
-                    "Header": "Attributes",
-                    "Initiative": "Initiative",
-                    "InitiativeTooltip": "(Optional) Some traps roll initiative to determine when they activate in a combat round.",
-                    "Reset": "Reset",
-                    "ResetPlaceholder": "None, Manual, 1 minute, etc.",
-                    "ResetTooltip": "This lists the amount of time it takes for a trap to reset itself automatically.",
-                    "Trigger": "Trigger",
-                    "TriggerPlaceholder": "Location, Proximity, Touch, etc.",
-                    "TriggerTooltip": "A trap’s trigger determines how it is set off. Unless otherwise noted, creatures smaller than Tiny do not normally set off traps."
-                },
-                "DCs": {
-                    "Disable": "Disable",
-                    "DisableTooltip": "This is the DC to disable the trap using the listed skill or skills.",
-                    "Header": "DCs",
-                    "Notice": "Notice",
-                    "NoticePlaceholder": "e.g. Perception DC 10",
-                    "NoticeTooltip": "This is the DC to find the trap using Perception."
-                },
-                "Effects": {
-                    "Effect": "Effect",
-                    "EffectTooltip": "This lists the effect the trap has on those that trigger it.",
-                    "Header": "Effects"
-                },
-                "Vitals": {
-                    "Defenses": {
-                        "EAC": "EAC",
-                        "EACTooltip": "If the mechanical parts of your trap can be attacked, this value helps determine how easy it is to hit.",
-                        "Hardness": "Hardness",
-                        "HardnessTooltip": "Traps have a hardness based on their material.",
-                        "Header": "Defenses",
-                        "Hitpoints": "Hitpoints",
-                        "HitpointsTooltip": "Crucial parts of some traps can be damaged and should have the listed number of Hit Points. Traps are immune to anything an object is immune to unless otherwise noted. A trap reduced to 0 HP is destroyed. Destroying a trap might set off a final component of the trap, like an explosion. Traps never have Stamina Points.",
-                        "KAC": "KAC",
-                        "KACTooltip": "If the mechanical parts of your trap can be attacked, this value helps determine how easy it is to hit."
-                    },
-                    "Offense": {
-                        "Attack": "Attack",
-                        "AttackTooltip": "(Optional) The trap’s attack bonus is used if it directly attacks a target.",
-                        "Damage": "Damage",
-                        "DamageTooltip": "(Optional) The trap’s average damage is used if it directly attacks a target, but consider reducing this damage if a trap has multiple attacks or affects multiple targets.",
-                        "Header": "Offense"
-                    },
-                    "Saves": {
-                        "Fortitude": "Fortitude save",
-                        "FortitudeTooltip": "If PCs use special attacks that can target objects against the trap, this value can be used for the trap’s Fortitude save.",
-                        "Header": "Saving throws",
-                        "Reflex": "Reflex save",
-                        "ReflexTooltip": "If PCs use special attacks that can target objects against the trap, this value can be used for the trap’s Reflex save.",
-                        "Will": "Will save",
-                        "WillTooltip": "Traps don’t normally need Will saves, but if necessary, a trap’s Will save is a poor save."
-                    }
-                }
-            },
-            "Header": {
-                "NamePlaceholder": "Hazard name",
-                "SourcePlaceholder": "Source",
-                "TypePlaceholder": "Analog, Magical, Technological, Hybrid"
-            },
-            "Notifications": {
-                "NoDamage": "No value entered for damage, cannot make a roll for {name}."
-            },
-            "Rolls": {
-                "Attack": "Attack - {name}",
-                "Damage": "Damage - {name}",
-                "Fortitude": "Fortitude Save - {name}",
-                "Reflex": "Reflex Save - {name}",
-                "Will": "Will Save - {name}"
-            },
-            "Tabs": {
-                "Vitals": "Vitals"
-            }
-        },
-        "HealingTypesHealing": "回復",
-        "Health": "ＨＰ",
-        "HullPoints": "ＨＰ",
-        "ImprovedInitiativeHint": "イニシアチブ･ロール +4",
-        "ImprovedInitiativeLabel": "イニシアチブ強化 (Improved Inititive)",
-        "InitiativeDexModTooltip": "敏捷力修正値: {mod}",
-        "InitiativeLabel": "ｲﾆｼｱﾁﾌﾞ",
-        "InitiativeModiferLabel": "修正",
-        "InitiativeModiferTooltip": "{type} ボーナス: {mod} ({source})",
-        "InvalidStarshipItem": "{name} はスターシップには無効なアイテムです。",
-        "Inventory": "所持品",
-        "InventoryAdd": "追加",
-        "InventoryBulk": "ﾊﾞﾙｸ",
-        "InventoryCapacity": "容量",
-        "InventoryCurrency": "通貨",
-        "InventoryEquipped": "装備済",
-        "InventoryUsage": "使用量",
-        "IronWillHint": "意志セーヴィング･スロー +2",
-        "IronWillLabel": "鋼の意志 (Iron Will)",
-        "ItemCollectionSheet": {
-            "ItemCollectionLocked": "This container is locked and will not open.",
-            "Settings": {
-                "DeleteIfEmpty": "Delete when emptied",
-                "DeleteIfEmptyTooltip": "<strong>Delete when Emptied</strong><br/>Should this container token automatically be removed when the last item is removed from it?",
-                "Header": "GM Settings:",
-                "Locked": "Locked",
-                "LockedTooltip": "<strong>Locked</strong><br/>A locked container prevents player access."
-            }
-        },
-        "ItemNoUses": "{name} は全弾､撃ち尽くしました！",
-        "Items": {
-            "ACP": "Armor Check Penalty",
-            "Action": {
-                "AbilityModifier": "Ability Modifier",
-                "ActionType": "Action Type",
-                "AttackRollBonus": "Attack Roll Bonus",
-                "ChatMessageFlavor": "Chat Message Flavor",
-                "CriticalDamageFormula": "Critical Damage Formula",
-                "CriticalEffect": "Critical Effect",
-                "CriticalHealingFormula": "Critical Healing Formula",
-                "DamageFormula": "Damage Formula",
-                "HealingFormula": "Healing Formula",
-                "OtherFormula": "Other Formula",
-                "SavingThrow": "Saving Throw"
-            },
-            "Activation": {
-                "ActivationCondition": "Activation Condition",
-                "ActivationCost": "Activation Cost",
-                "Area": "Area",
-                "Duration": "Duration",
-                "LimitedUses": "Limited Uses",
-                "Range": "Range",
-                "Target": "Target"
-            },
-            "Attuned": "Attuned",
-            "Augmentation": {
-                "Details": "Augmentation Details",
-                "System": "System",
-                "Type": "Type"
-            },
-            "Capacity": {
-                "Capacity": "Capacity",
-                "CapacityMaxTooltip": "The max number of charges this item can hold",
-                "CapacityValueTooltip": "The current number of charges",
-                "HeaderTooltip": "The number of rounds, charges, etc... that can be held by this item (eg, the number of charges a battery can hold)",
-                "Usage": "Usage",
-                "UsageTooltip": "The amount of charges, peices of ammuntition, etc.. that are consummed when this item is used.",
-                "UsageValueTooltip": "The time unit used to determine when the item's capacitiy is consumed."
-            },
-            "Categories": {
-                "AbilityScoreIncrease": "Ability Score Increases",
-                "Archetypes": "Archetypes",
-                "Armor": "Armor",
-                "ArmorUpgrades": "Armor Upgrades",
-                "Augmentations": "Augmentations",
-                "Classes": "Classes",
-                "Consumables": "Consumables",
-                "Containers": "Containers",
-                "DroneChassis": "Drone Chassis",
-                "DroneMods": "Drone Mods",
-                "Equipment": "Equipment",
-                "Feats": "Feats",
-                "Goods": "Goods",
-                "HybridItems": "Hybrid Items",
-                "MagicItems": "Magic Items",
-                "MiscellaneousItems": "Miscellaneous Items",
-                "Races": "Races",
-                "Shields": "Shields",
-                "Spells": "Spells",
-                "StarshipAblativeArmors": "Starship Ablative Armors",
-                "StarshipArmors": "Starship Armors",
-                "StarshipComputers": "Starship Computers",
-                "StarshipCrewQuarters": "Starship Crew Quarters",
-                "StarshipDefensiveCountermeasures": "Starship Defensive Countermeasures",
-                "StarshipDriftEngine": "Starship Drift Engine",
-                "StarshipExpansionBays": "Starship Expansion Bays",
-                "StarshipFortifiedHulls": "Starship Fortified Hulls",
-                "StarshipFrames": "Starship Frames",
-                "StarshipOtherSystems": "Starship Other Systems",
-                "StarshipPowerCores": "Starship Power Cores",
-                "StarshipReinforcedBulkheads": "Starship Reinforced Bulkheads",
-                "StarshipSecuritySystems": "Starship Security Systems",
-                "StarshipSensors": "Starship Sensors",
-                "StarshipShields": "Starship Shields",
-                "StarshipThrusters": "Starship Thrusters",
-                "StarshipWeapons": "Starship Weapons",
-                "TechnologicalItems": "Technological Items",
-                "Themes": "Themes",
-                "VehicleAttacks": "Vehicle Attacks",
-                "VehicleSystems": "Vehicle Systems",
-                "WeaponAccessories": "Weapon Accessories",
-                "WeaponFusions": "Weapon Fusions",
-                "Weapons": "Weapons"
-            },
-            "Consumable": {
-                "Action": "Consumable Action",
-                "DestroyWhenEmpty": "Destroy when empty",
-                "OnUse": "Consume on use",
-                "Type": "Consumable Type",
-                "Usage": "Consumable Usage"
-            },
-            "Description": {
-                "Bulk": "Bulk",
-                "Hands": "Hands",
-                "Level": "Level",
-                "Price": "Price",
-                "Quantity": "Quantity"
-            },
-            "Equipment": {
-                "Action": "Equipment Action",
-                "Category": "Armor Type",
-                "ContainerTooltip": "Armor typically can contain armor upgrades, or other items. Increase the storage capacity to allow adding content.",
-                "EAC": "Energy Armor Class",
-                "KAC": "Kinetic Armor Class",
-                "PowerArmorDetails": "Power Armor Details",
-                "SpeedAdjustment": "Speed Adjustment"
-            },
-            "EquipmentStatus": "Equipment Status",
-            "EquipmentUsage": "Equipment Usage",
-            "Equippable": "Equippable",
-            "Equipped": "Equipped",
-            "Feat": {
-                "ActionRecharge": "Action Recharge",
-                "Charged": "Charged",
-                "FeatureAttack": "Feature Attack",
-                "FeatureUsage": "Feature Usage",
-                "RechargeOn": "Recharge On",
-                "Requirements": "Requirements"
-            },
-            "Hybrid": {
-                "Details": "Hybrid Item Details"
-            },
-            "Identified": "Identified",
-            "Magic": {
-                "Details": "Magic Item Details"
-            },
-            "MaxDex": "Max. Dexterity Modifier",
-            "NotProficient": "Not Proficient",
-            "Proficient": "Proficient",
-            "Shield": {
-                "AcMaxDex": "Max dex bonus: {maxDex}",
-                "ACP": "ACP: {acp}",
-                "Action": "Shield Action",
-                "Aligned": "Aligned",
-                "ArmorCheck": "Armor check penalty: {acp}",
-                "Bonus": "Shield Bonus",
-                "Bonuses": "Wielded bonus: {wielded} / Aligned bonus: {aligned}",
-                "Details": "Shield Details",
-                "Dex": "Dex: {dex}",
-                "Shield": "Shield",
-                "ShieldBonus": "Shield: {wielded} / {aligned}",
-                "Wielded": "Wielded"
-            },
-            "ShipWeapon": {
-                "Activated": "Activated",
-                "AttackBonus": "Attack Bonus",
-                "BpCost": "BP Cost",
-                "ItemType": "Starship Weapon",
-                "Mounted": "Mounted",
-                "NotMounted": "Not Mounted",
-                "PowerCost": "Power Cost",
-                "Range": "Range",
-                "ReloadCost": "10 minutes",
-                "Source": "Source",
-                "Speed": "Speed: {speed} hexes",
-                "WeaponArc": "Weapon Arc",
-                "WeaponClass": "Weapon Class",
-                "WeaponStatus": "Weapon Status"
-            },
-            "Spell": {
-                "AllowedClasses": "Allowed Classes",
-                "Casting": "Spell Casting",
-                "Concentration": "Concentration",
-                "Consumed": "Consumed",
-                "Cost": "Cost (Cr)",
-                "Details": "Spell Details",
-                "Dismissible": "Dismissible",
-                "Effects": "Spell Effects",
-                "Level": "Spell Level",
-                "PreparationMode": "Spell Preparation Mode",
-                "Prepared": "Prepared",
-                "Properties": "Spell Properties",
-                "Resistance": "Spell Resistance",
-                "School": "Spell School",
-                "SpellcastingMaterials": "Spellcasting Materials",
-                "Supply": "Supply"
-            },
-            "Technological": {
-                "Details": "Technological Item Details"
-            },
-            "Theme": {
-                "AbilityAdjustment": "Ability Adjustment",
-                "Details": "Theme Details",
-                "Skill": "Skill"
-            },
-            "Unlimited": "Unlimited",
-            "Upgrade": {
-                "AllowedArmorType": "Allowed Armor Type",
-                "Any": "Any",
-                "ArmorUpgradeDetails": "Armor Upgrade Details",
-                "Slots": "Slots"
-            },
-            "VehicleAttack": {
-                "Type": "Vehicle Attack"
-            },
-            "VehicleSystem": {
-                "Type": "Vehicle System"
-            },
-            "Weapon": {
-                "Attack": "Weapon Attack",
-                "Category": "Weapon Category",
-                "Details": "Weapon Details",
-                "Properties": "Weapon Properties",
-                "Type": "Weapon Type",
-                "Usage": "Weapon Usage"
-            },
-            "WeaponAccessory": {
-                "SupportedType": {
-                    "Any": "Any",
-                    "HeavyWeapon": "Heavy weapon",
-                    "MeleeWeapon": "Melee weapon",
-                    "Projectile": "Projectile",
-                    "RailedWeapon": "Railed weapon",
-                    "SmallArm": "Smallarm"
-                }
-            }
-        },
-        "ItemSheet": {
-            "AbilityScoreIncrease": {
-                "Header": "Ability Score Increases",
-                "Instruction": "* Check 4 abilities to raise.",
-                "ItemName": "Ability Score Increase: Level {level}",
-                "Label": "Abilities"
-            },
-            "Consumables": {
-                "Category": "Consumable Type"
-            },
-            "Containers": {
-                "ContainerTooltip": "Containers can contain just about any item. Increase the storage capacity to allow adding content."
-            },
-            "Header": {
-                "ArmorClass": "Armor Class",
-                "ArmorClassTooltip": "<strong>Armor Class</strong><br/>The armor class of this item, if left unattended. Otherwise, the attendee's armor class should be used instead.<br/>An item is considered unattended if it is not currently under any influence of a character.",
-                "DetailsHeader": "Equipment details",
-                "Hardness": "Hardness",
-                "HardnessTooltip": "<strong>Hardness</strong><br/>When taking damage, subtract the item's hardness from the incoming damage before applying.",
-                "Hitpoints": "Hitpoints",
-                "HitpointsTooltip": "<strong>Hitpoints</strong><br/>The amount of hitpoints available for this item.<br/>An item is considered 'broken' if it has damage.<br/>An item is considered 'destroyed' when its hitpoints are reduced to 0.",
-                "ItemName": "Item Name",
-                "ItemNameTooltip": "<strong>Item Name</strong><br/>The name given to this item.",
-                "Requirements": "Requirements",
-                "Save": "Save DC",
-                "SaveTooltip": "<strong>Save DC</strong><br/>Formula: {formula}<br/>This is the saving throw modifier for this item.",
-                "Source": "Source",
-                "SourceTooltip": "<strong>Source</strong><br/><em>Used primarily to denote what rules document this item came from</em>",
-                "Subtype": "Subtype",
-                "Type": "Type"
-            },
-            "PhysicalProperties": {
-                "ArmorClass": "Armor Class",
-                "ArmorClassTooltip": "<strong>Armor Class</strong><br/>The armor class of this item, if left unattended. Otherwise, the attendee's armor class should be used instead.<br/>An item is considered unattended if it is not currently under any influence of a character.",
-                "CustomBuilt": "Custom Built",
-                "CustomBuiltTooltip": "Was this item crafted by a character, or mass-produced?",
-                "DexterityModifier": "Dexterity Modifier",
-                "DexterityModifierTooltip": "If inanimate, an item's dexterity modifier is -5.",
-                "Hardness": "Hardness",
-                "HardnessTooltip": "<strong>Hardness</strong><br/>When taking damage, subtract the item's hardness from the incoming damage before applying.",
-                "Header": "Physical Properties",
-                "Hitpoints": {
-                    "CurrentTooltip": "The amount of hitpoints this item has.",
-                    "Header": "Hitpoints",
-                    "HeaderTooltip": "<strong>Hitpoints</strong><br/>The amount of hitpoints available for this item.<br/>An item is considered 'broken' if it has damage.<br/>An item is considered 'destroyed' when its hitpoints are reduced to 0.",
-                    "MaxTooltip": "The maximum amount of hitpoints this item can have. Leave blank for automatic calculation."
-                },
-                "ItemDescriptor": "Physical Settings",
-                "Size": "Size",
-                "SizeTooltip": "By default, an item's size is medium. Item sizes affect the item armor class, alter as needed.",
-                "Sturdy": "Sturdy",
-                "SturdyTooltip": "Equipment, such as weapons and armors, are considered sturdy."
-            },
-            "StarshipAblativeArmor": {
-                "AblativeValue": "Total additional hitpoints",
-                "AblativeValueTooltip": "The total amount of ablative armor hitpoints to distribute over the four quadrants.",
-                "Header": "Ablative Armor Properties",
-                "TargetLockPenalty": "Target Lock Penalty",
-                "TargetLockPenaltyTooltip": "The penalty applied to the ship's target lock score.",
-                "TurnDistancePenalty": "Turn Distance Penalty",
-                "TurnDistancePenaltyTooltip": "The penalty applied to the ship's turn distance score."
-            },
-            "StarshipArmor": {
-                "ArmorBonus": "Armor Bonus",
-                "ArmorBonusTooltip": "The armor class bonus provided by this armor.",
-                "Header": "Ablative Armor Properties",
-                "TargetLockPenalty": "Target Lock Penalty",
-                "TargetLockPenaltyTooltip": "The penalty applied to the ship's target lock score.",
-                "TurnDistancePenalty": "Turn Distance Penalty",
-                "TurnDistancePenaltyTooltip": "The penalty applied to the ship's turn distance score."
-            },
-            "StarshipComponent": {
-                "Cost": "Buildpoint Cost",
-                "CostMultipliedBySize": "BP Cost Multiplied by Size",
-                "CostMultipliedBySizeTooltip": "Is the BP cost multiplied by the starship frame size?",
-                "CostTooltip": "The amount of buildpoints required to obtain this component.",
-                "Header": "Common Component Properties",
-                "IsCostMultipliedBySize": "Is multiplied",
-                "IsPowered": "Is powered",
-                "PCU": "PCU Usage",
-                "PCUTooltip": "The amount of power this component requires to function.",
-                "PoweredState": "PoweredState",
-                "PoweredStateTooltip": "Is this starship component powered?"
-            },
-            "StarshipComputer": {
-                "Header": "Computer Properties",
-                "Modifier": "Modifier",
-                "ModifierTooltip": "The roll modifier provided by this computer.",
-                "Nodes": "Nodes",
-                "NodesTooltip": "The amount of times per turn this computer can provide its bonus for."
-            },
-            "StarshipDefensiveCountermeasure": {
-                "Header": "Defensive Countermeasure Properties",
-                "TargetLockBonus": "Target Lock Bonus",
-                "TargetLockBonusTooltip": "The bonus applied to the ship's target lock score."
-            },
-            "StarshipDriftEngine": {
-                "EngineRating": "Engine Rating",
-                "EngineRatingTooltip": "The Engine Rating for this drift engine.",
-                "Header": "Drift Engine Properties",
-                "MaxSize": "Maximum ship size",
-                "MaxSizeTooltip": "The maximum ship size this engine can be installed onto."
-            },
-            "StarshipFortifiedHull": {
-                "CriticalThresholdBonus": "Critical Threshold Bonus",
-                "CriticalThresholdBonusTooltip": "The bonus applied to the ship's critical threshold score.",
-                "Header": "Fortified Hull Properties"
-            },
-            "StarshipFrame": {
-                "Details": {
-                    "Cost": "Buildpoint Cost",
-                    "CostTooltip": "The amount of buildpoints required to obtain this frame.",
-                    "CrewMaximum": "Maximum number of crew",
-                    "CrewMaximumTooltip": "The maximum number of crew members able to take up a role on a starship based on this frame.",
-                    "CrewMinimum": "Minimum number of crew",
-                    "CrewMinimumTooltip": "The minimum number of crew members required to operate a starship based on this frame.",
-                    "DamageThreshold": "Damage Threshold",
-                    "DamageThresholdTooltip": "If a starship has a Damage Threshold, any attack that would deal damage to its Hull Points equal to or less than this Damage Threshold fails to damage the ship’s Hull Points. If the damage is greater than the Damage Threshold, the full amount of damage is dealt to the ship’s Hull Points.",
-                    "ExpansionBays": "Expansion Bays",
-                    "ExpansionBaysTooltip": "The number of expansion bays available for this frame.",
-                    "HeaderDefense": "Defense",
-                    "HeaderOffense": "Offense",
-                    "HeaderSpecs": "Specs",
-                    "Hitpoints": "Hull Points",
-                    "HitpointsIncrement": "Hull Point increment",
-                    "HitpointsIncrementTooltip": "The number of Hull Points a starship with that frame automatically gains when its tier increases to 4 (and every 4 tiers thereafter; see page 294).",
-                    "HitpointsTooltip": "The amount of Hull Points this frame has at tier 1.",
-                    "Maneuverability": "Maneuverability",
-                    "ManeuverabilityTooltip": "Starship maneuverability affects piloting and turning abilities.<br/>Clumsy: -2 Piloting, Turn 4<br/>Poor: -1 Piloting, Turn 3<br/>Average: +0 Piloting, Turn 2<br/>Good: +1 Piloting, Turn 1<br/>Perfect: +2 Piloting, Turn 0",
-                    "Size": "Size",
-                    "SizeTooltip": "The size of the frame dictates the size of the starship.",
-                    "WeaponArcAft": "Aft Arc",
-                    "WeaponArcForward": "Forward Arc",
-                    "WeaponArcPort": "Port Arc",
-                    "WeaponArcStarboard": "Starboard Arc",
-                    "WeaponArcTooltip": "The amount of weapon mounts available for the ship arc, split into light, heavy, and capital mounts.",
-                    "WeaponArcTurret": "Turret",
-                    "WeaponTypeCapital": "Capital",
-                    "WeaponTypeHeavy": "Heavy",
-                    "WeaponTypeLight": "Light",
-                    "WeaponTypeSpinal": "Spinal"
-                }
-            },
-            "StarshipPowerCore": {
-                "Header": "Power Core Properties",
-                "ProvidedPower": "Provided PCU",
-                "ProvidedPowerTooltip": "The amount of PCU provided by this power core.",
-                "Sizes": "Supported Starship Sizes",
-                "SizesTooltip": "Select the starship sizes that this power core can be installed onto."
-            },
-            "StarshipReinforcedBulkhead": {
-                "Fortification": "Fortification",
-                "FortificationTooltip": "Whenever the starship would sustain critical damage, there is a percent chance based on the reinforced bulkhead’s fortification rating that the critical damage effect is negated (though the attack still deals damage to the starship).",
-                "Header": "Reinforced Bulkhead Properties"
-            },
-            "StarshipSensor": {
-                "Header": "Sensor Properties",
-                "Modifier": "Sensor scan modifier",
-                "ModifierTooltip": "An additional modifier when scanning planets outside of combat.",
-                "Range": "Range",
-                "RangeTooltip": "Range increment of the scanner, short is 5, medium is 10, and long is 15 hexes."
-            },
-            "StarshipShield": {
-                "ArmorBonus": "Armor Bonus",
-                "ArmorBonusTooltip": "The armor class bonus provided by this shield.",
-                "DefenseValue": "Defense Value",
-                "DefenseValueTooltip": "The maximum defense value available with this deflector shield.",
-                "Header": "Shield Properties",
-                "IsDeflector": "Is Deflector Shield",
-                "Regeneration": "Regeneration per minute",
-                "RegenerationTooltip": "The amount of shield points regenerated per minute.",
-                "ShieldPoints": "Shield Points",
-                "ShieldPointsTooltip": "The total amount of shield points provided by this shield.",
-                "ShieldType": "Shield Type",
-                "ShieldTypeTooltip": "Is this shield a deflector shield?",
-                "TargetLockBonus": "Target Lock Bonus",
-                "TargetLockBonusTooltip": "The bonus applied to the ship's target lock score."
-            },
-            "StarshipThruster": {
-                "Booster": "Booster Thruster",
-                "BoosterTooltip": "For more information, see the Booster Thruster Housing expansion bay.",
-                "Header": "Thruster Properties",
-                "IsBooster": "Is a booster",
-                "IsEnabled": "Is enabled",
-                "PilotingModifier": "Piloting Modifier",
-                "PilotingModifierTooltip": "Additional piloting modifier gained from this thruster.",
-                "Size": "Supported Starship Size",
-                "SizeTooltip": "Select the starship size that this thruster can be installed onto.",
-                "Speed": "Speed",
-                "SpeedTooltip": "Number of hexes the starship will be able to move per turn using this thruster."
-            },
-            "StarshipWeapon": {
-                "Header": "Starship Weapon Properties",
-                "Placeholder": "e.g. 5",
-                "Unmounted": "Unmounted"
-            },
-            "WeaponAccessory": {
-                "SupportedTypes": "Supported weapon types"
-            },
-            "Weapons": {
-                "Category": "Weapon Type",
-                "ContainerTooltip": "Weapons typically can contain weapon fusions and weapon upgrades. Increase the storage capacity to allow adding upgrades and fusions."
-            }
-        },
-        "KeyAbility": "主要能力値",
-        "KineticArmorClass": "ｷﾈﾃｨｯｸAC",
-        "Languages": "言語",
-        "LanguagesAbyssal": "奈落語",
-        "LanguagesAkitonian": "アキトン語",
-        "LanguagesAklo": "アクロ語",
-        "LanguagesAquan": "水界語",
-        "LanguagesArkanen": "アルカネン語",
-        "LanguagesAuran": "風界語",
-        "LanguagesAzlanti": "アズラント語",
-        "LanguagesBrethedan": "ブレサダ語",
-        "LanguagesCastrovelian": "カストロヴェル語",
-        "LanguagesCelestial": "天上語",
-        "LanguagesCommon": "共通語",
-        "LanguagesDraconic": "竜語",
-        "LanguagesDrow": "ドラウ語",
-        "LanguagesDwarven": "ドワーフ語",
-        "LanguagesElven": "エルフ語",
-        "LanguagesEoxian": "イオクス語",
-        "LanguagesGnome": "ノーム語",
-        "LanguagesGoblin": "ゴブリン語",
-        "LanguagesHalfling": "ハーフリング語",
-        "LanguagesIgnan": "火界語",
-        "LanguagesInfernal": "地獄語",
-        "LanguagesKalo": "カロ語",
-        "LanguagesKasatha": "カサタ語",
-        "LanguagesNchaki": "ンチャキ語",
-        "LanguagesOrc": "オーク語",
-        "LanguagesSarcesian": "サルセシア語",
-        "LanguagesShirren": "シーレン語",
-        "LanguagesShobhad": "ショバード語",
-        "LanguagesTerran": "地界語",
-        "LanguagesTriaxian": "トリアクサス語",
-        "LanguagesVercite": "ヴァーサイト語",
-        "LanguagesVesk": "ヴェスク語",
-        "LanguagesYsoki": "イソキ語",
-        "LevelLabel": "呪文レベル",
-        "LevelLabelText": "レベル",
-        "LightningReflexesHint": "反応セーヴィング･スロー +2",
-        "LightningReflexesLabel": "神速の反応 (Lightning Reflexes)",
-        "LimitedUsePeriodsCharges": "弾倉",
-        "LimitedUsePeriodsDay": "日",
-        "LimitedUsePeriodsLong": "大休憩",
-        "LimitedUsePeriodsShort": "小休憩",
-        "LocalizationTerminator": "",
-        "Long": "長距離",
-        "Magic": {
-            "Levels": {
-                "0": "0 Level",
-                "1": "1st Level",
-                "2": "2nd Level",
-                "3": "3rd Level",
-                "4": "4th Level",
-                "5": "5th Level",
-                "6": "6th Level"
-            },
-            "Schools": {
-                "Abjuration": "Abjuration",
-                "Conjuration": "Conjuration",
-                "Divination": "Divination",
-                "Enchantment": "Enchantment",
-                "Evocation": "Evocation",
-                "Illusion": "Illusion",
-                "Necromancy": "Necromancy",
-                "Transmutation": "Transmutation",
-                "Universal": "Universal"
-            }
-        },
-        "Magitech": "マギテック",
-        "Medium": "中距離",
-        "Meter": "ﾒｰﾀｰ",
-        "Mi": "ﾏｲﾙ",
-        "MigrationBeginingMigration": "Starfinderシステムの移行をバージョン{systemVersion}に適用しようとしています。しばらくお待ちください。ゲームを閉じたり、サーバーをシャットダウンしたりしないでください。",
-        "MigrationEndMigration": "Starfinderシステム、バージョン{systemVersion}への移行が成功しました！",
-        "MigrationErrorMessage": "Starfinderのデータ移行中にエラーが発生しました。バックアップは作成しましたよね？",
-        "MigrationSuccessfulMessage": "Starfinderのデータが現在のバージョンに正常に移行されました。",
-        "ModifierACPEffectingArmorTypeAll": "全てのアーマー",
-        "ModifierACPEffectingArmorTypeHeavy": "ヘヴィアーマーのみ",
-        "ModifierACPEffectingArmorTypeLight": "ライトアーマーのみ",
-        "ModifierACPEffectingArmorTypePower": "パワーアーマーのみ",
-        "ModifierAppTitle": "修正値編集: {name}",
-        "ModifierArmorClassBoth": "両方",
-        "ModifierEffectTypeAbilityCheck": "能力判定",
-        "ModifierEffectTypeAbilityChecks": "能力判定",
-        "ModifierEffectTypeAbilityScore": "能力値",
-        "ModifierEffectTypeAbilitySkills": "能力技能",
-        "ModifierEffectTypeAC": "ＡＣ",
-        "ModifierEffectTypeACP": "ＡＣ判定ペナルティ",
-        "ModifierEffectTypeAllSkills": "全ての技能",
-        "ModifierEffectTypeCMD": "AC vs 戦技",
-        "ModifierEffectTypeHeaderLabel": "影響する特性",
-        "ModifierEffectTypeInit": "イニシアチブ",
-        "ModifierEffectTypeLabel": "影響を受ける特性",
-        "ModifierEffectTypeSave": "特定のセーヴ",
-        "ModifierEffectTypeSaves": "全てのセーヴ",
-        "ModifierEffectTypeSkill": "特定の技能",
-        "ModifierEffectTypeTooltip": "修正値の影響を受ける一般的な特性を識別します",
-        "ModifierEnabledLabel": "有効",
-        "ModifierEnabledTooltip": "特性修正値が計算されるときに修正値が考慮されるかどうかを決定します",
-        "ModifierModifierLabel": "修正値",
-        "ModifierModifierTooltip": "変更に使用する値",
-        "ModifierModifierTypeLabel": "修正値タイプ",
-        "ModifierModifierTypeTooltip": "修正値は定数（+2）またはロール式（+1d4）にすることができます。これは修正値フィールドをどちらか一方に識別するために使用されます",
-        "ModifierNameLabel": "名前",
-        "ModifierNameTooltip": "修正値の名前",
-        "ModifierNotesLabel": "メモ",
-        "ModifierNotesTooltip": "特定の修正値に関するメモ",
-        "Modifiers": "修正",
-        "ModifierSaveHighest": "最高",
-        "ModifierSaveLowest": "最低",
-        "ModifiersConditionsTabLabel": "状態",
-        "ModifiersItemTabLabel": "アイテム",
-        "ModifiersMiscTabLabel": "その他",
-        "ModifierSourceLabel": "参照元",
-        "ModifierSourceTooltip": "この修正値はどこからのものですか？ アイテム？ 呪文？ 別のキャラクター？",
-        "ModifiersPermanentTabLabel": "永続",
-        "ModifiersTemporaryTabLabel": "一時的",
-        "ModifierTitle": "修正",
-        "ModifierTypeAbility": "能力 (Ability)",
-        "ModifierTypeArmor": "アーマー(Armor)",
-        "ModifierTypeBase": "基本 (Base)",
-        "ModifierTypeCircumstance": "状況 (Circumstance)",
-        "ModifierTypeConstant": "通常",
-        "ModifierTypeDivine": "神格 (Divine)",
-        "ModifierTypeEnhancement": "強化 (Enhancement)",
-        "ModifierTypeFormula": "ロール式",
-        "ModifierTypeInsight": "洞察 (Insight)",
-        "ModifierTypeLabel": "タイプ",
-        "ModifierTypeLuck": "幸運 (Luck)",
-        "ModifierTypeMorale": "士気 (Morale)",
-        "ModifierTypeRacial": "種族 (Racial)",
-        "ModifierTypeTooltip": "修正値のタイプ。複数の修正値が同じタイプ(通常は最大)の場合、使用する修正値を判別するために使用されます",
-        "ModifierTypeUntyped": "定形外 (Untyped)",
-        "ModifierValueAffectedHeaderLabel": "影響する値",
-        "ModifierValueAffectedLabel": "影響を受ける特定の値",
-        "ModifierValueAffectedTooltip": "一般特性に多くに可能な値がある場合、影響を受ける特定の値を識別します",
-        "Necrograft": "ネクログラフト",
-        "None": "なし",
-        "Notes": "メモ",
-        "NPCSheet": {
-            "Features": {
-                "Actions": "Actions",
-                "ActiveItems": "Active Feats",
-                "Attacks": "Attacks",
-                "Drone": "Drone Items",
-                "Features": "Passive Feats"
-            },
-            "Header": {
-                "AlignmentPlaceHolderText": "NG",
-                "AuraPlaceHolderText": "オーラ",
-                "NamePlaceHolderText": "キャラクター名",
-                "RaceAndGraftsPlaceHolderText": "性別, 種族, クラス, 収賄など",
-                "SourcePlaceHolderText": "参照元",
-                "TypePlaceHolderText": "タイプ (サブタイプ)"
-            },
-            "Interface": {
-                "Conditions": {
-                    "Warning": "* NPCs do not support automatic modifier calculations yet!"
-                },
-                "CreateItem": {
-                    "Button": "Create Item",
-                    "Name": "New Item",
-                    "Note": "Select the type of item you would like to create.",
-                    "Title": "Create New Item"
-                },
-                "Navigation": {
-                    "Conditions": "Conditions"
-                }
-            },
-            "Inventory": {
-                "Inventory": "Inventory"
-            }
-        },
-        "NpcToggleSkillsDialogTitle": "NPC技能切替",
-        "NumberOfArms": "腕の数",
-        "Organization": "Organization",
-        "Personal": "自身",
-        "PersonalUpgrade": "ﾊﾟｰｿﾅﾙ･ｱｯﾌﾟｸﾞﾚｰﾄﾞ",
-        "Plane": "同一次元",
-        "Planetary": "惑星間",
-        "RaceAbilityAdjustmentAny": "全て",
-        "RaceAbilityAdjustments": "能力値補正",
-        "RaceAddAbilityAdjustment": "追加補正",
-        "RaceHitPoints": "ＨＰ",
-        "RacePlaceHolderText": "種族",
-        "RaceSize": "サイズ",
-        "RacialTraits": "種族特徴",
-        "Reach": "間合い",
-        "ReflexSave": "反応",
-        "RepairDroneChatMessage": "{name} は {regainedHP} HPまで修理されました。",
-        "RepairDroneDialogCancelButton": "キャンセル",
-        "RepairDroneDialogDescription": "ドローンを修理しますか？　通常、１０分につきドローンの持つ最大HPの１０％まで修理します。ドローン修理(Ex)特技がある場合、最大HPの25％まで修理できます。",
-        "RepairDroneDialogImprovedFeat": "ドローン修理(Ex)特技のルールを使用する",
-        "RepairDroneDialogRepairButton": "修理",
-        "RepairDroneDialogTitle": "ドローンの修理",
-        "RepairDroneUnnecessary": "{name} は､すでに最大HPに達しているため修理の必要はありません。",
-        "Resolve": "ＲＰ",
-        "RestButton": "休憩する",
-        "RestCancel": "キャンセル",
-        "RestL": "大休憩",
-        "RestS": "小休憩",
-        "RestSActionHeader": "RPを１点消費しますか？",
-        "RestSChatMessage": "{name} は１０分の小休憩を取ります。",
-        "RestSChatMessageRestored": "{name} は１０分の小休憩をとり、{spentRP} RPを費やして {regainedSP} SPを回復しました。",
-        "RestSDescription": "小休憩しますか？ 小休憩時に１点のRPを費やして、全てのSPが回復できます。",
-        "RestSTitle": "１０分の小休憩",
-        "Rolls": {
-            "AttackRoll": "Attack Roll",
-            "AttackRollFull": "Attack Roll - {name}",
-            "Character": {
-                "Charge": "Charge",
-                "FightDefensively": "Fight Defensively",
-                "Flanking": "Flanking",
-                "FullAttack": "Full Attack",
-                "HarryingFire": "Harrying Fire bonus",
-                "HarryingFireTooltip": "Enable this bonus when attacking a target affected by Harrying Fire.",
-                "Nonlethal": "Nonlethal"
-            },
-            "DamageRoll": "Damage Roll",
-            "DamageRollFull": "Damage Roll - {name}",
-            "Dialog": {
-                "AvailableModifiers": "Available modifiers",
-                "AvailableModifiersTooltip": "List of the available modifiers for this roll.",
-                "Formula": "Formula",
-                "FormulaTooltip": "The formula used to calculate the roll.",
-                "ModifierEffect": "Effect",
-                "ModifierName": "Name",
-                "RollMode": "Roll Mode",
-                "RollModeTooltip": "Roll Mode determines who can see this roll.",
-                "Selector": "Select '{name}'",
-                "SelectorTooltip": "Dynamic actor selection for the '{name}' formula context.",
-                "SituationalBonus": "Situational bonus",
-                "SituationalBonusTooltip": "Are there any additional bonuses that apply to this roll? (For example, range increments)"
-            },
-            "Dice": {
-                "Advantage": "Advantage",
-                "AdvantageTooltip": "Roll with advantage.",
-                "CriticalDamage": "Critical",
-                "CriticalDamageTooltip": "Roll critical damage.",
-                "Disadvantage": "Disadvantage",
-                "DisadvantageTooltip": "Roll with disadvantage.",
-                "Normal": "Normal",
-                "NormalDamage": "Normal",
-                "NormalDamageTooltip": "Roll normal damage.",
-                "NormalTooltip": "Normal roll.",
-                "Roll": "Roll"
-            },
-            "HealingRoll": "Healing Roll",
-            "HealingRollFull": "Healing Roll - {name}",
-            "InitiativeRollFull": "Initiative Roll - {name}",
-            "Starship": {
-                "Broadside": "Broadside",
-                "CaptainDemand": "Captain's Demand",
-                "CaptainEncouragement": "Captain's Encouragement",
-                "ComputerBonus": "Computer bonus",
-                "FireAtWill": "Fire At Will",
-                "ScienceOfficerLockOn": "Science Officer's Lock On",
-                "SnapShot": "Snap Shot"
-            },
-            "StarshipAction": "Starship Action: {action}",
-            "StarshipActions": {
-                "ActionNotFoundError": "Starship action with id '{actionId}' does not exist!",
-                "Chat": {
-                    "CriticalEffect": "Critical Effect",
-                    "DC": "DC",
-                    "NormalEffect": "Effect",
-                    "Role": "{role} of the Starship: '{name}'"
-                },
-                "Choice": {
-                    "AvailableRolls": "Available rolls",
-                    "Message": "The starship action '{name}' offers multiple rolls to choose from. Please pick one.",
-                    "Title": "{name} - Select the desired roll"
-                },
-                "NoActorError": "No crew member available for this role.",
-                "NoFormulaError": "No formula present in data for starship action '{name}'.",
-                "Quadrant": {
-                    "Aft": "Aft",
-                    "Forward": "Forward",
-                    "Message": "Gunnery actions require the selection of a quadrant. Turrets can pick at will. Please select one.",
-                    "Port": "Port",
-                    "Quadrant": "Quadrant",
-                    "Starboard": "Starboard",
-                    "Title": "{name} - Select the weapon quadrant used."
-                }
-            }
-        },
-        "Save": "保存",
-        "SaveAbilityModTooltip": "能力修正値: {mod} ({ability})",
-        "SaveClassModTooltip": "クラス修正値: {mod} ({class})",
-        "SaveDescriptorDisbelieve": "看破",
-        "SaveDescriptorHalf": "半減",
-        "SaveDescriptorHarmless": "無害",
-        "SaveDescriptorNegates": "無効化",
-        "SaveDescriptorObject": "物体",
-        "SaveDescriptorPartial": "不完全",
-        "SaveMiscModifierLabel": "その他",
-        "SaveModifiersTooltip": "{type} ボーナス: {mod} ({source})",
-        "SaveProgressionFast": "速い",
-        "SaveProgressionSlow": "遅い",
-        "SenesBL": "擬似視覚",
-        "SenesBS": "非視覚感知",
-        "SenesDark": "暗視",
-        "SenesLLV": "低光量視覚",
-        "Senses": "感覚",
-        "SensesST": "透過知覚",
-        "Settings": {
-            "Advantage": {
-                "Hint": "ダイスロールする際に､有利か不利かを表示する機能を有効にします。",
-                "Name": "有利と不利を採用しますか？"
-            },
-            "AlwaysShowQuantity": {
-                "Hint": "Always shows the quantity of items, even if it is 0 or 1. You will have to refresh your window before this change will take effect.",
-                "Name": "Always show item quantity"
-            },
-            "AutoCollapseCard": {
-                "Hint": "チャットログのアイテムカードの説明を自動的に折りたたみます。",
-                "Name": "チャット上のアイテムを最小化"
-            },
-            "CombatCards": {
-                "NormalHint": "Change which combat chat cards should be displayed during normal combat.",
-                "NormalName": "Normal combat",
-                "StarshipHint": "Change which combat chat cards should be displayed during starship combat.",
-                "StarshipName": "Starship combat",
-                "Values": {
-                    "Disabled": "Disabled",
-                    "Enabled": "Rounds, phases, and turns",
-                    "OnlyRounds": "Only rounds",
-                    "RoundsPhases": "Rounds and phases"
-                },
-                "VehicleChaseHint": "Change which combat chat cards should be displayed during vehicle chases.",
-                "VehicleChaseName": "Vehicle chases"
-            },
-            "DamageWithAttack": {
-                "Hint": "Automatically follow up an attack roll with a damage roll.",
-                "Name": "Roll damage with attack"
-            },
-            "DiagonalMovementRule": {
-                "Hint": "このシステム上でゲームに使用する斜め移動ルールを設定する。",
-                "Name": "斜め移動ルール",
-                "Values": {
-                    "Core": "コアルールブック (5/10/5)",
-                    "Optional": "オプション (5/5/5)"
-                }
-            },
-            "ExperienceTracking": {
-                "Hint": "キャラクターシートから経験値バーを削除する。",
-                "Name": "経験値表示の無効化"
-            },
-            "GalacticTrade": {
-                "Hint": "Enables the Galactic Trade subsystem, allowing the maximum BP on a ship to be 5% higher than normal, and adds BPs to the ship inventory as credits.",
-                "Name": "Enable Galactic Trade"
-            },
-            "StarshipActionsCrit": {
-                "Hint": "Display state for the critical effect of starship actions.",
-                "Name": "Starship Actions Critical Effect",
-                "Values": {
-                    "Always": "Always display critical effects.",
-                    "CritOnly": "Only display critical effects on a critical roll.",
-                    "Never": "Never display critical effects."
-                }
-            },
-            "StarshipActionsSource": {
-                "Hint": "Compendium key containing the starship action definitions.",
-                "Name": "Starship Actions Source Compendium"
-            },
-            "UseCustomChatCard": {
-                "Hint": "新しいカスタムチャットカードを使用するか、元のチャットカードを使用するかを切り替えます。",
-                "Name": "カスタムされたStarfinderチャットカードを使用しますか？"
-            },
-            "UseQuickRollAsDefault": {
-                "Hint": "When clicking abilities that roll dice, the roll will act as if the Shift key was depressed by default. This will trigger a fast-forwarded roll.",
-                "Name": "Use Quick roll by default?"
-            },
-            "UseStarfinderAOETemplates": {
-                "Hint": "Starfinderの測定方法にAOEテンプレートを使用するか、オンセ工房 FoundryVTTのデフォルトの方法を使用するか",
-                "Name": "Starfinder AOEテンプレートを使用するs"
-            },
-            "WorldSchemaVersion": {
-                "Hint": "Starfinderシステムのデータ･スキーマ･バージョンを記録します。警告：何をしているかわからない場合は、この値を編集しないでください。",
-                "Name": "Starfinderデータ･スキーマ･バージョン"
-            }
-        },
-        "ShipFrameLabel": "フレーム",
-        "ShipModelLabel": "モデル",
-        "ShipNameLabel": "シップ名",
-        "ShipSystems": {
-            "CrewQuarterSystems": {
-                "Common": "Common",
-                "Good": "Good",
-                "Luxurious": "Luxurious"
-            },
-            "ExpansionBaySystems": {
-                "Arclab": "Arcane laboratory",
-                "Cargo": "Cargo hold",
-                "Escape": "Escape pods",
-                "Guest": "Guest quarters",
-                "Hac": "Recreation suite (HAC)",
-                "Hangar": "Hangar bay",
-                "Life": "Life boats",
-                "Med": "Medical bay",
-                "Pass": "Passenger seating",
-                "Pwrhouse": "Power core housing",
-                "Recg": "Recreation suite (gym)",
-                "Rect": "Recreation suite (trivid den)",
-                "Science": "Science lab",
-                "Senv": "Sealed environment chamber",
-                "Shuttle": "Shuttle bay",
-                "Smuggler": "Smuggler compartment",
-                "Syth": "Synthesis bay",
-                "Tech": "Tech workshop"
-            },
-            "Maneuverability": {
-                "Average": "Average",
-                "Clumsy": "Clumsy",
-                "Good": "Good",
-                "Perfect": "Perfect",
-                "Poor": "Poor"
-            },
-            "SecuritySystems": {
-                "Antihack": "Anti-Hacking Sytems",
-                "Antiper": "Antipersonnel Weapon",
-                "Bio": "Biometric Locks",
-                "Compcounter": "Computer Countermeasures",
-                "Selfdestruct": "Self-Destruct System"
-            },
-            "Size": {
-                "Supercolossal": "Supercolossal"
-            },
-            "StarshipArcs": {
-                "Aft": "Aft",
-                "Forward": "Forward",
-                "Port": "Port",
-                "Starboard": "Starboard",
-                "Turret": "Turret"
-            },
-            "StarshipRoles": {
-                "Captain": "Captain",
-                "Engineers": "Engineers",
-                "Gunners": "Gunners",
-                "Passengers": "Passengers",
-                "Pilot": "Pilot",
-                "ScienceOfficers": "Science Officers"
-            },
-            "StarshipWeaponClass": {
-                "Capital": "Capital",
-                "Heavy": "Heavy",
-                "Light": "Light",
-                "Spinal": "Spinal"
-            },
-            "StarshipWeaponProperties": {
-                "Anchoring": "Anchoring",
-                "Array": "Array",
-                "Automated": "Automated",
-                "Broad": "Broad Arc",
-                "Bugging": "Bugging",
-                "Burrowing": "Burrowing",
-                "Buster": "Buster",
-                "Connecting": "Connecting",
-                "DeathField": "Death Field",
-                "Deployed": "Deployed",
-                "Drone": "Drone",
-                "Emp": "EMP",
-                "FlakArea": "Flak Area",
-                "ForceField": "Force Field",
-                "GravityTether": "Gravity Tether",
-                "GravityWell": "Gravity Well",
-                "Hacking": "Hacking",
-                "Immobilize": "Immobilize",
-                "Intimidating": "Intimidating",
-                "IrradiateH": "Irradiate (high)",
-                "IrradiateL": "Irradiate (low)",
-                "IrradiateM": "Irradiate (medium)",
-                "Jamming": "Jamming",
-                "Limited": "Limited Fire",
-                "Line": "Line",
-                "Mine": "Mine",
-                "Mystical": "Mystical",
-                "NavScram": "Nav-Scram",
-                "Numbing": "Numbing",
-                "Orbital": "Orbital",
-                "Pod": "Pod",
-                "Point": "Point",
-                "Quantum": "Quantum",
-                "Radiant": "Radiant",
-                "Rail": "Rail",
-                "Ramming": "Ramming",
-                "Redirect": "Redirect",
-                "Restricted": "Restricted",
-                "Ripper": "Ripper",
-                "Scatterscan": "Scatterscan",
-                "Smart": "Smart",
-                "Smoldering": "Smoldering",
-                "Spore": "Spore",
-                "Suspending": "Suspending",
-                "Sustained": "Sustained",
-                "Teleportation": "Teleportation",
-                "Tractor": "Tractor Beam",
-                "Transposition": "Transposition",
-                "VandalDrones": "Vandal Drones",
-                "Volatile": "Volatile",
-                "Vortex": "Vortex"
-            },
-            "StarshipWeaponRanges": {
-                "Long": "Long",
-                "Medium": "Medium",
-                "None": "None",
-                "Short": "Short"
-            },
-            "StarshipWeaponTypes": {
-                "Direct": "Direct-fire",
-                "ECM": "ECM Module",
-                "Melee": "Melee Weapon",
-                "Tracking": "Tracking"
-            }
-        },
-        "ShipTierLabel": "ティア",
-        "Size": "サイズ",
-        "SizeColossal": "超巨大",
-        "SizeDim": "微小",
-        "SizeFine": "極小",
-        "SizeGargantuan": "巨大",
-        "SizeHuge": "超大型",
-        "SizeLarge": "大型",
-        "SizeMedium": "中型",
-        "SizeSmall": "小型",
-        "SizeTiny": "超小型",
-        "SkillAcr": "＜軽業＞",
-        "SkillAth": "＜運動＞",
-        "SkillBlu": "＜はったり＞",
-        "SkillCom": "＜コンピュータ＞",
-        "SkillCul": "＜カルチャー＞",
-        "SkillDip": "＜外交＞",
-        "SkillDis": "＜変装＞",
-        "SkillEng": "＜エンジニアリング＞",
-        "SkillInt": "＜威圧＞",
-        "SkillLsc": "＜生命科学＞",
-        "SkillMed": "＜医学＞",
-        "SkillModifierTooltip": "{type} ボーナス: {mod} ({source})",
-        "SkillMys": "＜神秘学＞",
-        "SkillPer": "＜知覚＞",
-        "SkillPil": "＜操縦＞",
-        "SkillPro": "＜職能＞",
-        "SkillProficiencyLevelClassSkill": "クラス技能",
-        "SkillPsc": "＜物理科学＞",
-        "SkillSen": "＜真意看破＞",
-        "SkillsHeaderAbility": "能力値",
-        "SkillsHeaderModifier": "修正",
-        "SkillsHeaderName": "名前",
-        "SkillsHeaderRanks": "ランク",
-        "SkillSle": "＜手先の早業＞",
-        "SkillSte": "＜隠密＞",
-        "SkillsToggleHeader": "技能",
-        "SkillSur": "＜生存＞",
-        "SkillTooltipAbilityMod": "能力修正値: {abilityMod} ({abilityAbbr})",
-        "SkillTooltipMiscMod": "その他の修正値: {mod}",
-        "SkillTooltipSkillRanks": "技能ランク: {ranks}",
-        "SkillTooltipThemeMod": "テーマ修正値: {mod}",
-        "SkillTooltipTrainedClassSkill": "訓練済技能クラス修正値: {mod}",
-        "SkillTrainedOnly": "訓練時のみ判定可",
-        "SortByFilterLevel": "レベル",
-        "SortByFilterName": "名前",
-        "Space": "ｽﾍﾟｰｽ",
-        "Special": "特殊",
-        "SpecialTraits": "例外的特性",
-        "Speed": "移動速度",
-        "SpeedSpecial": "特殊移動",
-        "SpellAreaEffects": {
-            "Burst": "Burst",
-            "Emanation": "Emanation",
-            "Spread": "Spread"
-        },
-        "SpellAreaShapesCone": "円錐 (Cone)",
-        "SpellAreaShapesCylinder": "円柱 (Cylinder)",
-        "SpellAreaShapesLine": "直線 (Line)",
-        "SpellAreaShapesOther": "その他 (Other)",
-        "SpellAreaShapesShapable": "成形 (Shapable)",
-        "SpellAreaShapesSphere": "球形 (Sphere)",
-        "SpellBook": {
-            "Add": "追加",
-            "AddSpells": "呪文追加",
-            "AttributesNone": "なし",
-            "Browse": "呪文所検索",
-            "CreateSpell": "呪文作成",
-            "DeleteItem": "呪文削除",
-            "EditItem": "呪文編集",
-            "NoSpells": "このフィルタ･セットには呪文が見つかりませんでした。",
-            "SearchSpell": "呪文検索",
-            "Spellbook": "呪文書",
-            "SpellCastingAbility": "呪文発動能力値",
-            "SpellSchool": "呪文の系統",
-            "SpellUsage": "呪文の用法",
-            "Uses": "用法"
-        },
-        "SpellBrowserSearchHint": "",
-        "SpellCantripLabel": "呪文レベル０",
-        "SpellPreparationModesAlways": "常時使用可能",
-        "SpellPreparationModesInnate": "生来の呪文発動能力",
-        "SpellResistance": "呪文耐性",
-        "Stamina": "ＳＰ",
-        "StarshipSheet": {
-            "Actions": {
-                "Header": {
-                    "Phase": "Phase",
-                    "ResolvePoints": "Resolve Points"
-                },
-                "Tooltips": {
-                    "CriticalEffect": "Critical Effect",
-                    "NormalEffect": "Normal effect",
-                    "Push": "Push",
-                    "PushTooltip": "Push actions (indicated in an action’s heading) are difficult to perform but can yield greater results. You can’t perform a push action if the necessary system is malfunctioning or wrecked (as noted in Critical Damage Conditions on page 321)."
-                }
-            },
-            "Attributes": {
-                "BuildPoints": "Build Points",
-                "BuildPointsUsage": "Usage",
-                "Complement": "Complement",
-                "ComplementMax": "Maximum number of crew that can be assigned to a role on the ship (not the maximum number of creatures that can be aboard).",
-                "ComplementMin": "Minimum crew needed to run the ship.",
-                "Computer": "Computer",
-                "DriftNotAvailable": "Not available",
-                "DriftRating": "Drift Rating",
-                "Power": "Power Core",
-                "PowerConsumption": "Consumption",
-                "PowerMissing": "Power Core Missing"
-            },
-            "Crew": {
-                "ActionsPerRound": "Actions per round",
-                "AddSkill": "Add skill",
-                "AssignedCount": "({current} / {max})",
-                "Captain": "Captain",
-                "ChiefMates": "Chief Mates",
-                "CrewLimitReached": "You have reached the maximum amount of crew allowed for the role of '{targetRole}'.",
-                "CrewSetting": "Crew setting",
-                "Engineers": "Engineers",
-                "Gunners": "Gunners",
-                "Header": "Starship Crew",
-                "IsNPCCrew": "Is NPC crew",
-                "MagicOfficers": "Magic Officers",
-                "Passengers": "Passengers",
-                "Pilot": "Pilot",
-                "ScienceOfficers": "Science Officers",
-                "SkillModifier": "Modifier",
-                "SkillRanks": "Ranks",
-                "UnlimitedMax": "No limit"
-            },
-            "Critical": {
-                "Edit": "Edit affected roles.",
-                "EditMessage": "Select which roles are affected by damage to this system.",
-                "EditTitle": "Select affected roles",
-                "Header": "Critical Damage",
-                "Status": {
-                    "Glitching": "Glitching",
-                    "Malfunctioning": "Malfunctioning",
-                    "Nominal": "Nominal",
-                    "Wrecked": "Wrecked"
-                },
-                "Systems": {
-                    "Engines": "Engines",
-                    "LifeSupport": "Life Support",
-                    "PowerCore": "Power Core",
-                    "Sensors": "Sensors",
-                    "WeaponsArrayAft": "Weapons Array (Aft)",
-                    "WeaponsArrayForward": "Weapons Array (Forward)",
-                    "WeaponsArrayPort": "Weapons Array (Port)",
-                    "WeaponsArrayStarboard": "Weapons Array (Starboard)"
-                }
-            },
-            "Damage": {
-                "CrossedCriticalThreshold": "{name} crossed {crossedThresholds} critical thresholds!",
-                "Message": "Damage to a starship always originates from a specific direction, please select the quadrant the incoming damage should be applied to.",
-                "Quadrant": {
-                    "Aft": "Aft",
-                    "Forward": "Forward",
-                    "Port": "Port",
-                    "Quadrant": "Quadrant",
-                    "Starboard": "Starboard"
-                },
-                "Title": "{name} - Select the damaged quadrant."
-            },
-            "Details": {
-                "Ablative": {
-                    "Aft": "Aft Ablative Armor",
-                    "Forward": "Forward Ablative Armor",
-                    "Header": "Ablative",
-                    "Port": "Port Ablative Armor",
-                    "Starboard": "Starboard Ablative Armor"
-                },
-                "AblativeExceedsHull": "Total ablative exceeds double hull points!",
-                "AblativeExceedsHullTooltip": "A starship cannot support ablative armor if its temporary Hull Points exceed twice its standard Hull Point total. (For more information, see the Starship Operations Manual pg. 20)",
-                "AblativeTooHigh": "Too much ablative assigned!",
-                "AblativeTooHighTooltip": "Either the total of installed ablative is too high, or the sum total of current ablative score is too high.",
-                "ShieldHighestTooHigh": "One or more quadrants exceed limits!",
-                "ShieldHighestTooHighTooltip": "A shield quadrant cannot exceed 70% of the total shield allocation, as the minimum available for each shield must be 10%. (For more information, see the Core Rulebook pg. 302)",
-                "Shields": {
-                    "Aft": "Aft Shields",
-                    "Conventional": "Shields",
-                    "Deflector": "Shield DV",
-                    "Forward": "Forward Shields",
-                    "Header": "Shields",
-                    "Port": "Port Shields",
-                    "Starboard": "Starboard Shields"
-                },
-                "ShieldTotalTooHigh": "Shield total exceeds maximum!",
-                "ShieldTotalTooHighTooltip": "The total sum of shields exceeds the shield's maximum output."
-            },
-            "Features": {
-                "ExpansionBays": "Expansion Bays ({current} / {max})",
-                "Frame": "Frame ({current} / 1)",
-                "OtherSystems": "Other Systems",
-                "PowerCores": "Power Cores",
-                "Prefixes": {
-                    "StarshipAblativeArmors": "Ablative Armor",
-                    "StarshipArmors": "Armor",
-                    "StarshipComputers": "Computer",
-                    "StarshipCrewQuarters": "Crew Quarters",
-                    "StarshipDefensiveCountermeasures": "Defensive Countermeasure",
-                    "StarshipDriftEngine": "Drift Engine",
-                    "StarshipExpansionBays": "Expansion Bay",
-                    "StarshipFortifiedHulls": "Fortified Hull",
-                    "StarshipFrames": "Frame",
-                    "StarshipOtherSystems": "Other System",
-                    "StarshipPowerCores": "Power Core",
-                    "StarshipReinforcedBulkheads": "Reinforced Bulkhead",
-                    "StarshipSecuritySystems": "Security System",
-                    "StarshipSensors": "Sensor",
-                    "StarshipShields": "Shield",
-                    "StarshipThrusters": "Thruster",
-                    "StarshipWeapons": "Weapon"
-                },
-                "PrimarySystems": "Primary Systems",
-                "SecuritySystems": "Security Systems",
-                "Thrusters": "Thrusters"
-            },
-            "Header": {
-                "BP": "BP",
-                "CriticalThreshold": "Critical Threshold",
-                "CT": "CT",
-                "DamageThreshold": "Damage Threshold",
-                "DT": "DT",
-                "FrameMissing": "Missing Frame",
-                "HullPointIncrementTooltip": "This is the number of hull points that are added when the ship reaches tier 4 (and every 4 tiers after)",
-                "Max": "Max",
-                "Misc": "Misc",
-                "Movement": {
-                    "Maneuverability": "Maneuverability",
-                    "ManeuverabilityTooltip": "Maneuverability: {maneuverability}",
-                    "Speed": "Speed",
-                    "ThrustersMissing": "Thrusters Missing",
-                    "Title": "Movement",
-                    "Turn": "Turn"
-                },
-                "PCU": "PCU",
-                "Size": "Size: {size}",
-                "Statistics": "Statistics",
-                "Thresholds": "Thresholds",
-                "Value": "Value"
-            },
-            "Inventory": {
-                "Inventory": "Inventory"
-            },
-            "Modifiers": {
-                "AblativeOverload": "Ablative overload: {mod}",
-                "Base": "Base: 10",
-                "ComputerBonus": "Computer Bonus: {mod} ({source})",
-                "MiscModifier": "Misc modifier: {value}",
-                "PilotingBonus": "Piloting Bonus: {value}",
-                "PilotSkillBonus": "Pilot Skill Bonus: {value}",
-                "SizeModifier": "Size modifier: {value}",
-                "UnevenAblative": "Uneven Ablative: {mod}"
-            },
-            "Quadrants": {
-                "AblativeHeader": "Ablative Armor",
-                "ArmorClass": "Armor Class",
-                "EvenDistribution": "Even distribution",
-                "Header": "Quadrant Defenses",
-                "NotAvailable": "Not available",
-                "QuadrantLimit": "Quadrant limit",
-                "ShieldHeader": "Shields",
-                "TargetLock": "Target Lock"
-            },
-            "Role": {
-                "Captain": "Captain",
-                "ChiefMate": "Chief Mate",
-                "Engineer": "Engineer",
-                "Gunner": "Gunner",
-                "MagicOfficer": "Magic Officer",
-                "MinorCrew": "Minor Crew",
-                "OpenCrew": "Open Crew",
-                "Passenger": "Passenger",
-                "Pilot": "Pilot",
-                "ScienceOfficer": "Science Officer"
-            },
-            "Sides": {
-                "Aft": "Aft",
-                "Forward": "Forward",
-                "Port": "Port",
-                "Starboard": "Starboard"
-            },
-            "Tabs": {
-                "Actions": "Actions",
-                "Crew": "Crew",
-                "Weapons": "Weapons"
-            },
-            "Weapons": {
-                "AftArc": "Aft Arc ({slots})",
-                "CapitalSlots": "Capital: {current} / {max}",
-                "ForwardArc": "Forward Arc ({slots})",
-                "HeavySlots": "Heavy: {current} / {max}",
-                "LightSlots": "Light: {current} / {max}",
-                "NoCapacity": "This weapon does not have any charges left to attack.",
-                "NotAvailable": "Not available",
-                "NotMounted": "Unmounted weapons",
-                "PortArc": "Port Arc ({slots})",
-                "SpinalSlots": "Spinal: {current} / {max}",
-                "StarboardArc": "Starboard Arc ({slots})",
-                "Turret": "Turret ({slots})"
-            }
-        },
-        "SubmitButtonLabel": "決定",
-        "SystemWide": "星系間",
-        "TempHPMaxPlaceHolderText": "最大",
-        "TempHPPlaceHolderText": "一時",
-        "ThemePlaceHolderText": "テーマ",
-        "ToggleSkillsButtonLabel": "技能切替",
-        "Touch": "接触",
-        "TraitArmorProf": "アーマー習熟",
-        "TraitWeaponProf": "武器習熟",
-        "Units": {
-            "Speed": "ft."
-        },
-        "Unlimited": "無制限",
-        "UPBs": "UPB",
-        "VehicleAttackSheet": {
-            "Details": {
-                 "IgnoresHardness": "Ignores hardness"
-            },
-            "Errors": {
-                "NoDamage": "You may not make a Damage Roll with this item"
-            },
-            "Header": {
-                "Save": "Save DC",
-                "SaveTooltip": "<strong>Save DC</strong><br/>This is the saving throw modifier for this attack."
-            }
-        },
-        "Vehicles": {
-            "VehicleCoverTypes": {
-                "Cover": "Cover",
-                "None": "None",
-                "Partial": "Partial cover",
-                "Soft": "Soft cover",
-                "Improved": "Improved cover",
-                "Total": "Total cover"
-            },
-            "VehicleTypes": {
-                "Air": "Air",
-                "Hover": "Hover",
-                "Land": "Land",
-                "Landa": "Land and air",
-                "Landatw": "Land, air, tunneling and water",
-                "Landaw": "Land, air and water",
-                "Landt": "Land and tunneling",
-                "Landtw": "Land, tunneling and water",
-                "Landw": "Land and water",
-                "Water": "Water"
-            }
-        },
-        "VehicleSheet": {
-            "Attacks": {
-                "Attacks": "Attacks",
-                "Title": "Attacks",
-                "ToDo": "This is still under construction."
-            },
-            "Details": {
-                "Dimensions": {
-                    "Height": "Height",
-                    "Length": "Length",
-                    "Title": "Dimensions",
-                    "Unit": "Feet",
-                    "Width": "Width"
-                },
-                "Hardness": "Hardness",
-                "HealthTooltip": "If the vehicle is reduced to or below the threshold, it’s broken. While broken, the vehicle takes a –2 penalty to its AC and collision DC, its Piloting modifier decreases by 2, and its full speed and mph speed are halved. If a vehicle is reduced to 0 HP, it’s wrecked. A wrecked vehicle can’t be piloted, and it might be difficult or impossible to repair. If the vehicle is in water when it is wrecked, it sinks; if it is flying, it falls.",
-                "Modifiers": {
-                    "AttackFullSpeed": "Attack (full speed)",
-                    "AttackMoving": "Attack (moving)",
-                    "AttackStopped": "Attack (stopped)",
-                    "AttackTooltip": "Attack modifiers are applied to character attacks made while on the vehicle or with the vehicles mounted weapons",
-                    "Title": "Modifiers"
-                },
-                "Movement": {
-                    "Drive": "Drive",
-                    "DrivePlaceholder": "e.g. 20 ft",
-                    "DriveTooltip": "Movement in tactical combat when using a move action.",
-                    "Full": "Full",
-                    "FullPlaceholder": "e.g. 500 ft",
-                    "FullTooltip": "Movement in tactical combat when using full action.",
-                    "Speed": "Speed",
-                    "SpeedPlaceholder": "e.g. 55 mph",
-                    "SpeedTooltip": "Overall overland speed.",
-                    "Title": "Speed"
-                },
-                "OtherAttributes": {
-                    "Complement": "Complement",
-                    "Cover": "Cover",
-                    "ExpansionBays": "Expansion Bays",
-                    "HangarBays": "Hangar Bays",
-                    "Passengers": "Passengers",
-                    "Size": "Size",
-                    "Title": "Other Attributes",
-                    "Type": "Type"
-                },
-                "Threshold": "Threshold"
-            },
-            "Hangar": {
-                "AssignedCount": "({current} / {max})",
-                "ExpansionBays": "Expansion Bays",
-                "PrimarySystems": "Primary Systems",
-                "UnlimitedMax": "No limit",
-                "Vehicles": "Vehicles",
-                "VehiclesLimitReached": "You have reached the maximum amount of vehicles allowed in this vehicles hangar bays."
-            },
-            "Header": {
-                "Level": "Level",
-                "LevelPlaceholder": "1",
-                "NamePlaceholder": "Vehicle name",
-                "NameTooltip": "Enter the vehicle's name here.",
-                "Price": "Price",
-                "PricePlaceholder": "Price in credits",
-                "PriceTooltip": "The amount of credits this is vehicle worth."
-            },
-            "Passengers": {
-                "AssignedCount": "({current} / {max})",
-                "Complement": "Complement",
-                "Header": "Vehicle Passengers",
-                "IsNPCPassengers": "Is NPC Passengers",
-                "NPCPilotingHint": "You can roll a Piloting check for the NPC pilot from the Details tab",
-                "Passengers": "Passengers",
-                "PassengersLimitReached": "You have reached the maximum amount of passengers allowed for the role of '{targetRole}'.",
-                "PassengersSetting": "NPC Passengers",
-                "Pilot": "Pilot",
-                "Piloting": "Roll Piloting",
-                "Title": "Passengers",
-                "UnlimitedMax": "No limit"
-            },
-            "Systems": {
-                "Piloting": "Piloting",
-                "RollPiloting": "Roll Piloting"
-            },
-            "Tabs": {
-                "Attacks": "Attacks",
-                "Hangar": "Hangar",
-                "Passengers": "Passengers",
-                "Systems": "Systems"
-            }
-        },
-        "VehicleSystemSheet": {
-            "CanBeActivated": "Can be activated",
-            "CanBeActivatedTooltip": "This system has an activated state.",
-            "isActivated": "Is activated",
-            "isActivatedTooltip": "Is currently activated",
-            "Piloting": "Piloting",
-            "PilotingTooltip": "The Piloting modifier to apply when using this system to pilot.",
-            "Senses": "Senses",
-            "SensesTooltip": "A creature in this vehicle can attempt Perception checks using the listed sense at the listed range.",
-            "UseForSenses": "Use for Senses",
-            "UseForSensesTooltip": "This system can be used to make perception checks.",
-            "UseToPilot": "Use to Pilot",
-            "UseToPilotTooltip": "This system can be used to make piloting rolls when activated."
-        },
-        "WeaponCategoriesCryo": "凍結武器",
-        "WeaponCategoriesDisintegrator": "Disintigrator weapons",
-        "WeaponCategoriesDisruption": "Disruption weapons",
-        "WeaponCategoriesFlame": "火炎武器",
-        "WeaponCategoriesLaser": "レーザー火器",
-        "WeaponCategoriesPlasma": "プラズマ火器",
-        "WeaponCategoriesProjectile": "実弾武器",
-        "WeaponCategoriesShock": "衝撃武器",
-        "WeaponCategoriesSonic": "音波武器",
-        "WeaponCategoriesUncategorized": "分類不能な武器",
-        "WeaponCriticalHitEffects": {
-            "Arc": "Arc",
-            "Bleed": "Bleed",
-            "Burn": "Burn",
-            "Corrode": "Corrode",
-            "Deafen": "Deafen",
-            "Injection": "Injection DC + 2",
-            "Knockdown": "Knockdown",
-            "SevereWound": "Severe Wound",
-            "Staggered": "Staggered",
-            "Stunned": "Stunned",
-            "Wound": "Wound"
-        },
-        "WeaponProficiencyAdvMelee": "上級近接武器",
-        "WeaponProficiencyBasicMelee": "一般近接武器",
-        "WeaponProficiencyGrenades": "グレネード",
-        "WeaponProficiencyHeavy": "重火器",
-        "WeaponProficiencyLongArms": "長銃",
-        "WeaponProficiencySmallArms": "小銃",
-        "WeaponProficiencySniper": "狙撃武器",
-        "WeaponProficiencySpecial": "特殊武器",
-        "WeaponPropertiesAeon": "アイウーン [Aeon]",
-        "WeaponPropertiesAeonTooltip": "A weapon that has the aeon special property includes a socket that can house an aeon stone. As a standard action, you can slot an aeon stone into the socket or remove it. You can slot an aeon stone into a weapon only if the weapon has an item level equal to or greater than the aeon stone’s item level. You don’t benefit from the stone’s normal abilities while the stone is slotted into a weapon. Instead, an aeon weapon with a slotted aeon stone gains the boost weapon special property, provided it doesn’t have the blast or unwieldy properties. The amount of the boost’s damage increase is dependent on the item level of the slotted aeon stone, as follows: level 1–5, 1d4; levels 6–10, 1d6; levels 11–15, 1d8; levels 16–20, 1d10.\n\nA slotted aeon stone has a number of charges per day equal to the stone’s item level. Utilizing the boost special property the stone provides spends charges from the stone equal to the weapon’s usage value. If the stone lacks enough charges, the boost attempt has no effect. An aeon stone that has had any daily charges expended in this way turns a dull color and doesn’t confer its usual benefits if removed from the aeon weapon.",
-        "WeaponPropertiesAmmunition": "弾倉 [Amn]",
-        "WeaponPropertiesAnalog": "アナログ [Ang]",
-        "WeaponPropertiesAnalogTooltip": "This weapon does not use any advanced electronics, computer systems, or electrical power sources. It is immune to abilities that target technology. While this use of the word “analog” is not technically correct when referring to technology, use of the term in this way has become common throughout the Pact Worlds.",
-        "WeaponPropertiesAntibiological": "生物のみ [Antibiolg]",
-        "WeaponPropertiesAntibiologicalTooltip": "An antibiological weapon damages only living targets. Objects and creatures with the unliving special quality, such as robots and undead, are immune to its effects.",
-        "WeaponPropertiesArchaic": "古風 [Arc]",
-        "WeaponPropertiesArchaicTooltip": "This weapon deals 5 fewer damage unless the target is wearing no armor or archaic armor. Archaic weapons are made of primitive materials such as wood or common steel.",
-        "WeaponPropertiesAurora": "ベール [Aurora]",
-        "WeaponPropertiesAuroraTooltip": "When an aurora weapon strikes a target, the creature glows with a soft luminescence for 1 minute. This negates invisibility effects and makes it impossible for the target to gain concealment from or hide in areas of shadow or darkness.",
-        "WeaponPropertiesAutomatic": "フルオート [Atc]",
-        "WeaponPropertiesAutomaticTooltip": "In addition to making ranged attacks normally, a weapon with this special property can fire in fully automatic mode. No action is required to toggle a weapon between making normal ranged attacks and using automatic mode.\n\nWhen you make a full attack with a weapon in automatic mode, you can attack in a cone with a range of half the weapon’s range increment. This uses all the weapon’s remaining ammunition. Roll one attack against each target in the cone, starting with those closest to you. Attacks made with a weapon in automatic mode can’t score critical hits. Roll damage only once, and apply it to all targets struck. Each attack against an individual creature in the cone uses up the same amount of ammunition or charges as taking two shots, and once you no longer have enough ammunition to attack another target, you stop making attacks.\n\nFor example, if you were using a tactical X-gen gun with 27 rounds remaining, you would target the nearest 6 creatures in the cone and use up all 27 rounds.\n\nIf more than one creature is equidistant and you don’t have enough cartridges remaining to shoot at all equidistant creatures, determine randomly which one you target. You can’t avoid shooting at allies in the cone, nor can you shoot any creature more than once, even if you have enough cartridges to fire more shots than you have targets. Attacks in automatic mode take the same penalties as other full attacks.",
-        "WeaponPropertiesBlast": "拡散 [Blt]",
-        "WeaponPropertiesBlastTooltip": "This weapon fires in a cone that extends only to its first range increment. You can’t use it to attack creatures beyond that range.\nFor each attack you make with a weapon with the blast special property, roll one attack against each target in the cone, starting with those closest to you. Each attack takes a –2 penalty in addition to other penalties, such as the penalty to all attacks during a full attack. Roll damage only once for all targets. If you roll one or more critical hits, roll the extra critical damage only once (or any other special effects on a critical hit that require you to roll) and apply it to each creature against which you score a critical hit. You can’t avoid shooting at allies in the cone, nor can you shoot any creature more than once.\n\nAttacks with blast weapons ignore concealment. A blast weapon doesn’t benefit from feats or abilities that increase the damage of a single attack (such as the operative’s trick attack). Ammunition for blast weapons is designed for blast attacks, so you spend the usage amount only once for each cone of attacks.",
-        "WeaponPropertiesBlock": "防御 [Blk]",
-        "WeaponPropertiesBlockTooltip": "Only melee weapons can have the block special property, which represents some kind of guard or crossbar that can protect you from attacks by a foe you strike in melee. When you successfully strike a target with a melee attack using such a weapon, you gain a +1 enhancement bonus to your AC for 1 round against melee attacks from that target.",
-        "WeaponPropertiesBoost": "増強 [Bst]",
-        "WeaponPropertiesBoostTooltip": "You can charge up a weapon with this special property as a move action. When you do, you increase the weapon’s damage by the listed amount on the next attack you make with the weapon. Boosting expends charges from the weapon equal to its usage value. This increases the weapon’s damage and is multiplied on a critical hit. Boosting a weapon more than once before firing it doesn’t have any extra effect, and the extra charge dissipates if the weapon is not fired by the end of your next turn.",
-        "WeaponPropertiesBreach": "破壊 [Breach]",
-        "WeaponPropertiesBreachTooltip": "A breach weapon is specifically designed to apply sudden force to doors and walls in an effort to break them. If you are trained in Engineering, as a full action you can use a breach weapon against an adjacent stationary door or wall, or at the GM’s discretion, against a similar adjacent object. An attack with the weapon expends ammunition as normal, but instead of making an attack roll, you attempt a Strength check against the object’s break DC (Core Rulebook 408) and add the breach weapon’s item level to the check.",
-        "WeaponPropertiesBreakdown": "分解 [Breakdown]",
-        "WeaponPropertiesBreakdownTooltip": "A breakdown weapon can be taken apart into multiple small pieces. While broken down, the weapon is treated as especially small or easy to hide for the purpose of Sleight of Hand’s hide object task and can fit into spaces that can typically hold only items of light bulk (including a ysoki’s cheek pouches). It takes 1 minute to take apart or reassemble a breakdown weapon.",
-        "WeaponPropertiesBright": "照明 [Brt]",
-        "WeaponPropertiesBrightTooltip": "Attacks with bright weapons illuminate the area within 20 feet of your target for 1 round following the attack, increasing the illumination level by one step, to a maximum of normal light.",
-        "WeaponPropertiesCluster": "クラスター [Cluster]",
-        "WeaponPropertiesClusterTooltip": "A cluster weapon is a form of grenade launcher that can fire a single grenade or (if loaded with appropriate grenades) can expend two identical grenades as a single attack. In the latter case, the grenades act as a single grenade of the same type (with a single attack roll, dealing damage only once, and so on), except its radius is increased by the listed amount listed and the save DC of any effects created by the grenade is calculated using the cluster weapon’s item level if it is higher than the grenade’s item level. Attempting to fire two nonidentical grenades results in an error code and the weapon does not fire.",
-        "WeaponsPropertiesConceal": "秘匿 [Conceal]",
-        "WeaponsPropertiesConcealTooltip": "A weapon with the conceal special property is considered especially small or easy to hide for purposes of Slight of Hand’s hide object task, granting you a +4 circumstance bonus to skill checks to hide object.",
-        "WeaponPropertiesDeconstruct": "溶解 [Deconstruct]",
-        "WeaponPropertiesDeconstructTooltip": "The target of a weapon with the deconstruct special property takes the listed amount of acid damage every round until the target succeeds at a Reflex save to end the damage. This functions as the burning condition, except as noted and that the ongoing damage is also ended if the target takes any amount of electricity damage.",
-        "WeaponPropertiesDeflect": "湾曲 [Deflect]",
-        "WeaponPropertiesDeflectTooltip": "A weapon with the deflect special property generates both an energy and a kinetic effect, which allows you to use it with the Deflect Projectiles feat (if you have it) to counter both kinetic and energy ranged attacks.",
-        "WeaponPropertiesDisarm": "武装解除",
-        "WeaponPropertiesDisarmTooltip": "When you attempt a disarm combat maneuver while wielding a weapon with the disarm special property, you gain a +2 bonus to your attack roll.",
-        "WeaponPropertiesDouble": "双頭 [Double]",
-        "WeaponPropertiesDoubleTooltip": "A double weapon has two different weapons placed end to end so you can attack with either easily without changing your grip. For the purpose of the Multi-Weapon Fighting feat, a double weapon is treated as two or more operative melee weapons. A double weapon is not treated as an operative weapon for any other purpose unless it has the operative weapon special property.\n\nSome double weapons have ends that deal different damage types. When making a single attack with such a weapon, you can choose which damage type to deal, but if you make more than one attack in the same round, at least one of those attacks must be made with the second damage type. The weapon category of a double weapon that deals more than one damage type is based on the first damage type listed. If its second damage type causes it to be considered a different weapon category when dealing that damage, that category is listed in parentheses. For example, a double weapon in the flame category that deals 1d6 fire damage or 1d6 cold damage lists “double (cryo)” to indicate that when it is used to deal cold damage, it is treated as a weapon in the cryo category.",
-        "WeaponPropertiesDrainCharge": "吸収 [Drain Charge]",
-        "WeaponPropertiesDrainChargeTooltip": "When a weapon with the drain charge weapon special property hits an enemy that has a natural attack that deals electricity damage (an attack not dependent on armor upgrades, spells, spell-like abilities, or carried weapons or equipment), it siphons off some of that target’s inherent electricity and regains the number of charges listed in the weapon’s usage entry.",
-        "WeaponPropertiesEcho": "共鳴 [Echo]",
-        "WeaponPropertiesEchoTooltip": "An echo weapon establishes a lingering sonic resonance within a target. A creature with blindsense or blindsight (vibration or sound) can detect a target hit by an echo weapon at a distance of up to 10 × its normal range. This does not grant blindsense or blindsight to creatures that do not already have this ability.",
-        "WeaponPropertiesEntangle": "粘着 [Etg]",
-        "WeaponPropertiesEntangleTooltip": "A creature hit by an entangle weapon becomes entangled until it escapes with an Acrobatics check (DC = 10 + weapon’s item level + the attacker’s Dexterity modifier) or a Strength check (DC = 15 + weapon’s item level + the attacker’s Dexterity modifier). An entangled creature can attempt such a check as a move action. Some weapons (such as stickybomb grenades) have a maximum duration for this effect. See page 275 for information about the entangled condition.",
-        "WeaponPropertiesExplode": "爆発 [Exp]",
-        "WeaponPropertiesExplodeTooltip": "Explosives have the explode special property, which lists the amount of damage the explosion deals, the damage type, special effects (with a duration, if necessary), and the radius of the explosion. When you attack with this type of weapon or ammunition, aim at a grid intersection. Each creature within the blast radius takes the listed damage but can attempt a Reflex saving throw for half damage. If the explode special property has any special effects other than damage, they are negated with a successful saving throw. If you score a critical hit, it applies only to the creature closest to the targeted intersection (you choose the creature if several are equally close). Some exploding weapons, such as smoke grenades, don’t deal damage, so they don’t include the damage and damage type entries.",
-        "WeaponPropertiesExtinguish": "消火 [Extinguish]",
-        "WeaponPropertiesExtinguishTooltip": "You can expend all remaining charges of this weapon (even if it has only a single charge or use) as a swift action to remove the burning condition from yourself or an adjacent creature, or to quench the flames in 1 square. If the weapon affects an area, it extinguishes all flames in that area (including ending the burning condition for all targets fully within the area). Extinguishing flames does not prevent the area from catching fire again, especially if flames survive nearby.",
-        "WeaponPropertiesFeint": "フェイント [Feint]",
-        "WeaponPropertiesFeintTooltip": "When using this weapon to feint (Core Rulebook 247), you gain a +2 circumstance bonus to your Bluff check.",
-        "WeaponPropertiesFiery": "発火 [Fiery]",
-        "WeaponPropertiesFieryTooltip": "Fiery ammunition bursts into glowing embers when fired. While this is not enough to change its normal damage to fire damage, any extra damage from a critical hit is considered fire damage and the weapon deals half damage to targets that take half damage from energy attacks but no damage from kinetic attacks (such as incorporeal creatures) and counts as a weapon with the explode special property against creatures with swarm defenses. If fiery ammunition is used in a weapon that already deals half fire damage (such as a weapon with the flaming weapon fusion), on a critical hit, all the damage dealt is fire damage. At the GM’s discretion, fiery ammunition can set extremely flammable materials on fire, such as oil-soaked rags or dry tinder.",
-        "WeaponPropertiesFirstArc": "放電 [First Arc]",
-        "WeaponPropertiesFirstArcTooltip": "A weapon with the first arc special property always generates an electrical arc, per the critical hit effect whenever it hits a target.",
-        "WeaponPropertiesFlexibleLine": "飛び火 [FlxLine]",
-        "WeaponPropertiesFlexibleLineTooltip": "A flexible weapon generates lines of effect at a distance from the user. Choose two points, both of which must be within the weapon’s first range increment. The weapon’s effect extends from one point to the other. Other than this placement, resolve the attack per the line weapon special property.",
-        "WeaponPropertiesForce": "力場 [Force]",
-        "WeaponPropertiesForceTooltip": "A force weapon is treated as having the force descriptor, which can cause it to interact differently with some targets (as defined by the targets’ special rules). Force weapons deal kinetic damage but still target EAC.",
-        "WeaponPropertiesFreeHands": "ハンズフリー [FH]",
-        "WeaponPropertiesFreeHandsTooltip": "A free hands weapon is unbalanced or otherwise awkward to use. This difficulty in using the weapon can be negated by moving the listed number of hands that are not holding anything or being used for any other purpose as counterweights. You wield a free hands weapon using the normal number of hands, but if you have the listed number of free hands available while wielding it, the weapon is not considered unwieldy. For example, a kasatha wielding a flame spinner in two of her hands while her other two hands remain empty treats the weapon as though it does not have the unwieldy weapon special property.",
-        "WeaponPropertiesFueled": "燃料 [Fueled]",
-        "WeaponPropertiesFueledTooltip": "A fueled weapon has an integrated petrol tank and must be activated to function properly. This works like the powered weapon special property, except it uses petrol as a fuel source instead of a battery. Unlike a battery, petrol is permanently expended upon use and must be purchased rather than recharged.",
-        "WeaponPropertiesGrapple": "組み付き　[Grapple]",
-        "WeaponPropertiesGrappleTooltip": "When wielding a grapple weapon, you can use it to perform a grapple combat maneuver without having your hands free. When you do so, you gain a +2 bonus to the attack roll, and if you roll a natural 20 on the attack roll, you apply the weapon’s critical hit effect (if any) to the target.",
-        "WeaponPropertiesGravitation": "重力 [Gravitation]",
-        "WeaponPropertiesGravitationTooltip": "When you hit a target with a gravitation weapon, you can move that target the listed distance either toward you or away from you unless it succeeds at a Reflex save (DC = 10 + 1/2 weapon’s item level + your Dexterity bonus). If this movement would cause the target to move through a wall, object, or another barrier, the target creature stops moving, but it does not fall prone or take damage. If the movement would push the target off a cliff, into a trap, or otherwise move it into an area of obvious danger, the target must succeed at a second Reflex saving throw to stop its movement or be moved into the dangerous space. Movement caused by a gravitation weapon does not trigger attacks of opportunity.",
-        "WeaponPropertiesGuided": "誘導 [Guided]",
-        "WeaponPropertiesGuidedTooltip": "A guided weapon uses a signal along with wireless telemetry, magnetic guidance, or another means of guiding its payload after the weapon has been fired. When you take a move action to aim the weapon and then fire it on the same turn (including doing so with a sniper weapon), your target does not gain the bonus to AC provided by cover, partial cover, or soft cover. Improved cover and total cover still confer their bonuses normally.",
-        "WeaponPropertiesHarrying": "攪乱 [Harrying]",
-        "WeaponPropertiesHarryingTooltip": "A harrying weapon produces exceptionally distracting bursts of fire. When you take the harrying fire action with this weapon, you gain a +2 insight bonus to your attack roll.",
-        "WeaponPropertiesHolyWater": "聖水 [Holy Water]",
-        "WeaponPropertiesHolyWaterTooltip": "A holy water weapon is infused with the blessings of one or more good-aligned deities (most commonly Hylax, Iomedae, or Sarenrae within the Pact Worlds, though devoted followers of any good-aligned deity could create such weapons). It damages only undead (regardless of alignment) and outsiders with the evil subtype, and even those creatures suffer no effect (and show no sign of their nature if it is not already obvious) with a successful saving throw. Crafting a holy water grenade requires the blessing of formally trained priests of a good deity, though a character of any alignment can do the actual crafting.",
-        "WeaponPropertiesHybrid": "Hybrid",
-        "WeaponPropertiesHybridTooltip": "A weapon with this special property is a hybrid item, incorporating both magic and technology into its design. It counts as a magical weapon and gains the analog weapon special property. It consumes ammunition and battery charges normally.",
-        "WeaponPropertiesIgnite": "燃焼 [Ignite]",
-        "WeaponPropertiesIgniteTooltip": "Weapons with the ignite special property use an accelerant to start small, intense fires on their targets. A target hit by a weapon with this special property must succeed at a Reflex save (DC = 20 + 1/2 the item’s level + your Dexterity bonus) or gains the burning condition with the listed amount of damage. Gaining the burning condition multiple times from the ignite special property does not increase your burning damage—you take only the highest listed ignite damage each round. A character who gains the burning condition through other means (such as the burn critical effect, even from a weapon with ignite) does add that damage to her burning damage each round. Ending the burning condition ends burning from all sources.",
-        "WeaponPropertiesIndirect": "遠隔操作 [Indirect]",
-        "WeaponPropertiesIndirectTooltip": "An indirect weapon uses a wireless signal along with a multistage firing system, internal telemetry, bimetallic fluctuation, magnetic guidance, or some other system to make it appear as if a shot from the weapon had been fired from a different location. This reduces the penalty to Stealth checks for sniping by 10.",
-        "WeaponPropertiesInjection": "注入 [Inj]",
-        "WeaponPropertiesInjectionTooltip": "This weapon or its ammunition can be filled with a drug; a contact, ingested, inhaled, or injury poison; or a medicinal compound. On a successful attack with the weapon (either the first attack if it’s a melee weapon or an attack with the relevant piece of ammunition if it’s a ranged weapon), the weapon automatically injects the target with the substance. Refilling the weapon with a new substance acts as reloading it and is a move action. Each different injectable material must be bought separately and can be used in any weapon with the injection special property. See page 231 for rules and prices for drugs, medicinals, and poisons.",
-        "WeaponPropertiesIntegrated": "付属武器 [Intgrtd]",
-        "WeaponPropertiesIntegratedTooltip": "An integrated weapon can be wielded normally or installed in an armor upgrade slot. When properly installed, the weapon is considered to be wielded without needing to assign a number of hands to wield it. An integrated weapon requires the listed number of armor slots for proper installation. An android or any other creature with the upgrade slot racial ability cannot combine its racial upgrade slot with armor upgrade slots to install an integrated weapon. Installing, removing, or replacing an integrated weapon in a suit of armor takes 10 minutes, as if it were an armor upgrade.",
-        "WeaponPropertiesLine": "透過 [Lin]",
-        "WeaponPropertiesLineTooltip": "This weapon fires a projectile in a straight line that pierces through multiple creatures or obstacles. When attacking with such a weapon, make a single attack roll and compare it to the relevant Armor Class of all creatures and objects in a line extending to the weapon’s listed range increment. Roll damage only once. The weapon hits all targets with an AC equal to or lower than the attack roll. However, if an attack fails to damage a creature or obstacle hit in the line (typically due to damage reduction or hardness), the path is stopped and the attack doesn’t damage creatures farther away. A line weapon can’t damage targets beyond its listed range. If you score a critical hit, that effect applies only to the first target hit in the line, and you roll the critical damage separately. If multiple creatures are equally close, you choose which one takes the effects of the critical hit. A line weapon doesn’t benefit from feats or abilities that increase the damage of a single attack (such as the operative’s trick attack).",
-        "WeaponPropertiesLiving": "生物 [Liv]",
-        "WeaponPropertiesLivingTooltip": "Unlike simpler forms of biotech, a living weapon is not just organic material—it’s actually a simple living organism. The core function of a living weapon is based on the same scientific principles as manufactured weapons, but come about as part of its natural development and body function.\n\nA living weapon can be affected by spells that target creatures, though it is mindless, incapable of independent action, and has no ability scores other than Constitution (which is always equal to its item level). It is subject to poisons and diseases, though it does not need to breath and is always protected as well as a creature with active environmental protection from armor. If it is forced to make a saving throw, its save bonus is always equal to its item level. If it suffers a condition that would normally cause it to take a penalty to attacks, damage, or save DCs, those penalties apply to any attack or effect created with it. Living weapons “eat” by absorbing part of the charges or fuel (or energy from some other form of ammunition) when fired. They do not sleep or breathe, cannot communicate in any way, are immune to pain effects due to their incredibly simple nervous systems, and are mindless.\n\nIf damaged, a living weapon can regain Hit Points from effects that restore Hit Points to living creatures, such as a mystic cure spell, and it regains a number of Hit Points equal to its item level each day. You can use the Life Science or Medicine skill instead of Engineering to repair a living weapon.",
-        "WeaponPropertiesLockdown": "封鎖 [Lockdown]",
-        "WeaponPropertiesLockdownTooltip": "A construct reduced to 0 Hit Points by a lockdown weapon is not destroyed but simply immobilized until it regains 1 or more Hit Points.",
-        "WeaponPropertiesMindAffecting": "精神効果 [MindAfct]",
-        "WeaponPropertiesMindAffectingTooltip": "A mind-affecting weapon affects only creatures with minds; targets that are immune to mind-affecting effects are immune to this weapon. The damage from mind-affecting weapons is normally untyped, in which case it is affected by the same things that affect damage from the spell mind thrust. For example, if a creature was immune to mind thrust, it would also be immune to untyped damage from a mind-affecting weapon.",
-        "WeaponPropertiesMine": "爆雷 [Mine]",
-        "WeaponPropertiesMineTooltip": "A weapon with the mine special property is able to modify the ammunition fired from it to delay the detonation of its ordnance. Ammunition fired from this weapon (typically a grenade or mini-rocket) lands at the target grid intersection intact, detonating only when a creature moves into an adjacent square, or automatically detonating after 1d6+1 rounds have passed.",
-        "WeaponPropertiesMire": "泥漿 [Mire]",
-        "WeaponPropertiesMireTooltip": "A mire weapon has a defined area (generally a radius) that it temporarily turns into difficult terrain. Only a surface can be turned into difficult terrain (you can’t use a mire weapon to create difficult terrain in midair, for example), and the difficult terrain affects only the climb speed and land speed of creatures in the area.",
-        "WeaponPropertiesModal": "切替 [Modal]",
-        "WeaponPropertiesModalTooltip": "A modal weapon can be toggled to deal different types of damage, with the options listed in the weapon’s damage entry. The weapon can deal only one type of damage at a time; changing the weapon’s mode to deal another damage type requires a move action. The weapon category of a modal weapon is based on the first damage type listed. If its second damage type causes it to be considered a different category of weapon when dealing that damage, that category is listed in parentheses. For example, a modal weapon in the flame category that deals 1d6 fire damage or 1d6 cold damage lists “modal (cryo)” to indicate that when it is used to deal cold damage, it is treated as a weapon in the cryo category.",
-        "WeaponPropertiesNecrotic": "死霊 [Necrotic]",
-        "WeaponPropertiesNecroticTooltip": "A necrotic weapon deals cold damage infused with negative energy. Creatures immune to negative energy (such as the targets of a death ward spell) are immune to the cold damage of a necrotic weapon, and the cold damage of necrotic weapons affects only living creatures. Undead creatures targeted by a weapon with this property not only take no damage from the cold but also gain temporary Hit Points equal to the weapon’s item level. These temporary Hit Points last for 10 minutes, until expended, or until the undead gains a larger number of temporary Hit Points from a necrotic weapon. A creature can benefit from only one source of temporary Hit Points from a necrotic weapon at a time.",
-        "WeaponPropertiesNonlethal": "非殺傷 [Nnl]",
-        "WeaponPropertiesNonlethalTooltip": "This weapon deals nonlethal damage. See page 252 for more information on how nonlethal damage works.",
-        "WeaponPropertiesOneHanded": "片手持ち",
-        "WeaponPropertiesOneHandedTooltip": "You can attack with a weapon (or threaten an area with it, for all melee weapons except unarmed strikes) only if you are wielding it with the correct number of hands. When the rules refer to wielding a weapon, it means you are holding a weapon with the correct number of hands and can thus make attacks with it. For example, if you are holding a small arm in your hand, you are considered to be wielding the weapon. If you are carrying a longarm in one hand or wearing a holstered weapon, you are not wielding it. You can carry a two-handed weapon in one hand, but you can’t make an attack with it while doing so.",
-        "WeaponPropertiesOperative": "諜報 [Opv]",
-        "WeaponPropertiesOperativeTooltip": "Lightweight and versatile, operative weapons take many forms, and they prove particularly effective in the hands of a trained combatant. An operative can use the trick attack class feature with a weapon that has the operative special property, and any character can add her Dexterity modifier rather than her Strength modifier to melee attack rolls with these weapons.",
-        "WeaponPropertiesPenetrating": "貫通 [Pnt]",
-        "WeaponPropertiesPenetratingTooltip": "A penetrating weapon is designed to punch through large objects’ outer layers, making it easier to damage them. A penetrating weapon ignores an amount of hardness equal to the weapon’s level.",
-        "WeaponPropertiesPolarize": "分極 [Polarize]",
-        "WeaponPropertiesPolarizeTooltip": "A weapon with the polarize special property briefly builds up a polarized charge in a target. When striking a target multiple times with a weapon with the polarize special property in the same round, damage from each such strike after the first is increased by the listed amount. This resets at the beginning of your next turn.",
-        "WeaponPropertiesPolymorphic": "多様 [Polymorphic]",
-        "WeaponPropertiesPolymorphicTooltip": "Melee weapons with the polymorphic weapon special property are made of a multitude of linked scales that can be reconfigured with a gesture. The wielder can cause the scales to flatten, form several contiguous sharp edges, or stand upright as a series of points. As a swift action or once as part of a full action, a creature wielding a polymorphic weapon can change its damage type from bludgeoning, slashing, or piercing to another of those types.",
-        "WeaponPropertiesPowered": "動力消費 [Pwrd]",
-        "WeaponPropertiesPoweredTooltip": "A melee weapon with an internal battery that must be charged to function has the powered special property, which lists its capacity and usage. Unlike with a ranged weapon, the usage is for 1 minute of operation rather than per attack, though using a powered weapon for less than 1 full minute still expends 1 full usage. The number of charges expended is equal to the usage × the number of minutes the weapon is used, rounded up to the nearest minute. You can activate the power of the weapon as part of the action used to make an attack with it, and it automatically deactivates after 1 minute.\n\nAs with ranged weapons, you can recharge the battery of a powered melee weapon using a generator or a recharging station, or you can purchase new batteries for it. If you try to attack with a powered weapon that’s out of charges, it functions as an improvised weapon (see page 169).",
-        "WeaponPropertiesProfessional": "専門 [Professional]",
-        "WeaponPropertiesProfessionalTooltip": "A professional weapon is a tool used in a specialized trade that nevertheless has tremendous damaging potential. When using a professional weapon, you gain a +2 insight bonus to checks with the listed Profession skill (or to checks with similar skills that could reasonably use that weapon as part of the profession, subject to the GM’s discretion). If you have a number of ranks in the listed Profession skill equal to the item level, you are considered proficient with that weapon, even if you would not normally be. This proficiency never counts toward prerequisites of any kind.",
-        "WeaponPropertiesPunchGun": "穿孔銃 [PunchGun]",
-        "WeaponPropertiesPunchGunTooltip": "A punch gun weapon is a small ranged weapon outfitted with a pressure-sensitive firing mechanism that is affixed to a glove or a similar item. Unlike most ranged weapons, which discharge when a trigger is pulled, a punch gun fires when sufficient pressure is placed upon its barrel. All punch gun projectile weapons have a range equal to their wielder’s natural reach. Although these are ranged attacks, they do not provoke attacks of opportunity.",
-        "WeaponPropertiesQuickReload": "ｸｲｯｸﾘﾛｰﾄﾞ[QicRld]",
-        "WeaponPropertiesQuickReloadTooltip": "You can reload this weapon as part of the same action as firing it, instead of taking a move action to reload.",
-        "WeaponPropertiesRadioactive": "放射性 [Rad]",
-        "WeaponPropertiesRadioactiveTooltip": "A radioactive weapon contains unstable radioactive components. When the wielder rolls a natural 1 on an attack roll, she is exposed to dangerous radiation and must succeed at a Fortitude save or be inflicted with radiation sickness. (For radioactive blast weapons, the user must attempt a Fortitude save if any of the attacks are a natural 1). This is considered a low level of radiation. The DCs for this save and the disease are each equal to the weapon’s critical hit DC.",
-        "WeaponPropertiesReach": "間合い [Rch]",
-        "WeaponPropertiesReachTooltip": "Only melee weapons can have the reach special property. Wielding a weapon with reach gives you 10 feet of reach for attacks with that weapon. See Reach and Threatened Squares on page 255 for more information.",
-        "WeaponPropertiesRecall": "回収 [Recall]",
-        "WeaponPropertiesRecallTooltip": "A recall weapon is keyed to a wristband or another small device worn by the wearer (which does not count against the maximum of two worn magic or hybrid items). If you throw a recall weapon and your attack misses, the weapon returns to you at the end of your turn.",
-        "WeaponPropertiesRegrowth": "Regrowth",
-        "WeaponPropertiesRegrowthTooltip": "This weapon regrows its own ammunition, usually with the help of sunlight and nutrients drawn from the air or soil. It takes the weapon 8 hours to replenish its full capacity of ammunition; this ammunition is always standard ammunition unique to the weapon and cannot be sold.",
-        "WeaponPropertiesRelic": "レリック [Relic]",
-        "WeaponPropertiesRelicTooltip": "These rare items are bits of lost technology or unique items less powerful than artifacts. A relic has an item level but can be sold for 100% of the item’s price (like trade goods). A relic cannot be crafted without the means of a specific formula, which is almost always long lost, and often requires specific materials. A relic that became understood well enough to be reproduced, standardized, and mass-marketed might lose its relic status. Unlike normal weapons, relic weapons do not come fully loaded with ammunition unless they say so.",
-        "WeaponPropertiesReposition": "再配置 [Reposition]",
-        "WeaponPropertiesRepositionTooltip": "When you attempt a reposition combat maneuver with this weapon, you gain a +2 bonus to your attack roll.",
-        "WeaponPropertiesShape": "シャープ [Shape]",
-        "WeaponPropertiesShapeTooltip": "A weapon with the shape special property has a complex targeting array that allows it to target specified areas. If you make a single attack as a full action with such a weapon, you can exclude the listed number of squares from within this weapon’s area of effect. This means you can avoid shooting an ally in the area of a blast weapon’s effect, for example.",
-        "WeaponPropertiesShatter": "Shatter",
-        "WeaponPropertiesShatterTooltip": "The first time a weapon with this property is used on a target, the weapon has the penetrating special property. However, if the weapon’s damage is dealt to the same target continuously over subsequent rounds, the amount of Hardness the weapon ignores = 3 × the weapon’s item level. If the weapon bearing this property is modal, the damage type dealt by the weapon must change each round, or the weapon functions only as a penetrating weapon.",
-        "WeaponPropertiesShells": "散弾 [Shells]",
-        "WeaponPropertiesShellsTooltip": "A few melee weapons can be loaded with scattergun shells to create a powerful close-range, one-shot attack. A weapon with the shell special property lists its capacity and usage value. Unlike charges for powered melee weapons, this usage is per attack.",
-        "WeaponPropertiesShield": "シールド [Shield]",
-        "WeaponPropertiesShieldTooltip": "A shield weapon encapsulates the target in a short-term force field. This force field lasts until the start of your next turn or until it has absorbed the listed amount of damage, whichever occurs first. A force field originating from a shield weapon blocks only incoming damage; it does not interfere in any way with the target’s weapons or attacks. You can’t use a shield projector to target yourself.",
-        "WeaponPropertiesSniper": "狙撃 [Snp]",
-        "WeaponPropertiesSniperTooltip": "Weapons with the sniper special property can be fired accurately at very long ranges if aimed properly. If you aim the weapon as a move action and then fire it on the same turn, use the value listed with the sniper special property as the weapon’s range increment. You can still fire a sniper weapon as normal, but it has only the range listed under its normal range entry when you do.",
-        "WeaponPropertiesStun": "非致傷 [Stn]",
-        "WeaponPropertiesStunTooltip": "You can set a weapon with the stun special property to stun mode (or reset it to normal mode) as a move action. While in stun mode, all the weapon’s attacks are nonlethal. See page 252 for more about how nonlethal damage works.",
-        "WeaponPropertiesSubtle": "精巧 [Sbt]",
-        "WeaponPropertiesSubtleTooltip": "You can set a weapon with the stun special property to stun mode (or reset it to normal mode) as a move action. While in stun mode, all the weapon’s attacks are nonlethal. See page 252 for more about how nonlethal damage works.",
-        "WeaponPropertiesSunder": "切断 [Sunder]",
-        "WeaponPropertiesSunderTooltip": "When you attempt a sunder combat maneuver while wielding a weapon with the sunder weapon special property, you gain a +2 bonus to your attack roll.",
-        "WeaponPropertiesSwarm": "群 [Swarm]",
-        "WeaponPropertiesSwarmTooltip": "A weapon with this special property is virtually indistinguishable from Swarm technology and requires a special Swarm battery to use efficiently. The weapon can use other batteries, but usage doubles when doing so.\n\nIn addition to the energy drawback, a Swarm weapon attracts the attention of nearby Swarm creatures. They can sense such a weapon as if using blindsense with a range of 30 feet. Swarm components have been observed fixating on wielders of this technology during battle, with little else to explain such a violent focus. If the Swarm wins the conflict, the surviving components destroy these weapons.",
-        "WeaponPropertiesTail": "尻尾 [Tail]",
-        "WeaponPropertiesTailTooltip": "If you have a tail (or similar taillike appendage), you can wear a weapon with the tail weapon special property on your tail, rather than wield it in your hand. Attaching or removing a tail weapon is a full action, and once it’s installed, you wield the weapon without using your hands.",
-        "WeaponPropertiesTeleportive": "転移 [Teleportive]",
-        "WeaponPropertiesTeleportiveTooltip": "This weapon’s fired ammunition teleports a short distance after being fired. You take only a –1 cumulative penalty when attacking outside the range of this weapon.",
-        "WeaponPropertiesThought": "思念 [Thought]",
-        "WeaponPropertiesThoughtTooltip": "A thought weapon can be fully or partially controlled via telepathy. If you have the telepathy or limited telepathy racial trait, are benefiting from a telepathy spell, are wearing a mindlink circlet, or have a similar ability, you ignore the weapon’s unwieldy weapon special property.",
-        "WeaponPropertiesThrottle": "絞首 [Throttle]",
-        "WeaponPropertiesThrottleTooltip": "A throttle weapon deals damage only when it is used to grapple a foe, automatically dealing damage with every successful grapple combat maneuver. These are considered attacks for abilities that can increase a weapon’s damage (such as trick attack). All throttle weapons are also grapple weapons. While a target is successfully being grappled with a throttle weapon, it cannot use its airways to speak or make vocalizations of any kind (though other forms of making noise work normally).",
-        "WeaponPropertiesThrown": "投擲 [Thw]",
-        "WeaponPropertiesThrownTooltip": "Ranged weapons that must be thrown and melee weapons that can be thrown as a ranged attack have the thrown special property and a listed range increment. You apply your Strength modifier to damage rolls for thrown attacks. After you throw a weapon, it lands near your target and you must recover it if you want to attack with it again.",
-        "WeaponPropertiesTrip": "転倒 [Trp]",
-        "WeaponPropertiesTripTooltip": "When you attempt a trip combat maneuver while wielding a weapon with this property, you gain a +2 bonus to your attack roll.",
-        "WeaponPropertiesTwoHanded": "両手持ち",
-        "WeaponPropertiesTwoHandedTooltip": "You can attack with a weapon (or threaten an area with it, for all melee weapons except unarmed strikes) only if you are wielding it with the correct number of hands. When the rules refer to wielding a weapon, it means you are holding a weapon with the correct number of hands and can thus make attacks with it. For example, if you are holding a small arm in your hand, you are considered to be wielding the weapon. If you are carrying a longarm in one hand or wearing a holstered weapon, you are not wielding it. You can carry a two-handed weapon in one hand, but you can’t make an attack with it while doing so.",
-        "WeaponPropertiesUnbalancing": "Unbalancing",
-        "WeaponPropertiesUnbalancingTooltip": "This weapon pushes foes off-balance. When you deal damage with this weapon, the target is flat-footed against the next attack that targets it before the start of your next turn. Anything that causes a critical hit to be treated as a normal hit, such as fortification, grants immunity to this special property.",
-        "WeaponPropertiesUnderwater": "水中 [Underwater]",
-        "WeaponPropertiesUnderwaterTooltip": "Like residents of most water worlds, kalos create their own versions of common weapons, redesigned to function better underwater. These weapons have the following special property and generally cost 10% more.\n\nUnderwater: A weapon with this special property that is used underwater ignores the –2 penalty to attack rolls and deals full damage.",
-        "WeaponPropertiesUnwieldy": "特異 [Uwd]",
-        "WeaponPropertiesUnwieldyTooltip": "Weapons with the unwieldy special property are large and awkward, can’t be fired without cooling down first, or are otherwise difficult to use with repeated attacks. You can’t use an unwieldy weapon as part of a full attack (or any other action in which you could make multiple attacks), you can’t attack with it more than once per round, and you can’t use it to make an attack of opportunity.",
-        "WeaponPropertiesVariantBoost": "可変ブースト [VB]",
-        "WeaponPropertiesVariantBoostTooltip": "A weapon with the variant boost special property acts as a weapon with the boost special property, except boosting the weapon does not expend additional charges and the weapon can be boosted only the listed number of times per day.",
-        "WeaponPropertiesWideLine": "幅広 [Wide Line]",
-        "WeaponPropertiesWideLineTooltip": "A wide line weapon functions as a weapon with the line weapon special property, except the line is 10 feet wide. When determining the squares that are in the path of a line, note which squares that line would normally pass through, and extend the area to one side of the line (your choice) so that the line is 2 squares wide. For an obstacle to block the path of a line, it must block the line’s full width; otherwise, the line continues (at full width) beyond the obstacle.",
-        "WeaponSpecial": {
-            "Analog": "Analog",
-            "Archaic": "Archaic",
-            "Auto": "Automatic",
-            "Blast": "Blast",
-            "Block": "Block",
-            "Boost": "Boost",
-            "Bright": "Bright",
-            "Disarm": "Disarm",
-            "Entangle": "Entangle",
-            "Exploade": "Explode",
-            "Injection": "Injection",
-            "Line": "Line",
-            "Nonlethal": "Nonlethal",
-            "Operative": "Operative",
-            "Penetrating": "Penetrating",
-            "Powered": "Powered",
-            "Quickreload": "Quick Reload",
-            "Reach": "Reach",
-            "Sniper": "Sniper",
-            "Stun": "Stun",
-            "Thrown": "Thrown",
-            "Trip": "Trip",
-            "Unwieldy": "Unwieldy"
-        },
-        "WeaponTypesAdvMelee": "上級近接武器",
-        "WeaponTypesBasicMelee": "一般近接武器",
-        "WeaponTypesGrenades": "グレネード",
-        "WeaponTypesHeavy": "重火器",
-        "WeaponTypesLongArms": "長銃",
-        "WeaponTypesSmallArms": "小銃",
-        "WeaponTypesSniper": "狙撃武器",
-        "WeaponTypesSolarian": "ソラリアン武器クリスタル",
-        "WeaponTypesSpecial": "特殊武器",
-        "WillSave": "意志"
-    }
->>>>>>> c01c1f11
 }