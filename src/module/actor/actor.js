import { DiceSFRPG, RollContext } from "../dice.js";
import { ChoiceDialog } from "../apps/choice-dialog.js";
import { ShortRestDialog } from "../apps/short-rest.js";
import { SpellCastDialog } from "../apps/spell-cast-dialog.js";
import { AddEditSkillDialog } from "../apps/edit-skill-dialog.js";
import { NpcSkillToggleDialog } from "../apps/npc-skill-toggle-dialog.js";
import { SFRPGModifierType, SFRPGModifierTypes, SFRPGEffectType } from "../modifiers/types.js";
import SFRPGModifier from "../modifiers/modifier.js";
import SFRPGModifierApplication from "../apps/modifier-app.js";
import { DroneRepairDialog } from "../apps/drone-repair-dialog.js";
import { getItemContainer } from "./actor-inventory.js"

import { } from "./crew-update.js"
import { ItemSheetSFRPG } from "../item/sheet.js";
import { ItemSFRPG } from "../item/item.js";

/**
 * Extend the base :class:`Actor` to implement additional logic specialized for SFRPG
 */
export class ActorSFRPG extends Actor {

    constructor(data, context) {
        super(data, context);
        //console.log(`Constructor for actor named ${data.name} of type ${data.type}`);
    }

    /** @override */
    getRollData() {
        const data = super.getRollData();

        return data;
    }

    /**
     * Augment the basic actor data with additional dynamic data.
     * 
     * @param {Object} actorData The data for the actor
     * @returns {Object} The actors data
     */
    prepareData() {
        super.prepareData();

        this._ensureHasModifiers(this.data.data);
        const modifiers = this.getAllModifiers();

        const items = this.items;
        const armor = items.find(item => item.type === "equipment" && item.data.data.equipped);
        const shields = items.filter(item => item.type === "shield" && item.data.data.equipped);
        const weapons = items.filter(item => item.type === "weapon" && item.data.data.equipped);
        const races = items.filter(item => item.type === "race");
        const frames = items.filter(item => item.type === "starshipFrame");
        const classes = items.filter(item => item.type === "class");
        const chassis = items.filter(item => item.type === "chassis");
        const theme = items.find(item => item.type === "theme");
        const mods = items.filter(item => item.type === "mod");
        const armorUpgrades = items.filter(item => item.type === "upgrade");
        const asis = items.filter(item => item.type === "asi");
        game.sfrpg.engine.process("process-actors", {
            actorId: this.id,
            actor: this,
            type: this.data.type,
            data: this.data.data,
            flags: this.data.flags,
            items: this.items,
            armor,
            shields,
            weapons,
            races,
            classes,
            chassis,
            modifiers,
            theme,
            mods,
            armorUpgrades,
            asis,
            frames
        });
    }

    
    /** @override */
    render(force, context={}) {
        /** Clear out deleted item sheets. */
        const keysToDelete = [];
        for (const [appId, app] of Object.entries(this.apps)) {
            if (app instanceof ItemSheetSFRPG) {
                const item = app.object;
                if (!this.items.find(x => x.id === item.id)) {
                    keysToDelete.push(appId);
                }
            }
        }
        if (keysToDelete.length > 0) {
            for (const key of keysToDelete) {
                delete this.apps[key];
            }
        }

        /** Now render this actor. */
        return super.render(force, context);
    }

    /**
     * TODO: Use these two methods to properly setup actor data for use
     * in the new Active Effects API.
     */
    prepareBaseData() { super.prepareBaseData(); }
    prepareDerivedData() { super.prepareDerivedData(); }

    /**
     * Check to ensure that this actor has a modifiers data object set, if not then set it. 
     * These will always be needed from hence forth, so we'll just make sure that they always exist.
     * 
     * @param {Object}      data The actor data to check against.
     * @param {String|Null} prop A specific property name to check.
     * 
     * @returns {Object}         The modified data object with the modifiers data object added.
     */
    _ensureHasModifiers(data, prop = null) {
        if (!hasProperty(data, "modifiers")) {
            //console.log(`SFRPG | ${this.name} does not have the modifiers data object, attempting to create them...`);
            data.modifiers = [];
        }

        return data;
    }
    
    /**
     * Extend the default update method to enhance data before submission.
     * See the parent Entity.update method for full details.
     *
     * @param {Object} data     The data with which to update the Actor
     * @param {Object} options  Additional options which customize the update workflow
     * @return {Promise}        A Promise which resolves to the updated Entity
     */
    async update(data, options = {}) {
        const newSize = data['data.traits.size'];
        if (newSize && (newSize !== getProperty(this.data, "data.traits.size"))) {
            let size = CONFIG.SFRPG.tokenSizes[data['data.traits.size']];
            if (this.isToken) this.token.update({ height: size, width: size });
            else if (!data["token.width"] && !hasProperty(data, "token.width")) {
                setProperty(data, 'token.height', size);
                setProperty(data, 'token.width', size);
            }
        }

        return super.update(data, options);
    }

    /**
     * Extend OwnedItem creation logic for the SFRPG system to make weapons proficient by default when dropped on a NPC sheet
     * See the base Actor class for API documentation of this method
     * 
     * @param {String} embeddedName The type of Entity being embedded.
     * @param {Object} itemData The data object of the item
     * @param {Object} options Any options passed in
     * @returns {Promise}
     */
    async createEmbeddedEntity(embeddedName, itemData, options) {
        if (!this.hasPlayerOwner) {
            let t = itemData.type;
            let initial = {};           
            if (t === "weapon") initial['data.proficient'] = true;
            if (["weapon", "equipment"].includes(t)) initial['data.equipped'] = true;
            if (t === "spell") initial['data.prepared'] = true;
            mergeObject(itemData, initial);
        }

        return super.createEmbeddedEntity(embeddedName, itemData, options);
    }

    async useSpell(item, { configureDialog = true } = {}) {
        if (item.data.type !== "spell") throw new Error("Wrong item type");

        let lvl = item.data.data.level;
        const usesSlots = (lvl > 0) && item.data.data.preparation.mode === "";
        if (!usesSlots) return item.roll();

        let consume = true;
        if (configureDialog) {
<<<<<<< HEAD
            const spellFormData = await SpellCastDialog.create(this, item);
            lvl = parseInt(spellFormData.get("level"));
            consume = Boolean(spellFormData.get("consume"));
            if (lvl !== item.data.data.level && !Number.isNaN(lvl)) {
                const mergedData = mergeObject(item.data, { "data.level": lvl }, { inplace: false });
                console.log([item.data, mergedData]);
                item = new ItemSFRPG(mergedData, this);
=======
            try {
                const spellFormData = await SpellCastDialog.create(this, item);
                lvl = parseInt(spellFormData.get("level"));
                consume = Boolean(spellFormData.get("consume"));
                if (lvl && lvl !== item.data.data.level) {
                    item = item.constructor.createOwned(mergeObject(item.data, { "data.level": lvl }, { inplace: false }), this);
                }
            } catch (error) {
                return null;
>>>>>>> ae8690e0
            }
        }

        if (consume && (lvl > 0)) {
            await this.update({
                [`data.spells.spell${lvl}.value`]: Math.max(parseInt(this.data.data.spells[`spell${lvl}`].value) - 1, 0)
            });
        }

        return item.roll();
    }

    /**
     * Edit a skill's fields
     * @param {string} skillId The skill id (e.g. "ins")
     * @param {Object} options Options which configure how the skill is edited
     */
    async editSkill(skillId, options = {}) {
        // Keeping this here for later
        // this.update({"data.skills.-=skillId": null});
        // use this to delete any unwanted skills.

        const skill = duplicate(this.data.data.skills[skillId]);
        const isNpc = this.data.type === "npc";
        const formData = await AddEditSkillDialog.create(skillId, skill, true, isNpc, this.owner),
            isTrainedOnly = Boolean(formData.get('isTrainedOnly')),
            hasArmorCheckPenalty = Boolean(formData.get('hasArmorCheckPenalty')),
            value = Boolean(formData.get('value')) ? 3 : 0,
            misc = Number(formData.get('misc')),
            ranks = Number(formData.get('ranks')),
            ability = formData.get('ability'),
            remove = Boolean(formData.get('remove'));

        if (remove) return this.update({ [`data.skills.-=${skillId}`]: null });

        let updateObject = {
            [`data.skills.${skillId}.ability`]: ability,
            [`data.skills.${skillId}.ranks`]: ranks,
            [`data.skills.${skillId}.value`]: value,
            [`data.skills.${skillId}.misc`]: misc,
            [`data.skills.${skillId}.isTrainedOnly`]: isTrainedOnly,
            [`data.skills.${skillId}.hasArmorCheckPenalty`]: hasArmorCheckPenalty
        };

        if (isNpc) updateObject[`data.skills.${skillId}.enabled`] = Boolean(formData.get('enabled'));

        if ("subname" in skill) {
            updateObject[`data.skills.${skillId}.subname`] = formData.get('subname');
        }

        return this.update(updateObject);
    }
    
    /**
     * Add a modifier to this actor.
     * 
     * @param {Object}        data               The data needed to create the modifier
     * @param {String}        data.name          The name of this modifier. Used to identify the modfier.
     * @param {Number|String} data.modifier      The modifier value.
     * @param {String}        data.type          The modifiers type. Used to determine stacking.
     * @param {String}        data.modifierType  Used to determine if this modifier is a constant value (+2) or a Roll formula (1d4).
     * @param {String}        data.effectType    The category of things that might be effected by this modifier.
     * @param {String}        data.subtab        What subtab should this modifier show under on the character sheet.
     * @param {String}        data.valueAffected The specific value being modified.
     * @param {Boolean}       data.enabled       Is this modifier activated or not.
     * @param {String}        data.source        Where did this modifier come from? An item, ability or something else?
     * @param {String}        data.notes         Any notes or comments about the modifier.
     * @param {String}        data.condition     The condition, if any, that this modifier is associated with.
     * @param {String|null}   data.id            Override the randomly generated id with this.
     */
    async addModifier({
        name = "", 
        modifier = 0, 
        type = SFRPGModifierTypes.UNTYPED, 
        modifierType = SFRPGModifierType.CONSTANT, 
        effectType = SFRPGEffectType.SKILL,
        subtab = "misc",
        valueAffected = "", 
        enabled = true, 
        source = "", 
        notes = "",
        condition = "",
        id = null
    } = {}) {
        const data = this._ensureHasModifiers(duplicate(this.data.data));
        const modifiers = data.modifiers;

        modifiers.push(new SFRPGModifier({
            name,
            modifier,
            type,
            modifierType,
            effectType,
            valueAffected,
            enabled,
            source,
            notes,
            subtab,
            condition,
            id
        }));

        await this.update({["data.modifiers"]: modifiers});
    }

    /**
     * Delete a modifier for this Actor.
     * 
     * @param {String} id The id for the modifier to delete
     */
    async deleteModifier(id) {
        const modifiers = this.data.data.modifiers.filter(mod => mod.id !== id);
        
        await this.update({"data.modifiers": modifiers});
    }

    /**
     * Edit a modifier for an Actor.
     * 
     * @param {String} id The id for the modifier to edit
     */
    editModifier(id) {
        const modifiers = duplicate(this.data.data.modifiers);
        const modifier = modifiers.find(mod => mod.id === id);

        new SFRPGModifierApplication(modifier, this).render(true);
    }

    /**
     * Returns an array of all modifiers on this actor. This will include items such as equipment, feat, classes, race, theme, etc.
     * 
     * @param {Boolean} ignoreTemporary Should we ignore temporary modifiers? Defaults to false.
     * @param {Boolean} ignoreEquipment Should we ignore equipment modifiers? Defaults to false.
     */
    getAllModifiers(ignoreTemporary = false, ignoreEquipment = false) {
        let allModifiers = this.data.data.modifiers.filter(mod => {
            return (!ignoreTemporary || mod.subtab === "permanent");
        });

        for (const actorModifier of allModifiers) {
            actorModifier.container = {actorId: this.id, itemId: null};
        }

        for (let item of this.data.items) {
            let modifiersToConcat = [];
            switch (item.type) {
                // Armor upgrades are only valid if they are slotted into an equipped armor
                case "upgrade":
                    {
                        if (!ignoreEquipment) {
                            const container = getItemContainer(this.data.items, item.id);
                            if (container && container.type === "equipment" && container.data.equipped) {
                                modifiersToConcat = item.data.modifiers;
                            }
                        }
                        break;
                    }

                // Weapon upgrades (Fusions and accessories) are only valid if they are slotted into an equipped weapon
                case "fusion":
                case "weaponAccessory":
                    {
                        if (!ignoreEquipment) {
                            const container = getItemContainer(this.data.items, item.id);
                            if (container && container.type === "weapon" && container.data.equipped) {
                                modifiersToConcat = item.data.modifiers;
                            }
                        }
                        break;
                    }

                // Augmentations are always applied
                case "augmentation":
                    modifiersToConcat = item.data.modifiers;
                    break;

                // Feats are only active when they are passive, or activated
                case "feat":
                    if (item.data.activation?.type === "" || item.data.isActive) {
                        modifiersToConcat = item.data.modifiers;
                    }
                    break;

                // Special handling for equipment, shield, and weapon
                case "equipment":
                case "shield":
                case "weapon":
                    if (!ignoreEquipment && item.data.equipped) {
                        modifiersToConcat = item.data.modifiers;
                    }
                    break;

                // Everything else
                default:
                    if (!item.data.equippable || item.data.equipped) {
                        modifiersToConcat = item.data.modifiers;
                    }
                    break;
            }

            if (modifiersToConcat && modifiersToConcat.length > 0) {
                for (const itemModifier of modifiersToConcat) {
                    itemModifier.container = {actorId: this.id, itemId: item.id};
                }

                allModifiers = allModifiers.concat(modifiersToConcat);
            }
        }
        return allModifiers;
    }

    /**
     * Toggles what NPC skills are shown on the sheet.
     */
    async toggleNpcSkills() {
        const skills = duplicate(this.data.data.skills);
        const formData = await NpcSkillToggleDialog.create(skills);
        let enabledSkills = {};
        const delta = Object.entries(skills).reduce((obj, curr) => {
            if (curr[1].enabled) obj[`data.skills.${curr[0]}.enabled`] = !curr[1].enabled;
            return obj;
        }, {});

        for (let [key, value] of formData.entries()) {
            enabledSkills[`data.${key}`] = Boolean(value);
        }
        
        enabledSkills = mergeObject(enabledSkills, delta, {overwrite: false, inplace: false});

        return await this.update(enabledSkills);
    }

    /**
     * Add a new skill
     * @param {Object} options Options which configure how the skill is added
     */
    async addSkill(options = {}) {
        const skill = {
            ability: "int",
            ranks: 0,
            value: 0,
            misc: 0,
            isTrainedOnly: false,
            hasArmorCheckPenalty: false,
            subname: ""
        };

        let skillId = "pro";
        let counter = 0;

        while (this.data.data.skills[skillId]) {
            skillId = `pro${++counter}`;
        }

        const formData = await AddEditSkillDialog.create(skillId, skill, false, this.hasPlayerOwner, this.isOwner),
            isTrainedOnly = Boolean(formData.get('isTrainedOnly')),
            hasArmorCheckPenalty = Boolean(formData.get('hasArmorCheckPenalty')),
            value = Boolean(formData.get('value')) ? 3 : 0,
            misc = Number(formData.get('misc')),
            ranks = Number(formData.get('ranks')),
            ability = formData.get('ability'),
            subname = formData.get('subname');

        let newSkillData = {
            [`data.skills.${skillId}`]: {},
            [`data.skills.${skillId}.isTrainedOnly`]: isTrainedOnly,
            [`data.skills.${skillId}.hasArmorCheckPenalty`]: hasArmorCheckPenalty,
            [`data.skills.${skillId}.value`]: value,
            [`data.skills.${skillId}.misc`]: misc,
            [`data.skills.${skillId}.ranks`]: ranks,
            [`data.skills.${skillId}.ability`]: ability,
            [`data.skills.${skillId}.subname`]: subname,
            [`data.skills.${skillId}.mod`]: value + misc + ranks,
            [`data.skills.${skillId}.enabled`]: true
        };

        return this.update(newSkillData);
    }

    /**
     * Roll a Skill Check
     * Prompt the user for input regarding Advantage/Disadvantage and any Situational Bonus
     * @param {string} skillId      The skill id (e.g. "ins")
     * @param {Object} options      Options which configure how the skill check is rolled
     */
    async rollSkill(skillId, options = {}) {
        const skl = this.data.data.skills[skillId];

        if (!this.hasPlayerOwner) {
            return await this.rollSkillCheck(skillId, skl, options);
        }

        if (skl.isTrainedOnly && !(skl.ranks > 0)) {
            let content = `${CONFIG.SFRPG.skills[skillId.substring(0, 3)]} is a trained only skill, but ${this.name} is not trained in that skill.
                Would you like to roll anyway?`;

            return new Promise(resolve => {
                new Dialog({
                    title: `${CONFIG.SFRPG.skills[skillId.substring(0, 3)]} is trained only`,
                    content: content,
                    buttons: {
                        yes: {
                            label: "Yes",
                            callback: () => resolve(this.rollSkillCheck(skillId, skl, options))
                        },
                        cancel: {
                            label: "No"
                        }
                    },
                    default: "cancel"
                }).render(true);
            });
        } else {
            return await this.rollSkillCheck(skillId, skl, options);
        }
    }

    /**
     * Roll a generic ability test.
     * 
     * @param {String} abilityId The ability id (e.g. "str")
     * @param {Object} options Options which configure how ability tests are rolled
     */
    async rollAbility(abilityId, options = {}) {
        const label = CONFIG.SFRPG.abilities[abilityId];
        const abl = this.data.data.abilities[abilityId];
        
        let parts = [];
        let data = this.getRollData();

        //Include ability check bonus only if it's not 0
        if(abl.abilityCheckBonus) {
            parts.push('@abilityCheckBonus');
            data.abilityCheckBonus = abl.abilityCheckBonus;
        }
        parts.push(`@abilities.${abilityId}.mod`);

        const rollContext = new RollContext();
        rollContext.addContext("main", this, data);
        rollContext.setMainContext("main");

        this.setupRollContexts(rollContext);

        return await DiceSFRPG.d20Roll({
            event: options.event,
            rollContext: rollContext,
            parts: parts,
            title:  `Ability Check - ${label}`,
            flavor: null,
            speaker: ChatMessage.getSpeaker({ actor: this }),
            dialogOptions: {
                left: options.event ? options.event.clientX - 80 : null,
                top: options.event ? options.event.clientY - 80 : null
            }
        });
    }

    /**
     * Roll a save check
     * 
     * @param {String} saveId The save id (e.g. "will")
     * @param {Object} options Options which configure how saves are rolled
     */
    async rollSave(saveId, options = {}) {
        const label = CONFIG.SFRPG.saves[saveId];
        const save = this.data.data.attributes[saveId];

        let parts = [];
        let data = this.getRollData();

        parts.push(`@attributes.${saveId}.bonus`);
        
        const rollContext = new RollContext();
        rollContext.addContext("main", this, data);
        rollContext.setMainContext("main");

        this.setupRollContexts(rollContext);

        return await DiceSFRPG.d20Roll({
            event: options.event,
            rollContext: rollContext,
            parts: parts,
            title: `Save - ${label}`,
            flavor: null,
            speaker: ChatMessage.getSpeaker({ actor: this }),
            dialogOptions: {
                left: options.event ? options.event.clientX - 80 : null,
                top: options.event ? options.event.clientY - 80 : null
            }
        });
    }

    async rollSkillCheck(skillId, skill, options = {}) {
        let parts = [];
        let data = this.getRollData();

        parts.push(`@skills.${skillId}.mod`);
        
        const rollContext = new RollContext();
        rollContext.addContext("main", this, data);
        rollContext.setMainContext("main");

        this.setupRollContexts(rollContext);
        
        return await DiceSFRPG.d20Roll({
            event: options.event,
            rollContext: rollContext,
            parts: parts,
            title: `Skill Check - ${CONFIG.SFRPG.skills[skillId.substring(0, 3)]}`,
            flavor: null,
            speaker: ChatMessage.getSpeaker({ actor: this }),
            dialogOptions: {
                left: options.event ? options.event.clientX - 80 : null,
                top: options.event ? options.event.clientY - 80 : null
            }
        });
    }

    /**
     * Roll the Piloting skill of the pilot of a vehicle
     *
     * @param {Object} options Options which configure how saves are rolled
     */
    async rollVehiclePilotingSkill(role = null, actorId = null, system = null, options = {}) {

        let parts = [];
        let data = this.getRollData();

        const rollContext = new RollContext();
        rollContext.addContext("vehicle", this, data);
        rollContext.setMainContext("vehicle");

        // Add piloting modifier of vehicle
        parts.push(`@attributes.modifiers.piloting`);

        // Roll a piloting check with a specific system (usually Autopilot).
        // Only takes vehicle and system piloting into account
        if (system) {
            rollContext.addContext("system", system, system.data.data);
            parts.push(`@system.piloting.piloting`);
        }
        else if(!role || !actorId) {
            // Add pilot's piloting modifier
            parts.push(`@pilot.skills.pil.mod`);
        }
        else {
            let passenger = this.data.data.crew[role].actors.find(element => element._id == actorId);
            let actorData = null;
            if (passenger instanceof ActorSFRPG) {
                actorData = passenger.data.data;
            } else {
                actorData = passenger.data;
            }

            rollContext.addContext("passenger", passenger, actorData);
            parts.push(`@passenger.skills.pil.mod`);
        }

        this.setupRollContexts(rollContext);

        return await DiceSFRPG.d20Roll({
            event: options.event,
            rollContext: rollContext,
            parts: parts,
            title: `Skill Check - ${CONFIG.SFRPG.skills["pil"]}`,
            flavor: null,
            speaker: ChatMessage.getSpeaker({ actor: this }),
            dialogOptions: {
                left: options.event ? options.event.clientX - 80 : null,
                top: options.event ? options.event.clientY - 80 : null
            }
        });
    }

    static async applyDamage(roll, multiplier) {
        const totalDamageDealt = Math.floor(parseFloat(roll.find('.dice-total').text()) * multiplier);
        const isHealing = (multiplier < 0);
        const promises = [];
        for (const controlledToken of canvas.tokens.controlled) {
            let promise = null;
            if (controlledToken.actor.data.type === "starship") {
                promise = ActorSFRPG._applyStarshipDamage(roll, controlledToken.actor, totalDamageDealt, isHealing);
            } else if (controlledToken.actor.data.type === "vehicle") {
                promise = ActorSFRPG._applyVehicleDamage(roll, controlledToken.actor, totalDamageDealt, isHealing);
            } else {
                promise = ActorSFRPG._applyActorDamage(roll, controlledToken.actor, totalDamageDealt, isHealing);
            }

            if (promise) {
                promises.push(promise);
            }
        }

        return Promise.all(promises);
    }

    static async _applyActorDamage(roll, actor, totalDamageDealt, isHealing) {
        let remainingUndealtDamage = totalDamageDealt;
        const actorUpdate = {};

        /** Update temp hitpoints */
        if (!isHealing) {
            const originalTempHP = parseInt(actor.data.data.attributes.hp.temp) | 0;
            const newTempHP = Math.clamped(originalTempHP - remainingUndealtDamage, 0, actor.data.data.attributes.hp.tempmax);
            remainingUndealtDamage = remainingUndealtDamage - (originalTempHP - newTempHP);
            
            actorUpdate["data.attributes.hp.temp"] = newTempHP;
        }

        /** Update stamina points */
        if (!isHealing) {
            const originalSP = actor.data.data.attributes.sp.value;
            const newSP = Math.clamped(originalSP - remainingUndealtDamage, 0, actor.data.data.attributes.sp.max);
            remainingUndealtDamage = remainingUndealtDamage - (originalSP - newSP);
            
            actorUpdate["data.attributes.sp.value"] = newSP;
        }

        /** Update hitpoints */
        const originalHP = actor.data.data.attributes.hp.value;
        const newHP = Math.clamped(originalHP - remainingUndealtDamage, 0, actor.data.data.attributes.hp.max);
        remainingUndealtDamage = remainingUndealtDamage - (originalHP - newHP);
        
        actorUpdate["data.attributes.hp.value"] = newHP;

        const promise = actor.update(actorUpdate);

        /** If the remaining undealt damage is equal to or greater than the max hp, the character dies of Massive Damage. */
        if (actor.data.type === "character" && remainingUndealtDamage >= actor.data.data.attributes.hp.max) {
            const localizedDeath = game.i18n.format("SFRPG.CharacterSheet.Warnings.DeathByMassiveDamage", {name: actor.name});
            ui.notifications.warn(localizedDeath, {permanent: true});
        }
    
        return promise;
    }

    static async _applyVehicleDamage(roll, vehicleActor, totalDamageDealt, isHealing) {
        ui.notifications.warn("Cannot currently apply damage to vehicles using the context menu");
        return null;
    }

    static async _applyStarshipDamage(roll, starshipActor, totalDamageDealt, isHealing) {
        if (isHealing) {
            ui.notifications.warn("Cannot currently apply healing to starships using the context menu.");
            return null;
        }

        /** Ask for quadrant */
        const options = [
            game.i18n.format("SFRPG.StarshipSheet.Damage.Quadrant.Forward"),
            game.i18n.format("SFRPG.StarshipSheet.Damage.Quadrant.Port"),
            game.i18n.format("SFRPG.StarshipSheet.Damage.Quadrant.Starboard"),
            game.i18n.format("SFRPG.StarshipSheet.Damage.Quadrant.Aft")
        ];
        const results = await ChoiceDialog.show(
            game.i18n.format("SFRPG.StarshipSheet.Damage.Title", {name: starshipActor.name}),
            game.i18n.format("SFRPG.StarshipSheet.Damage.Message"),
            {
                quadrant: {
                    name: game.i18n.format("SFRPG.StarshipSheet.Damage.Quadrant.Quadrant"),
                    options: options,
                    default: options[0]
                }
            }
        );

        if (results.resolution !== "ok") {
            return null;
        }

        let targetKey = null;
        let originalData = null;
        let newData = null;

        const selectedQuadrant = results.result.quadrant;
        const indexOfQuadrant = options.indexOf(selectedQuadrant);
        if (indexOfQuadrant === 0) {
            targetKey = "data.quadrants.forward";
            originalData = starshipActor.data.data.quadrants.forward;
        } else if (indexOfQuadrant === 1) {
            targetKey = "data.quadrants.port";
            originalData = starshipActor.data.data.quadrants.port;
        } else if (indexOfQuadrant === 2) {
            targetKey = "data.quadrants.starboard";
            originalData = starshipActor.data.data.quadrants.starboard;
        } else if (indexOfQuadrant === 3) {
            targetKey = "data.quadrants.aft";
            originalData = starshipActor.data.data.quadrants.aft;
        } else {
            /** Error, unrecognized quadrant, somehow. */
            return null;
        }

        let actorUpdate = {};
        newData = duplicate(originalData);

        let remainingUndealtDamage = totalDamageDealt;
        const hasDeflectorShields = starshipActor.data.data.hasDeflectorShields;
        const hasAblativeArmor = starshipActor.data.data.hasAblativeArmor;
        
        if (hasDeflectorShields) {
            if (originalData.shields.value > 0) {
                // Deflector shields are twice as effective against attacks from melee, ramming, and ripper starship weapons, so the starship ignores double the amount of damage from such attacks.
                // TODO: Any attack that would ignore a fraction or all of a target’s shields instead reduces the amount of damage the deflector shields ignore by an equal amount, rounded in the defender’s favor (e.g., deflector shields with a defense value of 5 would reduce damage from a burrowing weapon [Pact Worlds 153] by 3)
                const isMelee = roll.find('#melee').length > 0;
                const isRamming = roll.find('#ramming').length > 0;
                const isRipper = roll.find('#ripper').length > 0;

                const shieldMultiplier = (isMelee || isRamming || isRipper) ? 2 : 1;
                remainingUndealtDamage = Math.max(0, remainingUndealtDamage - (originalData.shields.value * shieldMultiplier));
            }
        } else {
            newData.shields.value = Math.max(0, originalData.shields.value - remainingUndealtDamage);
            remainingUndealtDamage = remainingUndealtDamage - (originalData.shields.value - newData.shields.value);
        }

        if (hasAblativeArmor) {
            newData.ablative.value = Math.max(0, originalData.ablative.value - remainingUndealtDamage);
            remainingUndealtDamage = remainingUndealtDamage - (originalData.ablative.value - newData.ablative.value);
        }

        const originalHullPoints = starshipActor.data.data.attributes.hp.value;
        const newHullPoints = Math.clamped(originalHullPoints - remainingUndealtDamage, 0, starshipActor.data.data.attributes.hp.max);
        remainingUndealtDamage = remainingUndealtDamage - (originalHullPoints - newHullPoints);

        /** Deflector shields only drop in efficiency when the ship takes hull point damage. */
        if (hasDeflectorShields) {
            let deflectorShieldDamage = 0;

            if (newHullPoints !== originalHullPoints) {
                deflectorShieldDamage = 1;

                // Weapons with the array or line special property that damage a starship’s Hull Points overwhelm its deflector shields, reducing their defense value in that quadrant by 2
                if (roll.find('#array').length > 0 || roll.find('#line').length > 0) {
                    deflectorShieldDamage = 2;
                }

                // TODO: ..whereas vortex weapons that deal Hull Point damage reduce the target’s deflector shields’ defense value in each quadrant by 1d4.
                else if (roll.find('#vortex').length > 0) {
                }
            }

            // Any successful attack by a weapon with the buster special property (or another special property that deals reduced damage to Hull Points) reduces the deflector shields’ defense value in the struck quadrant by 2, whether or not the attack damaged the target’s Hull Points.
            if (roll.find('#buster').length > 0) {
                deflectorShieldDamage = 2;
            }

            // When a gunnery check results in a natural 20, any decrease to the target’s deflector shield’s defense value from the attack is 1 greater.
            const isCritical = roll.find('#critical').length > 0;
            deflectorShieldDamage += isCritical ? 1 : 0;

            newData.shields.value = Math.max(0, newData.shields.value - deflectorShieldDamage);
        }

        if (originalData.shields.value !== newData.shields.value) {
            actorUpdate[targetKey + ".shields.value"] = newData.shields.value;
        }

        if (originalData.ablative.value !== newData.ablative.value) {
            actorUpdate[targetKey + ".ablative.value"] = newData.ablative.value;
        }

        if (newHullPoints !== originalHullPoints) {
            actorUpdate["data.attributes.hp.value"] = newHullPoints;
        }

        const originalCT = Math.floor((starshipActor.data.data.attributes.hp.max - originalHullPoints) / starshipActor.data.data.attributes.criticalThreshold.value);
        const newCT = Math.floor((starshipActor.data.data.attributes.hp.max - newHullPoints) / starshipActor.data.data.attributes.criticalThreshold.value);
        if (newCT > originalCT) {
            const crossedThresholds = newCT - originalCT;
            const warningMessage = game.i18n.format("SFRPG.StarshipSheet.Damage.CrossedCriticalThreshold", {name: starshipActor.name, crossedThresholds: crossedThresholds});
            ui.notifications.warn(warningMessage);
        }
     
        const promise = starshipActor.update(actorUpdate);
        return promise;
    }

    /**
     * Cause this Actor to take a Short 10 minute Rest
     * During a Short Rest resources and limited item uses may be recovered
     * @param {boolean} dialog  Present a dialog window which allows for spending Resolve Points as part of the Short Rest
     * @param {boolean} chat    Summarize the results of the rest workflow as a chat message
     * @return {Promise}        A Promise which resolves once the short rest workflow has completed
     */
    async shortRest({ dialog = true, chat = true } = {}) {
        const data = this.data.data;

        // Ask user to confirm if they want to rest, and if they want to restore stamina points
        let sp = data.attributes.sp;
        let rp = data.attributes.rp;
        let canRestoreStaminaPoints = rp.value > 0 && sp.value < sp.max;

        let restoreStaminaPoints = false;

        if (dialog) {
            const restingResults = await ShortRestDialog.shortRestDialog({ actor: this, canRestoreStaminaPoints: canRestoreStaminaPoints });
            if (!restingResults.resting) return;
            restoreStaminaPoints = restingResults.restoreStaminaPoints;
        }
        
        let drp = 0;
        let dsp = 0;
        if (restoreStaminaPoints && canRestoreStaminaPoints) {
            drp = 1;
            let updatedRP = Math.max(rp.value - drp, 0);
            dsp = Math.min(sp.max - sp.value, sp.max);
            
            this.update({ "data.attributes.sp.value": sp.max, "data.attributes.rp.value": updatedRP });
        }

        // Restore resources that reset on short rests
        const updateData = {};
        for (let [k, r] of Object.entries(data.resources)) {
            if (r.max && r.sr) {
                updateData[`data.resources.${k}.value`] = r.max;
            }
        }

        await this.update(updateData);

        // Reset items that restore their uses on a short rest
        const items = this.items.filter(item => item.data.data.uses && (item.data.data.uses.per === "sr"));
        const updateItems = items.map(item => {
            return {
                id: item.id,
                "data.uses.value": item.data.data.uses.max
            }
        });

        await this.updateEmbeddedDocuments("Item", updateItems);

        // Notify chat what happened
        if (chat) {
            let msg = game.i18n.format("SFRPG.RestSChatMessage", { name: this.name });
            if (drp > 0) {
                msg = game.i18n.format("SFRPG.RestSChatMessageRestored", { name: this.name, spentRP: drp, regainedSP: dsp });
            }
            
            ChatMessage.create({
                user: game.user.id,
                speaker: { actor: this, alias: this.name },
                content: msg,
                type: CONST.CHAT_MESSAGE_TYPES.OTHER
            });
        }

        return {
            drp: drp,
            dsp: dsp,
            updateData: updateData,
            updateItems: updateItems
        }
    }

    /**
     * Cause this Actor to repair itself following drone repairing rules
     * During a drone repair, some amount of drone HP may be recovered.
     * @param {boolean} dialog  Present a dialog window which allows for utilizing the Repair Drone (Ex) feat while repairing.
     * @param {boolean} chat    Summarize the results of the repair workflow as a chat message
     * @return {Promise}        A Promise which resolves once the repair workflow has completed
     */
    async repairDrone({ dialog = true, chat = true } = {}) {
        const data = this.data.data;

        let hp = data.attributes.hp;
        if (hp.value >= hp.max) {
            let message = game.i18n.format("SFRPG.RepairDroneUnnecessary", { name: this.name });
            ui.notifications.info(message);
            return;
        }

        let improvedRepairFeat = false;
        if (dialog) {
            const dialogResults = await DroneRepairDialog.droneRepairDialog({ actor: this, improvedRepairFeat: improvedRepairFeat });
            if (!dialogResults.repairing) return;
            improvedRepairFeat = dialogResults.improvedRepairFeat;
        }
        
        let oldHP = hp.value;
        let maxRepairAmount = Math.floor(improvedRepairFeat ? hp.max * 0.25 : hp.max * 0.1);
        let newHP = Math.min(hp.max, hp.value + maxRepairAmount);
        let dhp = newHP - oldHP;

        const updateData = {};
        updateData["data.attributes.hp.value"] = newHP;
        await this.update(updateData);

        // Notify chat what happened
        if (chat) {
            let msg = game.i18n.format("SFRPG.RepairDroneChatMessage", { name: this.name, regainedHP: dhp });
            
            ChatMessage.create({
                user: game.user.id,
                speaker: { actor: this, alias: this.name },
                content: msg,
                type: CONST.CHAT_MESSAGE_TYPES.OTHER
            });
        }

        return {
            dhp: dhp,
            updateData: updateData
        };
    }

    async removeFromCrew(actorId) {
        const role = this.getCrewRoleForActor(actorId);
        if (role) {
            const crewData = duplicate(this.data.data.crew);
            crewData[role].actorIds = crewData[role].actorIds.filter(x => x !== actorId);
            return this.update({
                "data.crew": crewData
            });
        }
        return null;
    }

    /**
     * Take a long nights rest, recovering HP, SP, RP, resources, and spell slots
     * @param {boolean} dialog  Present a confirmation dialog window whether or not to take a long rest
     * @param {boolean} chat    Summarize the results of the rest workflow as a chat message
     * @return {Promise}        A Promise which resolves once the long rest workflow has completed
     */
    async longRest({ dialog = true, chat = true } = {}) {
        const data = duplicate(this.data.data);
        const updateData = {};

        if (dialog) {
            try {
                await ShortRestDialog.longRestDialog(this);
            } catch (err) {
                return;
            }
        }

        // Recover HP, SP, and RP
        let dhp = data.attributes.hp.max === data.attributes.hp.value ? 0 :
            data.details.level.value > (data.attributes.hp.max - data.attributes.hp.value) ?
                data.attributes.hp.max - data.attributes.hp.value : data.details.level.value;
        let dsp = data.attributes.sp.max - data.attributes.sp.value;
        let drp = data.attributes.rp.max - data.attributes.rp.value;
        updateData['data.attributes.hp.value'] = Math.min(data.attributes.hp.value + data.details.level.value, data.attributes.hp.max);
        updateData['data.attributes.sp.value'] = data.attributes.sp.max;
        updateData['data.attributes.rp.value'] = data.attributes.rp.max;

        // Heal Ability damage
        for (let [abl, ability] of Object.entries(data.abilities)) {
            if (ability.damage && ability.damage > 0) {
                updateData[`data.abilities.${abl}.damage`] = --ability.damage;
            } 
        }

        for (let [k, r] of Object.entries(data.resources)) {
            if (r.max && (r.sr || r.lr)) {
                updateData[`data.resources.${k}.value`] = r.max;
            }
        }

        for (let [k, v] of Object.entries(data.spells)) {
            if (!v.max) continue;
            updateData[`data.spells.${k}.value`] = v.max;
        }

        const items = this.items.filter(i => i.data.data.uses && ["sr", "lr", "day"].includes(i.data.data.uses.per));
        const updateItems = items.map(item => {
            return {
                id: item.id,
                "data.uses.value": item.data.data.uses.max
            }
        });

        await this.update(updateData);
        await this.updateEmbeddedDocuments("Item", updateItems);

        if (chat) {
            ChatMessage.create({
                user: game.user.id,
                speaker: { actor: this, alias: this.name },
                content: `${this.name} takes a night's rest and recovers ${dhp} Hit points, ${dsp} Stamina points, and ${drp} Resolve points.`
            });
        }

        return {
            dhp: dhp,
            dsp: dsp,
            drp: drp,
            updateData: updateData,
            updateItems: updateItems
        }
    }

    /** Starship code */
    async useStarshipAction(actionId) {
        /** Bad entry; no action! */
        if (!actionId) {
            ui.notifications.error(game.i18n.format("SFRPG.Rolls.StarshipActions.ActionNotFoundError", {actionId: actionId}));
            return;
        }

        const starshipPackKey = game.settings.get("sfrpg", "starshipActionsSource");
        const starshipActions = game.packs.get(starshipPackKey);
        const actionEntry = await starshipActions.getEntry(actionId);

        /** Bad entry; no action! */
        if (!actionEntry) {
            ui.notifications.error(game.i18n.format("SFRPG.Rolls.StarshipActions.ActionNotFoundError", {actionId: actionId}));
            return;
        }

        /** Bad entry; no formula! */
        if (actionEntry.data.formula.length < 1) {
            ui.notifications.error(game.i18n.format("SFRPG.Rolls.StarshipActions.NoFormulaError", {name: actionEntry.name}));
            return;
        }

        let quadrant = "";
        if (actionEntry.data.role === "gunner") {
            const options = [
                game.i18n.format("SFRPG.Rolls.StarshipActions.Quadrant.Forward"),
                game.i18n.format("SFRPG.Rolls.StarshipActions.Quadrant.Port"),
                game.i18n.format("SFRPG.Rolls.StarshipActions.Quadrant.Starboard"),
                game.i18n.format("SFRPG.Rolls.StarshipActions.Quadrant.Aft")
            ];
            const results = await ChoiceDialog.show(
                game.i18n.format("SFRPG.Rolls.StarshipActions.Quadrant.Title", {name: actionEntry.name}),
                game.i18n.format("SFRPG.Rolls.StarshipActions.Quadrant.Message"),
                {
                    quadrant: {
                        name: game.i18n.format("SFRPG.Rolls.StarshipActions.Quadrant.Quadrant"),
                        options: options,
                        default: options[0]
                    }
                }
            );

            if (results.resolution === 'cancel') {
                return;
            }

            const selectedOption = options.indexOf(results.result.quadrant);
            if (selectedOption === 1) {
                quadrant = "Port";
            } else if (selectedOption === 2) {
                quadrant = "Starboard";
            } else if (selectedOption === 3) {
                quadrant = "Aft";
            } else {
                quadrant = "Forward";
            }
        }

        let selectedFormula = actionEntry.data.formula[0];
        if (actionEntry.data.formula.length > 1) {
            const results = await ChoiceDialog.show(
                game.i18n.format("SFRPG.Rolls.StarshipActions.Choice.Title", {name: actionEntry.name}),
                game.i18n.format("SFRPG.Rolls.StarshipActions.Choice.Message", {name: actionEntry.name}),
                {
                    roll: {
                        name: game.i18n.format("SFRPG.Rolls.StarshipActions.Choice.AvailableRolls"),
                        options: actionEntry.data.formula.map(x => x.name),
                        default: actionEntry.data.formula[0].name
                    }
                }
            );

            if (results.resolution === 'cancel') {
                return;
            }

            selectedFormula = actionEntry.data.formula.find(x => x.name === results.result.roll);
        }

        const rollContext = new RollContext();
        rollContext.addContext("ship", this);
        rollContext.setMainContext("ship");

        this.setupRollContexts(rollContext, actionEntry.data.selectors || []);

        /** Create additional modifiers. */
        const additionalModifiers = [
            {bonus: { name: game.i18n.format("SFRPG.Rolls.Starship.ComputerBonus"), modifier: "@ship.attributes.computer.value", enabled: false} },
            {bonus: { name: game.i18n.format("SFRPG.Rolls.Starship.CaptainDemand"), modifier: "4", enabled: false} },
            {bonus: { name: game.i18n.format("SFRPG.Rolls.Starship.CaptainEncouragement"), modifier: "2", enabled: false} },
            {bonus: { name: game.i18n.format("SFRPG.Rolls.Starship.ScienceOfficerLockOn"), modifier: "2", enabled: false} }
        ];
        rollContext.addContext("additional", {name: "additional"}, {modifiers: { bonus: "n/a", rolledMods: additionalModifiers } });

        let systemBonus = "";
        // Patch and Hold It Together are not affected by critical damage.
        if (actionEntry.name !== "Patch" && actionEntry.name !== "Hold It Together") {
            // Gunners must select a quadrant.
            if (actionEntry.data.role === "gunner") {
                systemBonus = ` + @ship.attributes.systems.weaponsArray${quadrant}.mod`;
                systemBonus += ` + @ship.attributes.systems.powerCore.modOther`;
            } else {
                for (const [key, value] of Object.entries(this.data.data.attributes.systems)) {
                    if (value.affectedRoles && value.affectedRoles[actionEntry.data.role]) {
                        if (key === "powerCore" && actionEntry.data.role !== "engineer") {
                            systemBonus += ` + @ship.attributes.systems.${key}.modOther`;
                        } else {
                            systemBonus += ` + @ship.attributes.systems.${key}.mod`;
                        }
                    }
                }
            }
        }

        const rollResult = await DiceSFRPG.createRoll({
            rollContext: rollContext,
            rollFormula: selectedFormula.formula + systemBonus + " + @additional.modifiers.bonus",
            title: game.i18n.format("SFRPG.Rolls.StarshipAction", {action: actionEntry.name})
        });

        if (!rollResult) {
            return;
        }

        let speakerActor = this;
        const roleKey = CONFIG.SFRPG.starshipRoleNames[actionEntry.data.role];
        let roleName = game.i18n.format(roleKey);

        const desiredKey = actionEntry.data.selectorKey;
        if (desiredKey) {
            const selectedContext = rollContext.allContexts[desiredKey];
            if (!selectedContext) {
                ui.notifications.error(game.i18n.format("SFRPG.Rolls.StarshipActions.NoActorError", {name: desiredKey}));
                return;
            }

            speakerActor = selectedContext?.entity || this;

            const actorRole = this.getCrewRoleForActor(speakerActor.id);
            if (actorRole) {
                const actorRoleKey = CONFIG.SFRPG.starshipRoleNames[actorRole];
                roleName = game.i18n.format(actorRoleKey);
            }
        }

        let flavor = "";
        flavor += game.i18n.format("SFRPG.Rolls.StarshipActions.Chat.Role", {role: roleName, name: this.name});
        flavor += "<br/>";
        if (actionEntry.data.formula.length <= 1) {
            flavor += `<h2>${actionEntry.name}</h2>`;
        } else {
            flavor += `<h2>${actionEntry.name} (${selectedFormula.name})</h2>`;
        }

        const dc = selectedFormula.dc || actionEntry.data.dc;
        if (dc) {
            if (dc.resolve) {
                const dcRoll = await DiceSFRPG.createRoll({
                    rollContext: rollContext,
                    rollFormula: dc.value,
                    mainDie: 'd0',
                    title: game.i18n.format("SFRPG.Rolls.StarshipAction", {action: actionEntry.name}),
                    dialogOptions: { skipUI: true }
                });

                flavor += `<p><strong>${game.i18n.format("SFRPG.Rolls.StarshipActions.Chat.DC")}: </strong>${dcRoll.roll.total}</p>`;
            } else {
                flavor += `<p><strong>${game.i18n.format("SFRPG.Rolls.StarshipActions.Chat.DC")}: </strong>${TextEditor.enrichHTML(dc.value)}</p>`;
            }
        }

        flavor += `<p><strong>${game.i18n.format("SFRPG.Rolls.StarshipActions.Chat.NormalEffect")}: </strong>`;
        flavor += TextEditor.enrichHTML(selectedFormula.effectNormal || actionEntry.data.effectNormal);
        flavor += "</p>";

        if (actionEntry.data.effectCritical) {
            const critEffectDisplayState = game.settings.get("sfrpg", "starshipActionsCrit");
            if (critEffectDisplayState !== 'never') {
                if (critEffectDisplayState === 'always' || rollResult.roll.results[0] === 20) {
                    flavor += `<p><strong>${game.i18n.format("SFRPG.Rolls.StarshipActions.Chat.CriticalEffect")}: </strong>`;
                    flavor += TextEditor.enrichHTML(selectedFormula.effectCritical || actionEntry.data.effectCritical);
                    flavor += "</p>";
                }
            }
        }

        const rollMode = game.settings.get("core", "rollMode");
        const preparedRollExplanation = DiceSFRPG.formatFormula(rollResult.formula.formula);
        rollResult.roll.render().then((rollContent) => {
            const insertIndex = rollContent.indexOf(`<section class="tooltip-part">`);
            const explainedRollContent = rollContent.substring(0, insertIndex) + preparedRollExplanation + rollContent.substring(insertIndex);
    
            ChatMessage.create({
                flavor: flavor,
                speaker: ChatMessage.getSpeaker({ actor: speakerActor }),
                content: explainedRollContent,
                rollMode: rollMode,
                roll: rollResult.roll,
                type: CONST.CHAT_MESSAGE_TYPES.ROLL,
                sound: CONFIG.sounds.dice
            });
        });
    }

    /** Crewed actor functionality */
    getCrewRoleForActor(actorId) {
        const dataSource = this.data;
        const acceptedActorTypes = ["starship", "vehicle"];
<<<<<<< HEAD
        if (!acceptedActorTypes.includes(this.data.type)) {
            console.log(`getCrewRoleForActor(${actorId}) called on an actor (${this.data.id}) of type ${this.data.type}, which is not supported!`);
=======
        if (!acceptedActorTypes.includes(dataSource.type)) {
            console.log(`getCrewRoleForActor(${actorId}) called on an actor (${dataSource._id}) of type ${dataSource.type}, which is not supported!`);
>>>>>>> ae8690e0
            console.trace();
            return null;
        }

        if (!dataSource?.data?.crew) {
            return null;
        }

        for (const [role, entry] of Object.entries(dataSource.data.crew)) {
            if (entry?.actorIds?.includes(actorId)) {
                return role;
            }
        }
        return null;
    }

    getActorIdsForCrewRole(role) {
        const acceptedActorTypes = ["starship", "vehicle"];
        if (!acceptedActorTypes.includes(this.data.type)) {
            console.log(`getActorIdsForCrewRole(${role}) called on an actor (${this.data.id}) of type ${this.data.type}, which is not supported!`);
            console.trace();
            return null;
        }

        if (!this.data?.data?.crew) {
            return null;
        }

        if (!(role in this.data.data.crew)) {
            return null;
        }

        return duplicate(this.data.data.crew[role]);
    }

    /** Roll contexts */
    setupRollContexts(rollContext, desiredSelectors = []) {
        const actorData = this.data.data;

        if (actorData.type === "vehicle") {
            if (!actorData.data.crew.useNPCCrew) {
                /** Add player pilot if available. */
                if (actorData.data.crew.pilot?.actors?.length > 0) {
                    const pilotActor = actorData.data.crew.pilot.actors[0];
                    let pilotData = null;
                    if (actor instanceof ActorSFRPG) {
                        pilotData = pilotActor.data.data;
                    } else {
                        pilotData = pilotActor.data;
                    }
                    rollContext.addContext("pilot", actor, pilotData);
                }
            }
        }
        else if (actorData.type === "starship") {
            if (!actorData.data.crew.useNPCCrew) {
                /** Add player captain if available. */
                if (actorData.data.crew.captain?.actors?.length > 0) {
                    const actor = actorData.data.crew.captain.actors[0];
                    let actorData = null;
                    if (actor instanceof ActorSFRPG) {
                        actorData = actor.data.data;
                    } else {
                        actorData = actor.data;
                    }
                    rollContext.addContext("captain", actor, actorData);
                }
        
                /** Add player pilot if available. */
                if (actorData.data.crew.pilot?.actors?.length > 0) {
                    const actor = actorData.data.crew.pilot.actors[0];
                    let actorData = null;
                    if (actor instanceof ActorSFRPG) {
                        actorData = actor.data.data;
                    } else {
                        actorData = actor.data;
                    }
                    rollContext.addContext("pilot", actor, actorData);
                }
        
                /** Add remaining roles if available. */
                const crewMates = ["gunner", "engineer", "chiefMate", "magicOfficer", "passenger", "scienceOfficer", "minorCrew", "openCrew"];
                const allCrewMates = ["minorCrew", "openCrew"];
                for (const crewType of crewMates) {
                    let crewCount = 1;
                    const crew = [];
                    if (allCrewMates.includes(crewType)) {
                        for (const crewEntries of Object.values(actorData.data.crew)) {
                            const crewList = crewEntries.actors;
                            if (crewList && crewList.length > 0) {
                                for (const actor of crewList) {
                                    let actorData = null;
                                    if (actor instanceof ActorSFRPG) {
                                        actorData = actor.data.data;
                                    } else {
                                        actorData = actor.data;
                                    }

                                    const contextId = crewType + crewCount;
                                    rollContext.addContext(contextId, actor, actorData);
                                    crew.push(contextId);
                                    crewCount += 1;
                                }
                            }
                        }
                    } else {
                        const crewList = actorData.data.crew[crewType].actors;
                        if (crewList && crewList.length > 0) {
                            for (const actor of crewList) {
                                let actorData = null;
                                if (actor instanceof ActorSFRPG) {
                                    actorData = actor.data.data;
                                } else {
                                    actorData = actor.data;
                                }

                                const contextId = crewType + crewCount;
                                rollContext.addContext(contextId, actor, actorData);
                                crew.push(contextId);
                                crewCount += 1;
                            }
                        }
                    }
        
                    if (desiredSelectors.includes(crewType)) {
                        rollContext.addSelector(crewType, crew);
                    }
                }
            } else {
                /** Create 'fake' actors. */
                rollContext.addContext("captain", this, actorData.data.crew.npcData.captain);
                rollContext.addContext("pilot", this, actorData.data.crew.npcData.pilot);
                rollContext.addContext("gunner", this, actorData.data.crew.npcData.gunner);
                rollContext.addContext("engineer", this, actorData.data.crew.npcData.engineer);
                rollContext.addContext("chiefMate", this, actorData.data.crew.npcData.chiefMate);
                rollContext.addContext("magicOfficer", this, actorData.data.crew.npcData.magicOfficer);
                rollContext.addContext("scienceOfficer", this, actorData.data.crew.npcData.scienceOfficer);
            }
        }
    }
}<|MERGE_RESOLUTION|>--- conflicted
+++ resolved
@@ -178,25 +178,17 @@
 
         let consume = true;
         if (configureDialog) {
-<<<<<<< HEAD
-            const spellFormData = await SpellCastDialog.create(this, item);
-            lvl = parseInt(spellFormData.get("level"));
-            consume = Boolean(spellFormData.get("consume"));
-            if (lvl !== item.data.data.level && !Number.isNaN(lvl)) {
-                const mergedData = mergeObject(item.data, { "data.level": lvl }, { inplace: false });
-                console.log([item.data, mergedData]);
-                item = new ItemSFRPG(mergedData, this);
-=======
             try {
                 const spellFormData = await SpellCastDialog.create(this, item);
                 lvl = parseInt(spellFormData.get("level"));
                 consume = Boolean(spellFormData.get("consume"));
-                if (lvl && lvl !== item.data.data.level) {
-                    item = item.constructor.createOwned(mergeObject(item.data, { "data.level": lvl }, { inplace: false }), this);
+            if (lvl && lvl !== item.data.data.level && !Number.isNaN(lvl)) {
+                const mergedData = mergeObject(item.data, { "data.level": lvl }, { inplace: false });
+                console.log([item.data, mergedData]);
+                item = new ItemSFRPG(mergedData, this);
                 }
             } catch (error) {
                 return null;
->>>>>>> ae8690e0
             }
         }
 
@@ -1299,13 +1291,8 @@
     getCrewRoleForActor(actorId) {
         const dataSource = this.data;
         const acceptedActorTypes = ["starship", "vehicle"];
-<<<<<<< HEAD
-        if (!acceptedActorTypes.includes(this.data.type)) {
-            console.log(`getCrewRoleForActor(${actorId}) called on an actor (${this.data.id}) of type ${this.data.type}, which is not supported!`);
-=======
         if (!acceptedActorTypes.includes(dataSource.type)) {
-            console.log(`getCrewRoleForActor(${actorId}) called on an actor (${dataSource._id}) of type ${dataSource.type}, which is not supported!`);
->>>>>>> ae8690e0
+            console.log(`getCrewRoleForActor(${actorId}) called on an actor (${dataSource.id}) of type ${dataSource.type}, which is not supported!`);
             console.trace();
             return null;
         }
