--- conflicted
+++ resolved
@@ -970,21 +970,12 @@
 
                 if (item.type === "container") {
                     container.storage.push({
-<<<<<<< HEAD
                         type: currentStorage?.type || "bulk",
                         subtype: currentStorage?.subtype || "",
                         amount: currentStorage?.amount || itemData.storageCapacity || 0,
                         acceptsType: currentStorage?.acceptsType || itemData.acceptedItemTypes ? Object.keys(itemData.acceptedItemTypes) : [],
                         affectsEncumbrance: currentStorage?.affectsEncumbrance ?? ((itemData.contentBulkMultiplier === 0) ? false : true),
                         weightProperty: currentStorage?.weightProperty || "bulk"
-=======
-                        type: "bulk",
-                        subtype: "",
-                        amount: itemData.storageCapacity || 0,
-                        acceptsType: itemData.acceptedItemTypes ? Object.keys(itemData.acceptedItemTypes) : [],
-                        affectsEncumbrance: itemData.contentBulkMultiplier === 0 ? false : true,
-                        weightProperty: "bulk"
->>>>>>> 63848cb4
                     });
                 } else if (item.type === "weapon") {
                     container.storage.push({
