import { DiceSFRPG, RollContext } from "../dice.js";
import { SFRPG } from "../config.js";
import { SFRPGModifierType, SFRPGModifierTypes, SFRPGEffectType } from "../modifiers/types.js";
import SFRPGModifier from "../modifiers/modifier.js";
import SFRPGModifierApplication from "../apps/modifier-app.js";
import StackModifiers from "../rules/closures/stack-modifiers.js";

export class ItemSFRPG extends Item {

    /* -------------------------------------------- */
    /*  Item Properties                             */
    /* -------------------------------------------- */

    /**
     * Does the Item implement an attack roll as part of its usage
     * @type {boolean}
     */
    get hasAttack() {
        if (this.data.type === "starshipWeapon") return true;
        return ["mwak", "rwak", "msak", "rsak"].includes(this.data.data.actionType);
    }

    /* -------------------------------------------- */

    /**
     * Does the Item implement a damage roll as part of its usage
     * @type {boolean}
     */
    get hasDamage() {
        return !!(this.data.data.damage && this.data.data.damage.parts.length);
    }

    /* -------------------------------------------- */

    /**
     * Does the Item implement a saving throw as part of its usage
     * @type {boolean}
     */
    get hasSave() {
        return !!(this.data.data.save && this.data.data.save.type);
    }

    /* -------------------------------------------- */
    /*	Data Preparation														*/
    /* -------------------------------------------- */

    /**
     * Augment the basic Item data model with additional dynamic data.
     */
    prepareData() {
        super.prepareData();
        const C = CONFIG.SFRPG;
        const labels = {};
        const itemData = this.data;
        const actorData = this.parent ? this.parent.data : {};
        const data = itemData.data;

        // Spell Level,  School, and Components
        if (itemData.type === "spell") {
            labels.level = C.spellLevels[data.level];
            labels.school = C.spellSchools[data.school];
        }

        // Feat Items
        else if (itemData.type === "feat") {
            const act = data.activation;
            if (act && act.type) labels.featType = data.damage.length ? "Attack" : "Action";
            else labels.featType = "Passive";
        }

        // Equipment Items
        else if (itemData.type === "equipment") {
            labels.eac = data.armor.eac ? `${data.armor.eac} EAC` : "";
            labels.kac = data.armor.kac ? `${data.armor.kac} KAC` : "";
        }
        
        // Activated Items
        if (data.hasOwnProperty("activation")) {

            // Ability Activation Label
            let act = data.activation || {};
            if (act) labels.activation = [
                act.cost,
                act.type === "none" ? null : C.abilityActivationTypes[act.type]
            ].filterJoin(" ");

            let tgt = data.target || {};
            if (tgt.value && tgt.value === "") tgt.value = null;

            labels.target = [tgt.value].filterJoin(" ");

            let area = data.area || {};
            if (["none", "touch", "personal"].includes(area.units)) area.value = null;
            if (typeof area.value === 'number' && area.value === 0) area.value = null;
            if (["none"].includes(area.units)) area.units = null;

            labels.area = [area.value, C.distanceUnits[area.units] || null, C.spellAreaShapes[area.shape], C.spellAreaEffects[area.effect]].filterJoin(" ");

            // Range Label
            let rng = data.range || {};
            if (["none", "touch", "personal"].includes(rng.units) || (rng.value === 0)) {
                rng.value = null;
            }
            if (["none"].includes(rng.units)) rng.units = null;
            labels.range = [rng.value, C.distanceUnits[rng.units] || null].filterJoin(" ");

            // Duration Label
            let dur = data.duration || {};
            labels.duration = [dur.value].filterJoin(" ");
        }

        // Item Actions
        if (data.hasOwnProperty("actionType")) {

            // Save DC
            let save = data.save || {};
            labels.save = this._getSaveLabel(save, actorData, data);

            // Damage
            let dam = data.damage || {};
            if (dam.parts) labels.damage = dam.parts.map(d => d[0]).join(" + ").replace(/\+ -/g, "- ");
        }

        // Assign labels and return the Item
        this.labels = labels;
    }

    _getSaveLabel(save, actorData, itemData) {
<<<<<<< HEAD
        if (!save?.type || !save?.dc) return "";

        let dcFormula = save.dc.toString();
        if (dcFormula) {
            const rollContext = new RollContext();
            rollContext.addContext("item", this, itemData);
            rollContext.setMainContext("item");
            if (this.actor && this.actor.data) {
                rollContext.addContext("owner", this.actor);
                rollContext.setMainContext("owner");
                
                this.actor.setupRollContexts(rollContext);
            }
    
            const rollResult = DiceSFRPG.createRoll({
                rollContext: rollContext,
                rollFormula: dcFormula,
                mainDie: 'd0',
                dialogOptions: { skipUI: true }
            });
=======
        if (!save?.type) return "";
        
        let dcFormula = save.dc?.toString();
        if (!dcFormula) {
            const ownerKeyAbilityId = this.actor?.data.data.attributes.keyability;
            const itemKeyAbilityId = this.data.data.ability;
            const abilityKey = itemKeyAbilityId || ownerKeyAbilityId;
            if (abilityKey) {
                if (this.data.type === "spell") {
                    dcFormula = `10 + @item.level + @owner.abilities.${abilityKey}.mod`;
                } else if (this.data.type === "feat") {
                    dcFormula = `10 + @owner.details.level.value + @owner.abilities.${abilityKey}.mod`;
                } else {
                    dcFormula = `10 + floor(@item.level / 2) + @owner.abilities.${abilityKey}.mod`;
                }
            }
            
            if (!dcFormula) {
                return "";
            }
        }
>>>>>>> ae8690e0

        const rollContext = new RollContext();
        rollContext.addContext("item", this, itemData);
        rollContext.setMainContext("item");
        if (this.actor) {
            rollContext.addContext("owner", this.actor);
            rollContext.setMainContext("owner");
        }

        this.actor?.setupRollContexts(rollContext);

        const rollResult = DiceSFRPG.createRoll({
            rollContext: rollContext,
            rollFormula: dcFormula,
            mainDie: 'd0',
            dialogOptions: { skipUI: true }
        });

        const returnValue = `DC ${rollResult.roll.total || ""} ${CONFIG.SFRPG.saves[save.type]} ${CONFIG.SFRPG.saveDescriptors[save.descriptor]}`;
        return returnValue;
    }

    /**
     * Check to ensure that this item has a modifiers data object set, if not then set it. 
     * These will always be needed from hence forth, so we'll just make sure that they always exist.
     * 
     * @param {Object}      data The item data to check against.
     * @param {String|Null} prop A specific property name to check.
     * 
     * @returns {Object}         The modified data object with the modifiers data object added.
     */
    _ensureHasModifiers(data, prop = null) {
        if (!hasProperty(data, "modifiers")) {
            console.log(`SFRPG | ${this.name} does not have the modifiers data object, attempting to create them...`);
            data.modifiers = [];
        }

        return data;
    }

    /* -------------------------------------------- */

    /**
     * Roll the item to Chat, creating a chat card which contains follow up attack or damage roll options
     * @return {Promise}
     */
    async roll() {
        let htmlOptions = { secrets: this.actor?.isOwner || true, rollData: this.data };
        htmlOptions.rollData.owner = this.actor?.data?.data;

        // Basic template rendering data
        const token = this.actor.token;
        console.log(token);
        const templateData = {
            actor: this.actor,
            tokenId: token ? `${token.parent.id}.${token.id}` : null,
            item: this.data,
            data: this.getChatData(htmlOptions),
            labels: this.labels,
            hasAttack: this.hasAttack,
            hasDamage: this.hasDamage,
            isVersatile: this.isVersatile,
            hasSave: this.hasSave
        };

        // Render the chat card template
        const templateType = ["tool", "consumable"].includes(this.data.type) ? this.data.type : "item";
        const template = `systems/sfrpg/templates/chat/${templateType}-card.html`;
        const html = await renderTemplate(template, templateData);

        // Basic chat message data
        const chatData = {
            user: game.user.id,
            type: CONST.CHAT_MESSAGE_TYPES.OTHER,
            content: html,
            speaker: {
                actor: this.actor.id,
                token: this.actor.token,
                alias: this.actor.name
            }
        };

        // Toggle default roll mode
        let rollMode = game.settings.get("core", "rollMode");
        if (["gmroll", "blindroll"].includes(rollMode)) chatData["whisper"] = ChatMessage.getWhisperRecipients("GM");
        if (rollMode === "blindroll") chatData["blind"] = true;

        // Create the chat message
        return ChatMessage.create(chatData, { displaySheet: false });
    }

    /* -------------------------------------------- */
    /*  Chat Cards																	*/
    /* -------------------------------------------- */

    getChatData(htmlOptions) {
        const data = duplicate(this.data.data);
        const labels = this.labels;
        labels.save = this._getSaveLabel(data.save, this.actor.data, data);

        // Rich text description
        data.description.value = TextEditor.enrichHTML(data.description.value, htmlOptions);

        // Item type specific properties
        const props = [];
        const fn = this[`_${this.data.type}ChatData`];
        if (fn) fn.bind(this)(data, labels, props);

        // General equipment properties
        const equippableTypes = ["weapon", "equipment", "shield"];
        if (data.hasOwnProperty("equipped") && equippableTypes.includes(this.data.type)) {
            props.push(
                {name: data.equipped ? "Equipped" : "Not Equipped", tooltip: null },
                {name: data.proficient ? "Proficient" : "Not Proficient", tooltip: null }
            );
        }

        // Ability activation properties
        if (data.hasOwnProperty("activation")) {
            props.push(
                {name: labels.target, tooltip: null },
                {name: labels.area, tooltip: null },
                {name: labels.activation, tooltip: null },
                {name: labels.range, tooltip: null },
                {name: labels.duration, tooltip: null }
            );
        }

        if (data.hasOwnProperty("capacity")) {
            props.push({
                name: labels.capacity,
                tooltip: null
            });
        }

        if (this.data.type === "container") {
            if (this.actor) {
                let wealth = 0;
                const containedItems = this._getContainedItems();
                for (const item of containedItems) {
                    wealth += item.data.data.quantity * item.data.data.price;
                }
                wealth = Math.floor(wealth);

                const wealthString = new Intl.NumberFormat().format(wealth);
                const wealthProperty = game.i18n.format("SFRPG.CharacterSheet.Inventory.ContainedWealth", {wealth: wealthString});
                props.push({
                    name: wealthProperty,
                    tooltip: null
                });
            }
        }

        // Filter properties and return
        data.properties = props.filter(p => !!p && !!p.name);
        return data;
    }

    _getContainedItems() {
        const contents = this.data.data.container?.contents;
        if (!contents || !this.actor) {
            return [];
        }

        const itemsToTest = [this];
        const containedItems = [];
        while (itemsToTest.length > 0) {
            const itemToTest = itemsToTest.shift();
            
            const contents = itemToTest?.data?.data?.container?.contents;
            if (contents) {
                for (const content of contents) {
                    const containedItem = this.actor.getOwnedItem(content.id);
                    if (containedItem) {
                        containedItems.push(containedItem);
                        itemsToTest.push(containedItem);
                    }
                }
            }
        }

        return containedItems;
    }

    /* -------------------------------------------- */

    /**
     * Prepare chat card data for equipment type items
     * @private
     */
    _equipmentChatData(data, labels, props) {
        props.push(
            {name: CONFIG.SFRPG.armorTypes[data.armor.type], tooltip: null},
            {name: labels.eac || null, tooltip: null},
            {name: labels.kac || null, tooltip: null}
        );
    }

    /* -------------------------------------------- */

    /**
     * Prepare chat card data for weapon type items
     * @private
     */
    _weaponChatData(data, labels, props) {
        props.push(
            {name: CONFIG.SFRPG.weaponTypes[data.weaponType], tooltip: null},
            ...Object.entries(data.properties).filter(e => e[1] === true)
                .map(e => ({name: CONFIG.SFRPG.weaponProperties[e[0]], tooltip: CONFIG.SFRPG.weaponPropertiesTooltips[e[0]]})
                )
        );
    }

    /* -------------------------------------------- */

    /**
     * Prepare chat card data for consumable type items
     * @private
     */
    _consumableChatData(data, labels, props) {
        props.push(
            {name: CONFIG.SFRPG.consumableTypes[data.consumableType], tooltip: null},
            {name: data.uses.value + "/" + data.uses.max + " Charges", tooltip: null}
        );
        data.hasCharges = data.uses.value >= 0;
    }

    /* -------------------------------------------- */

    /**
     * Prepare chat card data for goods type items
     * @private
     */
    _goodsChatData(data, labels, props) {
        props.push(
            {name: "Goods", tooltip: null},
            data.bulk ? {name: `Bulk ${data.bulk}`, tooltip: null} : null
        );
    }

    /**
     * Prepare chat card data for technological type items
     * @param {Object} data The items data
     * @param {Object} labels Any labels for the item
     * @param {Object} props The items properties
     */
    _technologicalChatData(data, labels, props) {
        props.push(
            {name: "Technological", tooltip: null},
            data.bulk ? {name: `Bulk ${data.bulk}`, tooltip: null} : null,
            data.hands ? {name: `Hands ${data.hands}`, tooltip: null} : null
        );
    }

    /**
     * Prepare chat card data for hybrid type items
     * @param {Object} data The items data
     * @param {Object} labels Any labels for the item
     * @param {Object} props The items properties
     */
    _hybridChatData(data, labels, props) {
        props.push(
            {name: "Hybrid", tooltip: null},
            data.bulk ? {name: `Bulk ${data.bulk}`, tooltip: null} : null,
            data.hands ? {name: `Hands ${data.hands}`, tooltip: null} : null
        );
    }

    /**
     * Prepare chat card data for magic type items
     * @param {Object} data The items data
     * @param {Object} labels Any labels for the item
     * @param {Object} props The items properties
     */
    _magicChatData(data, labels, props) {
        props.push(
            "Magic",
            data.bulk ? {name: `Bulk ${data.bulk}`, tooltip: null} : null,
            data.hands ? {name: `Hands ${data.hands}`, tooltip: null} : null
        );
    }

    /**
     * Prepare chat card data for armor upgrades
     * @param {Object} data The items data
     * @param {Object} labels Any labels for the item
     * @param {Object} props The items properties
     */
    _upgradeChatData(data, labels, props) {
        let armorType = "";

        if (data.armorType === 'any') {
            armorType = "Any"
        } else {
            armorType = CONFIG.SFRPG.armorTypes[data.armorType];
        }

        props.push(
            {name: "Armor Upgrade", tooltip: null},
            data.slots ? {name: `Slots ${data.slots}`, tooltip: null} : null,
            {name: `Allowed armor ${armorType}`, tooltip: null}
        );
    }

    _augmentationChatData(data, labels, props) {
        props.push(
            {name:"Augmentation", tooltip: null},
            data.type ? {name: CONFIG.SFRPG.augmentationTypes[data.type], tooltip: null} : null,
            data.system ? {name: CONFIG.SFRPG.augmentationSytems[data.system], tooltip: null} : null
        );
    }

    /**
     * Prepare chat card data for weapon fusions
     * @param {Object} data The items data
     * @param {Object} labels Any labels for the item
     * @param {Object} props The items properties
     */
    _fusionChatData(data, labels, props) {
        props.push(
            {name: "Weapon Fusion", tooltip: null},
            data.level ? {name: `Level ${data.level}`, tooltip: null} : null
        );
    }

    _starshipWeaponChatData(data, labels, props) {
        props.push(
            {name: "Starship Weapon", tooltip: null},
            data.weaponType ? {name: CONFIG.SFRPG.starshipWeaponTypes[data.weaponType], tooltip: null} : null,
            data.class ? {name: CONFIG.SFRPG.starshipWeaponClass[data.class], tooltip: null} : null,
            data.range ? {name: CONFIG.SFRPG.starshipWeaponRanges[data.range], tooltip: null} : null,
            data.mount.mounted ? {name: game.i18n.localize("SFRPG.Items.ShipWeapon.Mounted"), tooltip: null} : {name: game.i18n.localize("SFRPG.Items.ShipWeapon.NotMounted"), tooltip: null},
            data.speed > 0 ? {name: game.i18n.format("SFRPG.Items.ShipWeapon.Speed", {speed: data.speed}), tooltip: null} : null
        );
    }

    /**
     * Prepare chat card data for shield type items
     * @param {Object} data The items data
     * @param {Object} labels Any labels for the item
     * @param {Object} props The items properties
     */
    _shieldChatData(data, labels, props) {
        let wieldedBonus = data.proficient ? data.bonus.wielded.toString() : "0";
        let alignedBonus = data.proficient ? data.bonus.aligned.toString() : "0";

        props.push(
            {name: game.i18n.localize("SFRPG.Items.Shield.Shield"), tooltip: null},
            {name: game.i18n.format("SFRPG.Items.Shield.AcMaxDex", { maxDex: data.dex.signedString() }),  tooltip: null},
            {name: game.i18n.format("SFRPG.Items.Shield.ArmorCheck", { acp: data.acp.signedString() }),  tooltip: null},
            {name: game.i18n.format("SFRPG.Items.Shield.Bonuses", { wielded: wieldedBonus.signedString(), aligned: alignedBonus.signedString() }),  tooltip: null},
            data.proficient ? {name: game.i18n.localize("SFRPG.Items.Proficient"), tooltip: null} : {name: game.i18n.localize("SFRPG.Items.NotProficient"), tooltip: null}
        );
    }

    /* -------------------------------------------- */

    /**
     * Render a chat card for Spell type data
     * @return {Object}
     * @private
     */
    _spellChatData(data, labels, props) {
        const ad = this.actor.data.data;

        // Spell saving throw text
        const abl = ad.attributes.keyability || "int";
        labels.save = this._getSaveLabel(data.save, this.actor.data, data);

        // Spell properties
        props.push(
            {name: labels.level, tooltip: null}
        );
    }

    /* -------------------------------------------- */

    /**
     * Prepare chat card data for items of the "Feat" type
     */
    _featChatData(data, labels, props) {
        const ad = this.actor.data.data;

        // Spell saving throw text
        const abl = data.ability || ad.attributes.keyability || "str";
        labels.save = this._getSaveLabel(data.save, this.actor.data, data);

        // Feat properties
        props.push(
            {name: data.requirements, tooltip: null}
        );
    }

    _themeChatData(data, labels, props) {
        props.push(
            {name: "Theme", tooltip: null},
            data.abilityMod.ability ? {name: `Ability ${CONFIG.SFRPG.abilities[data.abilityMod.ability]}`, tooltip: null} : null,
            data.skill ? {name: `Skill ${CONFIG.SFRPG.skills[data.skill]}`, tooltip: null} : null
        );
    }

    _raceChatData(data, labels, props) {
        props.push(
            {name: "Race", tooltip: null},
            data.type ? {name: data.type, tooltip: null} : null,
            data.subtype ? {name: data.subtype, tooltip: null} : null
        );
    }

    _vehicleAttackChatData(data, label, props) {
        props.push(
            data.ignoresHardness ? game.i18n.localize("SFRPG.VehicleAttackSheet.Details.IgnoresHardness") + " " + data.ignoresHardness : null
        );
    }

    _vehicleSystemChatData(data, label, props) {

        if (data.senses &&  data.senses.usedForSenses == true) {
            // We deliminate the senses by `,` and present each sense as a separate property
            let sensesDeliminated = data.senses.senses.split(",");
            for (let index = 0; index < sensesDeliminated.length; index++)
            {
                var sense = sensesDeliminated[index];
                props.push(sense);
            }
        }
    }

    /* -------------------------------------------- */
    /*  Item Rolls - Attack, Damage, Saves, Checks  */
    /* -------------------------------------------- */

    /**
     * Place an attack roll using an item (weapon, feat, spell, or equipment)
     * Rely upon the DiceSFRPG.d20Roll logic for the core implementation
     */
    async rollAttack(options = {}) {
        const itemData = this.data;
        const isWeapon = ["weapon", "shield"].includes(this.data.type);

        const actorData = this.actor.data.data;
        if (!this.hasAttack) {
            throw new Error("You may not place an Attack Roll with this Item.");
        }

        if (this.data.type === "starshipWeapon") return this._rollStarshipAttack(options);
        if (this.data.type === "vehicleAttack") return this._rollVehicleAttack(options);

        // Determine ability score modifier
        let abl = itemData.data.ability;
        if (!abl && (this.data.type === "spell")) abl = actorData.attributes.spellcasting || "int";
        else if (!abl && this.actor.data.type === "npc") abl = "";
        else if (!abl) abl = "str";        

        // Define Roll parts
        const parts = [];
        
        if (itemData.data.attackBonus !== 0) parts.push("@item.data.attackBonus");
        if (abl) parts.push(`@abilities.${abl}.mod`);
        if (["character", "drone"].includes(this.actor.data.type)) parts.push("@attributes.baseAttackBonus.value");
        if (isWeapon)
        {
            const procifiencyKey = SFRPG.weaponTypeProficiency[this.data.data.weaponType];
            const proficient = itemData.data.proficient || this.actor?.data?.data?.traits?.weaponProf?.value?.includes(procifiencyKey);
            if (!proficient) {
                parts.push("-4");
            }
        }

        let acceptedModifiers = [SFRPGEffectType.ALL_ATTACKS];
        if (["msak", "rsak"].includes(this.data.data.actionType)) {
            acceptedModifiers.push(SFRPGEffectType.SPELL_ATTACKS);
        } else if (this.data.data.actionType === "rwak") {
            acceptedModifiers.push(SFRPGEffectType.RANGED_ATTACKS);
        } else if (this.data.data.actionType === "mwak") {
            acceptedModifiers.push(SFRPGEffectType.MELEE_ATTACKS);
        }

        if (isWeapon) {
            acceptedModifiers.push(SFRPGEffectType.WEAPON_ATTACKS);
            acceptedModifiers.push(SFRPGEffectType.WEAPON_PROPERTY_ATTACKS);
        }

        let modifiers = this.actor.getAllModifiers();
        modifiers = modifiers.filter(mod => {
            if (mod.effectType === SFRPGEffectType.WEAPON_ATTACKS) {
                if (mod.valueAffected !== this.data.data.weaponType) {
                    return false;
                }
            } else if (mod.effectType === SFRPGEffectType.WEAPON_PROPERTY_ATTACKS) {
                if (!this.data.data.properties[mod.valueAffected]) {
                    return false;
                }
            }
            return (mod.enabled || mod.modifierType === "formula") && acceptedModifiers.includes(mod.effectType);
        });

        let stackModifiers = new StackModifiers();
        modifiers = stackModifiers.process(modifiers, null);

        const rolledMods = [];
        const addModifier = (bonus, parts) => {
            if (bonus.modifierType === "formula") {
                rolledMods.push(bonus);
                return;
            }
            let computedBonus = bonus.modifier;
            parts.push({score: computedBonus, explanation: bonus.name});
            return computedBonus;
        };

        Object.entries(modifiers).reduce((sum, mod) => {
            if (mod[1] === null || mod[1].length < 1) return 0;

            if ([SFRPGModifierTypes.CIRCUMSTANCE, SFRPGModifierTypes.UNTYPED].includes(mod[0])) {
                for (const bonus of mod[1]) {
                    addModifier(bonus, parts);
                }
            } else {
                addModifier(mod[1], parts);
            }

            return 0;
        }, 0);

        // Define Critical threshold
        let crit = 20;
        //if ( this.data.type === "weapon" ) crit = this.actor.getFlag("sfrpg", "weaponCriticalThreshold") || 20;

        // Define Roll Data
        const rollData = duplicate(actorData);
        // Add hasSave to roll
        itemData.hasSave = this.hasSave;
        itemData.hasDamage = this.hasDamage;
        itemData.hasCapacity = this.hasCapacity();

        rollData.item = itemData;
        const title = game.settings.get('sfrpg', 'useCustomChatCards') ? game.i18n.format("SFRPG.Rolls.AttackRoll") : game.i18n.format("SFRPG.Rolls.AttackRollFull", {name: itemData.name});

        //Warn the user if there is no ammo left
        const usage = itemData.data.usage?.value || 0;
        const availableCapacity = itemData.data.capacity?.value || 0;
        if (availableCapacity < usage) {
            ui.notifications.warn(game.i18n.format("SFRPG.ItemNoUses", {name: this.data.name}));
        }
        
        const rollContext = new RollContext();
        rollContext.addContext("owner", this.actor);
        rollContext.addContext("item", this, itemData);
        rollContext.setMainContext("owner");

        this.actor?.setupRollContexts(rollContext);

        /** Create additional modifiers. */
        const additionalModifiers = [
            {bonus: { name: game.i18n.format("SFRPG.Rolls.Character.Charge"), modifier: "-2", enabled: false} },
            {bonus: { name: game.i18n.format("SFRPG.Rolls.Character.Flanking"), modifier: "+2", enabled: false} },
            {bonus: { name: game.i18n.format("SFRPG.Rolls.Character.FightDefensively"), modifier: "-4", enabled: false} },
            {bonus: { name: game.i18n.format("SFRPG.Rolls.Character.FullAttack"), modifier: "-4", enabled: false} },
            {bonus: { name: game.i18n.format("SFRPG.Rolls.Character.HarryingFire"), modifier: "+2", enabled: false, notes: game.i18n.format("SFRPG.Rolls.Character.HarryingFireTooltip") } },
            {bonus: { name: game.i18n.format("SFRPG.Rolls.Character.Nonlethal"), modifier: "-4", enabled: false} }
        ];

        /** Apply bonus rolled mods from relevant attack roll formula modifiers. */
        for (const rolledMod of rolledMods) {
            additionalModifiers.push({
                bonus: rolledMod
            });
        }

        rollContext.addContext("additional", {name: "additional"}, {modifiers: { bonus: "n/a", rolledMods: additionalModifiers } });
        parts.push("@additional.modifiers.bonus");

        // Call the roll helper utility
        return await DiceSFRPG.d20Roll({
            event: options.event,
            parts: parts,
            rollContext: rollContext,
            title: title,
            flavor: this.data?.data?.chatFlavor,
            speaker: ChatMessage.getSpeaker({ actor: this.actor }),
            critical: crit,
            dialogOptions: {
                left: options.event ? options.event.clientX - 80 : null,
                top: options.event ? options.event.clientY - 80 : null
            },
            onClose: this._onAttackRollClose.bind(this)
        });
    }

    /**
     * Handle updating item capacity when the attack dialog closes.
     *
     * @param {Html} html The html from the dailog
     * @param {Array} parts The parts of the roll
     * @param {Object} data The data
     */
    _onAttackRollClose(roll, formula, finalFormula) {
        if (!roll) {
            return;
        }
        
        const itemData = duplicate(this.data.data);

        if (itemData.hasOwnProperty("usage")) {
            const usage = itemData.usage;

            const capacity = itemData.capacity;
            if (!capacity?.value || capacity.value <= 0) return;

            if (usage.per && ["round", "shot"].includes(usage.per)) {
                capacity.value = Math.max(capacity.value - usage.value, 0);
            } else if (usage.per && ['minute'].includes(usage.per)) {
                if (game.combat) {
                    const round = game.combat.current.round || 0;
                    if (round % 10 === 1) {
                        capacity.value = Math.max(capacity.value - usage.value, 0);
                    }
                } else {
                    ui.notifications.info("Currently cannot deduct ammunition from weapons with a usage per minute outside of combat.");
                }
            }

            this.actor.updateEmbeddedDocuments("Item", [{
                id: this.data.id,
                "data.capacity.value": capacity.value
            }], {});
            // this.actor.updateOwnedItem({
            //   id: this.data.id,
            //   'data.capacity.value': capacity.value
            // });
        }

        const rollDamageWithAttack = game.settings.get("sfrpg", "rollDamageWithAttack");
        if (rollDamageWithAttack) {
            this.rollDamage({});
        }
    }

    /**
     * Place an attack roll for a starship using an item.
     * @param {Object} options Options to pass to the attack roll
     */
    async _rollStarshipAttack(options = {}) {
        const parts = ["max(@gunner.attributes.baseAttackBonus.value, @gunner.skills.pil.ranks)", "@gunner.abilities.dex.mod"];

        const title = game.settings.get('sfrpg', 'useCustomChatCards') ? game.i18n.format("SFRPG.Rolls.AttackRoll") : game.i18n.format("SFRPG.Rolls.AttackRollFull", {name: this.name});
        
        if (this.hasCapacity()) {
            if (this.data.data.capacity.value <= 0) {
                ui.notifications.warn(game.i18n.format("SFRPG.StarshipSheet.Weapons.NoCapacity"));
                return false;
            }
        }

        /** Build the roll context */
        const rollContext = new RollContext();
        rollContext.addContext("ship", this.actor);
        rollContext.addContext("item", this, this.data);
        rollContext.addContext("weapon", this, this.data);
        rollContext.setMainContext("");

        this.actor?.setupRollContexts(rollContext, ["gunner"]);

        /** Create additional modifiers. */
        const additionalModifiers = [
            {bonus: { name: game.i18n.format("SFRPG.Rolls.Starship.ComputerBonus"), modifier: "@ship.attributes.computer.value", enabled: false} },
            {bonus: { name: game.i18n.format("SFRPG.Rolls.Starship.CaptainDemand"), modifier: "4", enabled: false} },
            {bonus: { name: game.i18n.format("SFRPG.Rolls.Starship.CaptainEncouragement"), modifier: "2", enabled: false} },
            {bonus: { name: game.i18n.format("SFRPG.Rolls.Starship.ScienceOfficerLockOn"), modifier: "2", enabled: false} },
            {bonus: { name: game.i18n.format("SFRPG.Rolls.Starship.SnapShot"), modifier: "-2", enabled: false} },
            {bonus: { name: game.i18n.format("SFRPG.Rolls.Starship.FireAtWill"), modifier: "-4", enabled: false} },
            {bonus: { name: game.i18n.format("SFRPG.Rolls.Starship.Broadside"), modifier: "-2", enabled: false} }
        ];
        rollContext.addContext("additional", {name: "additional"}, {modifiers: { bonus: "n/a", rolledMods: additionalModifiers } });
        parts.push("@additional.modifiers.bonus");

        return await DiceSFRPG.d20Roll({
            event: options.event,
            parts: parts,
            rollContext: rollContext,
            title: title,
            speaker: ChatMessage.getSpeaker({ actor: this.actor }),
            critical: 20,
            dialogOptions: {
                left: options.event ? options.event.clientX - 80 : null,
                top: options.event ? options.event.clientY - 80 : null
            },
            onClose: (roll, formula, finalFormula) => {
                if (roll) {
                    const rollDamageWithAttack = game.settings.get("sfrpg", "rollDamageWithAttack");
                    if (rollDamageWithAttack) {
                        this.rollDamage({});
                    }

                    if (this.hasCapacity()) {
                        this.actor.updateEmbeddedDocuments("Item", [{
                            id: this.data.id,
                            "data.capacity.value": Math.max(0, this.data.data.capacity.value - 1)
                        }], {});
                    }
                }
            }
        });
    }

    /**
     * Place an attack roll for a vehicle using an item.
     * @param {Object} options Options to pass to the attack roll
     */
    async _rollVehicleAttack(options = {}) {

        // TODO: Take vehicle's negative attack modifiers
        const parts = []

        const title = game.settings.get('sfrpg', 'useCustomChatCards') ? game.i18n.format("SFRPG.Rolls.AttackRoll") : game.i18n.format("SFRPG.Rolls.AttackRollFull", {name: this.name});

        /** Build the roll context */
        const rollContext = new RollContext();
        rollContext.addContext("ship", this.actor);
        rollContext.addContext("item", this, this.data);
        rollContext.addContext("weapon", this, this.data);
        rollContext.setMainContext("");

        return await DiceSFRPG.d20Roll({
            event: options.event,
            parts: parts,
            rollContext: rollContext,
            title: title,
            speaker: ChatMessage.getSpeaker({ actor: this.actor }),
            critical: 20,
            dialogOptions: {
                left: options.event ? options.event.clientX - 80 : null,
                top: options.event ? options.event.clientY - 80 : null
            },
            onClose: (roll, formula, finalFormula) => {
                if (roll) {
                    const rollDamageWithAttack = game.settings.get("sfrpg", "rollDamageWithAttack");
                    if (rollDamageWithAttack) {
                        this.rollDamage({});
                    }

                    if (this.hasCapacity()) {
                        this.actor.updateEmbeddedEntity("OwnedItem", {
                            _id: this.data._id,
                            "data.capacity.value": Math.max(0, this.data.data.capacity.value - 1)
                        }, {});
                    }
                }
            }
        });
    }

    /* -------------------------------------------- */

    /**
     * Place a damage roll using an item (weapon, feat, spell, or equipment)
     * Rely upon the DiceSFRPG.damageRoll logic for the core implementation
     */
    async rollDamage({ event } = {}) {
        const itemData  = this.data.data;
        const actorData = this.actor.getRollData(); //this.actor.data.data;
        const isWeapon  = ["weapon", "shield"].includes(this.data.type);
        const isHealing = this.data.data.actionType === "heal";

        if (!this.hasDamage) {
            throw new Error("You may not make a Damage Roll with this Item.");
        }

        if (this.data.type === "starshipWeapon") return this._rollStarshipDamage({ event: event });
        if (this.data.type === "vehicleAttack") return this._rollVehicleDamage({ event: event});

        // Determine ability score modifier
        let abl = itemData.ability;
        if (!abl && (this.data.type === "spell")) abl = actorData.attributes.spellcasting || "int";
        else if (!abl) abl = "str";

        // Define Roll parts
        let parts = itemData.damage.parts.map(d => d[0]);
        let damageTypes = itemData.damage.parts.map(d => d[1]);
        
        let acceptedModifiers = [SFRPGEffectType.ALL_DAMAGE];
        if (["msak", "rsak"].includes(this.data.data.actionType)) {
            acceptedModifiers.push(SFRPGEffectType.SPELL_DAMAGE);
        } else if (this.data.data.actionType === "rwak") {
            acceptedModifiers.push(SFRPGEffectType.RANGED_DAMAGE);
        } else if (this.data.data.actionType === "mwak") {
            acceptedModifiers.push(SFRPGEffectType.MELEE_DAMAGE);
        }

        if (isWeapon) {
            acceptedModifiers.push(SFRPGEffectType.WEAPON_DAMAGE);
            acceptedModifiers.push(SFRPGEffectType.WEAPON_PROPERTY_DAMAGE);
        }

        let modifiers = this.actor.getAllModifiers();
        modifiers = modifiers.filter(mod => {
            if (!acceptedModifiers.includes(mod.effectType)) {
                return false;
            }

            if (mod.effectType === SFRPGEffectType.WEAPON_DAMAGE) {
                if (mod.valueAffected !== this.data.data.weaponType) {
                    return false;
                }
            } else if (mod.effectType === SFRPGEffectType.WEAPON_PROPERTY_DAMAGE) {
                if (!this.data.data.properties[mod.valueAffected]) {
                    return false;
                }
            }
            return (mod.enabled || mod.modifierType === "formula");
        });

        let stackModifiers = new StackModifiers();
        modifiers = stackModifiers.process(modifiers, null);

        const rolledMods = [];
        const addModifier = (bonus, parts) => {
            if (bonus.modifierType === "formula") {
                rolledMods.push(bonus);
                return;
            }

            //console.log(`Adding ${bonus.name} with ${bonus.modifier}`);
            let computedBonus = bonus.modifier;
            parts.push(computedBonus);
            return computedBonus;
        };

        Object.entries(modifiers).reduce((sum, mod) => {
            if (mod[1] === null || mod[1].length < 1) return 0;

            if ([SFRPGModifierTypes.CIRCUMSTANCE, SFRPGModifierTypes.UNTYPED].includes(mod[0])) {
                for (const bonus of mod[1]) {
                    addModifier(bonus, parts);
                }
            } else {
                addModifier(mod[1], parts);
            }

            return 0;
        }, 0);

        // Define Roll Data
        const rollData = mergeObject(duplicate(actorData), {
            item: itemData,
            mod: actorData.abilities[abl].mod
        });

        let title = '';
        if (game.settings.get('sfrpg', 'useCustomChatCards')) {
            if (isHealing) {
                title = game.i18n.localize("SFRPG.Rolls.HealingRoll");
            } else {
                title = game.i18n.localize("SFRPG.Rolls.DamageRoll");
            }
        } else {
            if (isHealing) {
                title = game.i18n.format("SFRPG.Rolls.HealingRollFull", {name: this.data.name});
            } else {
                title = game.i18n.format("SFRPG.Rolls.DamageRollFull", {name: this.data.name});
            }
        }
        
        const rollContext = new RollContext();
        rollContext.addContext("owner", this.actor, rollData);
        rollContext.addContext("item", this, itemData);
        rollContext.setMainContext("owner");

        this.actor?.setupRollContexts(rollContext);

        /** Create additional modifiers. */
        const additionalModifiers = [];
        for (const rolledMod of rolledMods) {
            additionalModifiers.push({
                bonus: rolledMod
            });
        }

        if (additionalModifiers.length > 0) {
            rollContext.addContext("additional", {name: "additional"}, {modifiers: { bonus: "n/a", rolledMods: additionalModifiers } });
            parts.push("@additional.modifiers.bonus");
        }

        // Call the roll helper utility
        return await DiceSFRPG.damageRoll({
            event: event,
            parts: parts,
            criticalData: itemData.critical,
            rollContext: rollContext,
            title: title,
            damageTypes: damageTypes,
            speaker: ChatMessage.getSpeaker({ actor: this.actor }),
            dialogOptions: {
                width: 400,
                top: event ? event.clientY - 80 : null,
                left: window.innerWidth - 710
            }
        });
    }

    async _rollVehicleDamage({ event } = {}) {
        const itemData = this.data.data;

        if (!this.hasDamage) {
            ui.notifications.error(game.i18n.localize("SFRPG.VehicleAttackSheet.Errors.NoDamage"))
        }

        const parts = itemData.damage.parts.map(d => d[0]);

        let title = '';
        if (game.settings.get('sfrpg', 'useCustomChatCards')) {
            title = game.i18n.localize("SFRPG.Rolls.DamageRoll");
        } else {
            title = game.i18n.format("SFRPG.Rolls.DamageRollFull", {name: this.name});
        }

        /** Build the roll context */
        const rollContext = new RollContext();
        rollContext.addContext("vehicle", this.actor);
        rollContext.addContext("item", this, this.data);
        rollContext.addContext("weapon", this, this.data);
        rollContext.setMainContext("");

        return await DiceSFRPG.damageRoll({
            event: event,
            parts: parts,
            rollContext: rollContext,
            title: title,
            speaker: ChatMessage.getSpeaker({ actor: this.actor }),
            dialogOptions: {
                skipUI: true,
                width: 400,
                top: event ? event.clientY - 80 : null,
                left: window.innerWidth - 710
            }
        });
    }

    async _rollStarshipDamage({ event } = {}) {
        const itemData = this.data.data;

        if (!this.hasDamage) {
            throw new Error("you may not make a Damage Roll with this item");
        }

        const parts = itemData.damage.parts.map(d => d[0]);

        let title = '';
        if (game.settings.get('sfrpg', 'useCustomChatCards')) {
            title = game.i18n.localize("SFRPG.Rolls.DamageRoll");
        } else {
            title = game.i18n.format("SFRPG.Rolls.DamageRollFull", {name: this.name});
        }

        /** Build the roll context */
        const rollContext = new RollContext();
        rollContext.addContext("ship", this.actor);
        rollContext.addContext("item", this, this.data);
        rollContext.addContext("weapon", this, this.data);
        rollContext.setMainContext("");

        this.actor?.setupRollContexts(rollContext, ["gunner"]);

        return await DiceSFRPG.damageRoll({
            event: event,
            parts: parts,
            rollContext: rollContext,
            title: title,
            speaker: ChatMessage.getSpeaker({ actor: this.actor }),
            dialogOptions: {
                width: 400,
                top: event ? event.clientY - 80 : null,
                left: window.innerWidth - 710
            }
        });
    }

    /* -------------------------------------------- */

    /**
     * Adjust a cantrip damage formula to scale it for higher level characters and monsters
     * @private
     */
    _scaleCantripDamage(parts, level, scale) {
        const add = Math.floor((level + 1) / 6);
        if (add === 0) return;
        if (scale && (scale !== parts[0])) {
            parts[0] = parts[0] + " + " + scale.replace(new RegExp(Roll.diceRgx, "g"), (match, nd, d) => `${add}d${d}`);
        } else {
            parts[0] = parts[0].replace(new RegExp(Roll.diceRgx, "g"), (match, nd, d) => `${parseInt(nd) + add}d${d}`);
        }
    }

    /* -------------------------------------------- */

    /**
     * Place an attack roll using an item (weapon, feat, spell, or equipment)
     * Rely upon the DiceSFRPG.d20Roll logic for the core implementation
     */
    async rollFormula(options = {}) {
        const itemData = this.data.data;
        const actorData = this.actor.getRollData();
        if (!itemData.formula) {
            throw new Error("This Item does not have a formula to roll!");
        }

        // Define Roll Data
        const rollContext = new RollContext();
        rollContext.addContext("item", this, itemData);
        rollContext.setMainContext("item");
        if (this.actor) {
            rollContext.addContext("owner", this.actor);
            rollContext.setMainContext("owner");
        }

        this.actor?.setupRollContexts(rollContext);
    
        const title = `Other Formula`;
        const rollResult = await DiceSFRPG.createRoll({
            rollContext: rollContext,
            rollFormula: itemData.formula,
            title: title
        });

        const preparedRollExplanation = DiceSFRPG.formatFormula(rollResult.formula.formula);
        rollResult.roll.render().then((rollContent) => {
            const insertIndex = rollContent.indexOf(`<section class="tooltip-part">`);
            const explainedRollContent = rollContent.substring(0, insertIndex) + preparedRollExplanation + rollContent.substring(insertIndex);
    
            ChatMessage.create({
                flavor: itemData.chatFlavor || title,
                speaker: ChatMessage.getSpeaker({ actor: this.actor }),
                content: explainedRollContent,
                rollMode: game.settings.get("core", "rollMode"),
                roll: rollResult.roll,
                type: CONST.CHAT_MESSAGE_TYPES.ROLL,
                sound: CONFIG.sounds.dice
            });
        });
    }

    /* -------------------------------------------- */

    /**
     * Use a consumable item
     */
    async rollConsumable(options = {}) {
        let itemData = this.data.data;
        const labels = this.labels;
        const formula = itemData.damage ? labels.damage : itemData.formula;

        // Submit the roll to chat
        if (formula) {
            new Roll(formula).toMessage({
                speaker: ChatMessage.getSpeaker({ actor: this.actor }),
                flavor: `Consumes ${this.name}`
            });
        } else {
            ChatMessage.create({
                user: game.user.id,
                speaker: ChatMessage.getSpeaker({ actor: this.actor }),
                content: `Consumes ${this.name}`
            })
        }

        // Deduct consumed charges from the item
        if (itemData.uses.autoUse) {
            let q = itemData.quantity;
            let c = itemData.uses.value;

            // Deduct an item quantity
            if (c <= 1 && q > 1) {
                this.update({
                    'data.quantity': Math.max(q - 1, 0),
                    'data.uses.value': itemData.uses.max
                });
            }

            // Optionally destroy the item
            else if (c <= 1 && q <= 1 && itemData.uses.autoDestroy) {
                this.actor.deleteOwnedItem(this.id);
            }

            // Deduct the remaining charges
            else {
                this.update({'data.uses.value': Math.max(c - 1, 0) });
            }
        }
    }

    /* -------------------------------------------- */

    /**
     * Perform an ability recharge test for an item which uses the d6 recharge mechanic
     * @prarm {Object} options
     */
    async rollRecharge(options = {}) {
        const data = this.data.data;
        if (!data.recharge.value) return;

        // Roll the check
        const roll = new Roll("1d6").roll();
        const success = roll.total >= parseInt(data.recharge.value);

        // Display a Chat Message
        const rollMode = game.settings.get("core", "rollMode");
        const chatData = {
            user: game.user.id,
            type: CONST.CHAT_MESSAGE_TYPES.ROLL,
            flavor: `${this.name} recharge check - ${success ? "success!" : "failure!"}`,
            whisper: (["gmroll", "blindroll"].includes(rollMode)) ? ChatMessage.getWhisperRecipients("GM") : null,
            blind: rollMode === "blindroll",
            roll: roll,
            speaker: {
                actor: this.actor.id,
                token: this.actor.token,
                alias: this.actor.name
            }
        };

        // Update the Item data
        const promises = [ChatMessage.create(chatData)];
        if (success) promises.push(this.update({ "data.recharge.charged": true }));
        return Promise.all(promises);
    }

    /* -------------------------------------------- */

    static chatListeners(html) {
        html.on('click', '.card-buttons button', this._onChatCardAction.bind(this));
        html.on('click', '.item-name', this._onChatCardToggleContent.bind(this));
    }

    /* -------------------------------------------- */

    static async _onChatCardAction(event) {
        event.preventDefault();

        // Extract card data
        const button = event.currentTarget;
        button.disabled = true;
        const card = button.closest(".chat-card");
        const messageId = card.closest(".message").dataset.messageId;
        const message = game.messages.get(messageId);
        const action = button.dataset.action;

        // Validate permission to proceed with the roll
        const isTargetted = action === "save";
        if (!(isTargetted || game.user.isGM || message.isAuthor)) return;

        // Get the Actor from a synthetic Token
        const actor = this._getChatCardActor(card);
        if (!actor) return;

        // Get the Item
        const item = actor.items.get(card.dataset.itemId);

        // Get the target
        const target = isTargetted ? this._getChatCardTarget(card) : null;

        // Attack and Damage Rolls
        if (action === "attack") await item.rollAttack({ event });
        else if (action === "damage") await item.rollDamage({ event });
        else if (action === "formula") await item.rollFormula({ event });

        // Saving Throw
        else if (action === "save" && target) await target.rollSave(button.dataset.type, { event });

        // Consumable usage
        else if (action === "consume") await item.rollConsumable({ event });

        // Re-enable the button
        button.disabled = false;
    }

    /**
     * Handle toggling the visibility of chat card content when the name is clicked.
     * @param {Event} event The originating click event
     */
    static _onChatCardToggleContent(event) {
        event.preventDefault();
        const header = event.currentTarget;
        const card = header.closest('.chat-card');
        const content = card.querySelector('.card-content');
        // content.style.display = content.style.display === 'none' ? 'block' : 'none';
        $(content).slideToggle();
    }

    /* -------------------------------------------- */

    /**
     * Get the Actor which is the author of a chat card
     * @param {HTMLElement} card    The chat card being used
     * @return {Actor|null}         The Actor entity or null
     * @private
     */
    static _getChatCardActor(card) {

        // Case 1 - a synthetic actor from a Token
        const tokenKey = card.dataset.tokenId;
        if (tokenKey) {
            const [sceneId, tokenId] = tokenKey.split(".");
            const scene = game.scenes.get(sceneId);
            if (!scene) return null;
            const tokenData = scene.getEmbeddedEntity("Token", tokenId);
            if (!tokenData) return null;
            const token = new Token(tokenData);
            return token.actor;
        }

        // Case 2 - use Actor ID directory
        const actorId = card.dataset.actorId;
        return game.actors.get(actorId) || null;
    }

    /* -------------------------------------------- */

    /**
     * Get the Actor which is the author of a chat card
     * @param {HTMLElement} card    The chat card being used
     * @return {Actor|null}         The Actor entity or null
     * @private
     */
    static _getChatCardTarget(card) {
        const character = game.user.character;
        const controlled = canvas.tokens.controlled;
        if (controlled.length === 0) return character || null;
        if (controlled.length === 1) return controlled[0].actor;
        else throw new Error(`You must designate a specific Token as the roll target`);
    }
    
    /**
     * Add a modifier to this actor.
     * 
     * @param {Object}        data               The data needed to create the modifier
     * @param {String}        data.name          The name of this modifier. Used to identify the modfier.
     * @param {Number|String} data.modifier      The modifier value.
     * @param {String}        data.type          The modifiers type. Used to determine stacking.
     * @param {String}        data.modifierType  Used to determine if this modifier is a constant value (+2) or a Roll formula (1d4).
     * @param {String}        data.effectType    The category of things that might be effected by this modifier.
     * @param {String}        data.subtab        What subtab should this modifier show under on the character sheet.
     * @param {String}        data.valueAffected The specific value being modified.
     * @param {Boolean}       data.enabled       Is this modifier activated or not.
     * @param {String}        data.source        Where did this modifier come from? An item, ability or something else?
     * @param {String}        data.notes         Any notes or comments about the modifier.
     * @param {String}        data.condition     The condition, if any, that this modifier is associated with.
     * @param {String|null}   data.id            Override the randomly generated id with this.
     */
    async addModifier({
        name = "", 
        modifier = 0, 
        type = SFRPGModifierTypes.UNTYPED, 
        modifierType = SFRPGModifierType.CONSTANT, 
        effectType = SFRPGEffectType.SKILL,
        subtab = "misc",
        valueAffected = "", 
        enabled = true, 
        source = "", 
        notes = "",
        condition = "",
        id = null
    } = {}) {
        const data = this._ensureHasModifiers(duplicate(this.data.data));
        const modifiers = data.modifiers;

        modifiers.push(new SFRPGModifier({
            name,
            modifier,
            type,
            modifierType,
            effectType,
            valueAffected,
            enabled,
            source,
            notes,
            subtab,
            condition,
            id
        }));

        console.log("Adding a modifier to the item");

        await this.update({["data.modifiers"]: modifiers});
    }

    /**
     * Delete a modifier for this Actor.
     * 
     * @param {String} id The id for the modifier to delete
     */
    async deleteModifier(id) {
        const modifiers = this.data.data.modifiers.filter(mod => mod._id !== id);
        
        await this.update({"data.modifiers": modifiers});
    }

    /**
     * Edit a modifier for an Actor.
     * 
     * @param {String} id The id for the modifier to edit
     */
    editModifier(id) {
        const modifiers = duplicate(this.data.data.modifiers);
        const modifier = modifiers.find(mod => mod._id === id);

        new SFRPGModifierApplication(modifier, this, {}, this.actor).render(true);
    }

    /**
     * Checks if this item has capacity.
     */
    hasCapacity() {
        if (this.type === "starshipWeapon") {
            return (
                this.data.data.weaponType === "tracking"
                || this.data.data.special["mine"]
                || this.data.data.special["transposition"]
                || this.data.data.special["orbital"]
                || this.data.data.special["rail"]
                || this.data.data.special["forcefield"]
                || this.data.data.special["limited"]
            );
        }
        return this.data.data.hasOwnProperty("capacity");
    }
}<|MERGE_RESOLUTION|>--- conflicted
+++ resolved
@@ -126,28 +126,6 @@
     }
 
     _getSaveLabel(save, actorData, itemData) {
-<<<<<<< HEAD
-        if (!save?.type || !save?.dc) return "";
-
-        let dcFormula = save.dc.toString();
-        if (dcFormula) {
-            const rollContext = new RollContext();
-            rollContext.addContext("item", this, itemData);
-            rollContext.setMainContext("item");
-            if (this.actor && this.actor.data) {
-                rollContext.addContext("owner", this.actor);
-                rollContext.setMainContext("owner");
-                
-                this.actor.setupRollContexts(rollContext);
-            }
-    
-            const rollResult = DiceSFRPG.createRoll({
-                rollContext: rollContext,
-                rollFormula: dcFormula,
-                mainDie: 'd0',
-                dialogOptions: { skipUI: true }
-            });
-=======
         if (!save?.type) return "";
         
         let dcFormula = save.dc?.toString();
@@ -169,18 +147,17 @@
                 return "";
             }
         }
->>>>>>> ae8690e0
 
         const rollContext = new RollContext();
         rollContext.addContext("item", this, itemData);
         rollContext.setMainContext("item");
-        if (this.actor) {
+        if (this.actor && this.actor.data) {
             rollContext.addContext("owner", this.actor);
             rollContext.setMainContext("owner");
         }
 
         this.actor?.setupRollContexts(rollContext);
-
+    
         const rollResult = DiceSFRPG.createRoll({
             rollContext: rollContext,
             rollFormula: dcFormula,
