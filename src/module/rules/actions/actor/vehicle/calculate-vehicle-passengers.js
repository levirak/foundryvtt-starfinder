export default function (engine) {
    engine.closures.add("calculateVehiclePassengers", (fact, context) => {
        const data = fact.data;

<<<<<<< HEAD
        if (data.crew) {
            for (let [key, crew] of Object.entries(data.crew)) {
                if (key === "useNPCCrew") {
                    continue;
                }
=======
        // Ensure that all vehicles have a crew
        data.crew = mergeObject(data.crew ?? {}, {
            complement: {
                limit: 0,
                actorIds: []
            },
            passenger: {
                limit: 0,
                actorIds: []
            },
            pilot: {
                limit: 1,
                actorIds: []
            },
            useNPCCrew: true
        }, {overwrite: false});

        for (let [key, crew] of Object.entries(data.crew)) {
            if (key === "useNPCCrew") {
                continue;
            }
>>>>>>> c3a5421b

                if (!crew.actorIds) {
                    crew.actorIds = []
                }

                crew.actors = [];
                for (let crewActorId of crew.actorIds) {
                    crew.actors.push(game?.actors?.get(crewActorId));
                }
            }
        }

        return fact;
    });
}<|MERGE_RESOLUTION|>--- conflicted
+++ resolved
@@ -2,14 +2,6 @@
     engine.closures.add("calculateVehiclePassengers", (fact, context) => {
         const data = fact.data;
 
-<<<<<<< HEAD
-        if (data.crew) {
-            for (let [key, crew] of Object.entries(data.crew)) {
-                if (key === "useNPCCrew") {
-                    continue;
-                }
-=======
-        // Ensure that all vehicles have a crew
         data.crew = mergeObject(data.crew ?? {}, {
             complement: {
                 limit: 0,
@@ -26,20 +18,19 @@
             useNPCCrew: true
         }, {overwrite: false});
 
+
         for (let [key, crew] of Object.entries(data.crew)) {
             if (key === "useNPCCrew") {
                 continue;
             }
->>>>>>> c3a5421b
 
-                if (!crew.actorIds) {
-                    crew.actorIds = []
-                }
+            if (!crew.actorIds) {
+                crew.actorIds = []
+            }
 
-                crew.actors = [];
-                for (let crewActorId of crew.actorIds) {
-                    crew.actors.push(game?.actors?.get(crewActorId));
-                }
+            crew.actors = [];
+            for (let crewActorId of crew.actorIds) {
+                crew.actors.push(game?.actors?.get(crewActorId));
             }
         }
 
