--- conflicted
+++ resolved
@@ -1,20 +1,12 @@
 const SFRPGActorMigrationSchemas = Object.freeze({
     NPC_DATA_UPATE: 0.001,
     THE_PAINFUL_UPDATE: 0.002, // Due to copyright concerns, all references to Starfinder were renamed to SFRPG
-<<<<<<< HEAD
     THE_HAPPY_UPDATE: 0.003, // Due to Paizo clarifying their stance, most references to SFRPG were returned to Starfinder
     THE_ACTOR_SPEED_UPDATE: 0.004
-=======
-    THE_HAPPY_UPDATE: 0.003 // Due to Paizo clarifying their stance, most references to SFRPG were returned to Starfinder
->>>>>>> a8ff37f6
 });
 
 export default async function migrateWorld() {
     const systemVersion = game.system.data.version;
-<<<<<<< HEAD
-    const systemSchema = Number(game.system.data.flags.sfrpg.schema);
-=======
->>>>>>> a8ff37f6
     const worldSchema = game.settings.get('sfrpg', 'worldSchemaVersion') ?? 0;
 
     ui.notifications.info(game.i18n.format("SFRPG.MigrationBeginingMigration", { systemVersion }), { permanent: true });
@@ -43,12 +35,8 @@
         }
     }
 
-<<<<<<< HEAD
-    game.settings.set('sfrpg', 'worldSchemaVersion', 0.003);
-=======
     const systemSchema = Number(game.system.data.flags.sfrpg.schema);
-    game.settings.set('sfrpg', 'worldSchemaVersion', systemSchema);
->>>>>>> a8ff37f6
+    game.settings.set('sfrpg', 'worldSchemaVersion', 0.003); // replace with systemSchema when done implementing
     ui.notifications.info(game.i18n.format("SFRPG.MigrationEndMigration", { systemVersion }), { permanent: true });
 }
 
@@ -61,18 +49,12 @@
 const migrateActorData = function (actor, schema) {
     const updateData = {};
 
-<<<<<<< HEAD
     const speedActorTypes = ['character', 'npc', 'drone'];
 
     if (schema < SFRPGActorMigrationSchemas.NPC_DATA_UPATE && actor.type === 'npc') _migrateNPCData(actor, updateData);
     if (schema < SFRPGActorMigrationSchemas.THE_PAINFUL_UPDATE) _resetActorFlags(actor, updateData);
     if (schema < SFRPGActorMigrationSchemas.THE_HAPPY_UPDATE && actor.type === 'character') _migrateActorAbilityScores(actor, updateData);
     if (schema < SFRPGActorMigrationSchemas.THE_ACTOR_SPEED_UPDATE && speedActorTypes.includes(actor.type)) _migrateActorSpeed(actor, updateData);
-=======
-    if (schema < SFRPGActorMigrationSchemas.NPC_DATA_UPATE && actor.type === 'npc') _migrateNPCData(actor, updateData);
-    if (schema < SFRPGActorMigrationSchemas.THE_PAINFUL_UPDATE) _resetActorFlags(actor, updateData);
-    if (schema < SFRPGActorMigrationSchemas.THE_HAPPY_UPDATE && actor.type === 'character') _migrateActorAbilityScores(actor, updateData);
->>>>>>> a8ff37f6
 
     return updateData;
 };
@@ -90,7 +72,6 @@
 
     for (const skill of Object.values(skills)) {
         skill.mod = skill.ranks + skill.misc + actorData.abilities[skill.ability].mod;
-<<<<<<< HEAD
 
         if (skill.misc && skill.misc > 0) skill.enabled = true;
     }
@@ -98,15 +79,6 @@
     migratedData['data.abilities'] = abilities;
     migratedData['data.skills'] = skills;
 
-=======
-
-        if (skill.misc && skill.misc > 0) skill.enabled = true;
-    }
-
-    migratedData['data.abilities'] = abilities;
-    migratedData['data.skills'] = skills;
-
->>>>>>> a8ff37f6
     return migratedData;
 };
 
@@ -131,7 +103,6 @@
     for (const ability of Object.values(abilities)) {
         ability.base = ability.value || 10;
     }
-<<<<<<< HEAD
 
     migratedData["data.abilities"] = abilities;
 
@@ -159,10 +130,5 @@
     migratedData["data.attributes.speed"] = speed;
     console.log([actorData, migratedData]);
 
-=======
-
-    migratedData["data.abilities"] = abilities;
-
->>>>>>> a8ff37f6
     return migratedData;
 };