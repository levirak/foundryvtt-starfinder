import { degtorad } from "./utilities.js";

// Borrows quite heavily from the Pathfinder 1e system by Furyspark.
export default function() {
    const _templateLayerOriginalOnDragLeftStart = TemplateLayer.prototype._onDragLeftStart;
    TemplateLayer.prototype._onDragLeftStart = function (event) {
        if (!game.settings.get("sfrpg", "useStarfinderAOETemplates")) return _templateLayerOriginalOnDragLeftStart.call(this, event);

        PlaceablesLayer.prototype._onDragLeftStart.call(this, event);

        const tool = game.activeTool;
        const origin = event.data.origin;
        let pos = canvas.grid.getSnappedPosition(origin.x, origin.y, 2);
        origin.x = pos.x;
        origin.y = pos.y;

        // Create the template
        const data = {
            user: game.user.id,
            t: tool,
            x: origin.x,
            y: origin.y,
            distance: 1,
            direction: 0,
            fillColor: game.user.data.color || "#FF0000"
        };

        if (tool === "cone") data["angle"] = 90;
        else if (tool === "ray") data["width"] = 5;

        const doc = new MeasuredTemplateDocument(data, {parent: canvas.scene});
        const template = new MeasuredTemplate(doc);
        event.data.preview = this.preview.addChild(template);
        template.draw();
    };

    const _templateLayerOriginalOnDragLeftMove = TemplateLayer.prototype._onDragLeftMove;
    TemplateLayer.prototype._onDragLeftMove = function (event) {
        if (!game.settings.get("sfrpg", "useStarfinderAOETemplates")) return _templateLayerOriginalOnDragLeftMove.call(this, event);

        PlaceablesLayer.prototype._onDragLeftMove.call(this, event);
        if (event.data.createState >= 1) {
            // Snap the destination to the grid
            let dest = event.data.destination;
            let { x, y } = canvas.grid.getSnappedPosition(dest.x, dest.y, 2);
            dest.x = x;
            dest.y = y;

            // Compute the ray
            let template = event.data.preview;
            let ray = new Ray(event.data.origin, event.data.destination);
            let ratio = canvas.dimensions.size / canvas.dimensions.distance;

            // Update the shape data
            if (["cone", "circle"].includes(template.data.t)) {
                const direction = ray.angle;
                template.data.direction = Math.toDegrees(Math.floor((direction + (Math.PI * 0.125)) / (Math.PI * 0.25)) * (Math.PI * 0.25));
                const distance = ray.distance / ratio;
                template.data.distance = Math.floor(distance / canvas.dimensions.distance) * canvas.dimensions.distance;
            } else {
                template.data.direction = Math.toDegrees(ray.angle);
                template.data.distance = ray.distance / ratio;
            }

            template.refresh();
            event.data.createState = 2;
        }
    };

    const _measuredTemplateOriginalHightlightGrid = MeasuredTemplate.prototype.highlightGrid;
    MeasuredTemplate.prototype.highlightGrid = function () {
        if (!game.settings.get("sfrpg", "useStarfinderAOETemplates") || !["circle", "cone"].includes(this.data.t)) return _measuredTemplateOriginalHightlightGrid.call(this);

        const grid = canvas.grid;
        const d = canvas.dimensions;
        const bc = this.borderColor;
        const fc = this.fillColor;

        // Only highlight for objects which have a defined shape
        if (!this.id || !this.shape) return;

        // Clear existing highlight
<<<<<<< HEAD
        const hl = grid.getHighlightLayer(this.highlightId);
=======
        const hl = grid.getHighlightLayer(`MeasuredTemplate.${this.id}`);
>>>>>>> fa7008c0
        hl.clear();

        // Get number of rows and columns
        let nr = Math.ceil(((this.data.distance * 1.5) / d.distance) / (d.size / grid.h));
        let nc = Math.ceil(((this.data.distance * 1.5) / d.distance) / (d.size / grid.w));

        // Get the center of the grid position occupied by the template
        let x = this.data.x;
        let y = this.data.y;

        let [cx, cy] = grid.getCenter(x, y);
        let [col0, row0] = grid.grid.getGridPositionFromPixels(cx, cy);
        let minAngle = (360 + ((this.data.direction - this.data.angle * 0.5) % 360)) % 360;
        let maxAngle = (360 + ((this.data.direction + this.data.angle * 0.5) % 360)) % 360;

        const within_angle = function (min, max, value) {
            min = (360 + min % 360) % 360;
            max = (360 + max % 360) % 360;
            value = (360 + value % 360) % 360;

            if (min < max) return value >= min && value <= max;
            return value >= min || value <= max;
        };

        const measureDistance = function (p0, p1) {
            let gs = canvas.dimensions.size;
            let ray = new Ray(p0, p1);

            // How many squares do we travel across to get there? If 2.3, we should count that as 3 instead of 2; hence Math.ceil
            let nx = Math.ceil(Math.abs(ray.dx / gs));
            let ny = Math.ceil(Math.abs(ray.dy / gs));

            // Get the number of straight and diagonal move
            let nDiagonal = Math.min(nx, ny);
            let nStraight = Math.abs(ny - nx);

            // Diagonals in Starfinder pretty much count as 1.5 times a straight
            let distance = Math.floor(nDiagonal * 1.5 + nStraight);
            let distanceOnGrid = distance * canvas.dimensions.distance;
            return distanceOnGrid;
        };

        let originOffset = {x: 0, y: 0};
        // Offset measurment for cones
        // Offset is to ensure that cones only start measuring from cell borders
        if (this.data.t === "cone") {
            // Degrees anticlockwise from pointing right. In 45-degree increments from 0 to 360
            const dir = (this.data.direction >= 0 ? 360 - this.data.direction : -this.data.direction) % 360;

            // If we're not on a border for x, offset by 0.5 or -0.5 to the border of the cell in the direction we're looking on X axis
            let xOffset = this.data.x % d.size !== 0 ? Math.sign(1 * (Math.round(Math.cos(degtorad(dir)) * 100)) / 100) / 2 : 0; // turns 1/0/-1 to 0.5/0/-0.5
            // Same for Y, but cos Y goes down on screens, we invert
            let yOffset = this.data.y % d.size !== 0 ? -Math.sign(1 * (Math.round(Math.sin(degtorad(dir)) * 100)) / 100) / 2 : 0;

            originOffset.x = xOffset;
            originOffset.y = yOffset;
        }

        // Point we are measuring distances from
        let origin = {
            x: this.data.x + (originOffset.x * d.size),
            y: this.data.y + (originOffset.y * d.size)
        };

        for (let a = -nc; a < nc; a++) {
            for (let b = -nr; b < nr; b++) {
                // Position of cell's top-left corner, in pixels
                let [gx, gy] = canvas.grid.grid.getPixelsFromGridPosition(col0 + a, row0 + b);
                // Position of cell's center, in pixels
                let [cellCenterX, cellCenterY] = [gx + d.size * 0.5, gy + d.size * 0.5];

                // Determine point of origin
                let ray = new Ray(origin, {x: cellCenterX, y: cellCenterY});

                let rayAngle = (360 + (ray.angle / (Math.PI / 180)) % 360) % 360;
                if (this.data.t === "cone" && ray.distance > 0 && !within_angle(minAngle, maxAngle, rayAngle)) {
                    continue;
                }

                // Determine point we're measuring the distance to - always in the center of a grid square
                let destination = { x: cellCenterX, y: cellCenterY };

                let distance = measureDistance(destination, origin);
                if (distance <= this.data.distance) {
                    grid.grid.highlightGridPosition(hl, { x: gx, y: gy, color: fc, border: bc });
                }
            }
        }
    };
}<|MERGE_RESOLUTION|>--- conflicted
+++ resolved
@@ -80,11 +80,7 @@
         if (!this.id || !this.shape) return;
 
         // Clear existing highlight
-<<<<<<< HEAD
-        const hl = grid.getHighlightLayer(this.highlightId);
-=======
         const hl = grid.getHighlightLayer(`MeasuredTemplate.${this.id}`);
->>>>>>> fa7008c0
         hl.clear();
 
         // Get number of rows and columns
