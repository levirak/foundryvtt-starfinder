<<<<<<< HEAD
# v0.20.0 - Starfinder Update

* Fixed a long standing bug where pressing enter on a character sheet would cause the add profession skill dialog to pop open.
* Fixed a UI bug that would cause certain images on the PC iventory and features tab to repeat vertically if they weren't perfectly square or when the name of the item was too long and caused it to wrap the text to the next line.
* Updated the wording on the "Use Quick Rolls by Default" system setting to make it clearer on how it works and updated the logic to make it work correctly.
* Fixed "undefined" showing in the flavor text on damage chat card if damage section has no name.

=======
>>>>>>> d2574932
# v0.19.1 - Starfinder Update

This update includes a quick fix for some container items in the compendiums cuasing a migration on every world start.

## Bugfix
- Removed some unused properties from several contianer items that were causing a migration to run on every world start. This is only a partial fix by updating the compenidum items. A later update should prevent the bogus migration from happening in the future.

# v0.19.0 - Starfinder Update

This update includes a lot of quality of life improvements and some additions and updates to the compendiums. 

## Concerning Backwards Compatibility with Foundry VTT v0.8.x
**WARNING** This update breaks backwards compatibility with the v0.8.x branch of Foundry. We held off on this breaking change as long as we could, but with Foundry v10 on the horizon, it was time to pull the plug. 

## New Features
### WebP conversion
We have converted all of the embedded system art files from png to webp, taking the package from 80MB down by 75%! to about 20MB, this should be welcome news to anyone hosting Starfinder on a host that has limited storage space.

We also perform a world migration to convert all item and actor art that uses these files to their webp variants. This is a very slow process as it has to go through all actors and their items, all items, all scenes and their tokens, all world compendia, all macros, the chat messages, etc. This takes a lot of time.

Do not perform this update 5 minutes before your game goes live! Otherwise, you will have a 30 minute "just chatting" game night.

### Galactic Magic Scaling Cantrips
You can now enable the Scaling Cantrip variant rule from Galactic Magic in the system settings, doing so will automatically change all affected spells on PCs and NPCs to use a fancy formula that scales based off of your caster level. Dragging an affected spell to your character sheet will also automatically update its formula. This also works for NPC's and uses their CR as their caster level.

### Spellcasting Ability Selector
Good news Precogs, Key Abilty Score and Spellcasting Ability Score have been seperated for all your Dex/Int needs. This will make your spell DCs and bonus spells calculate correctly without having to update each spell individually. All spellcasting classes in the compendium have been updated to reflect this change. This change also generally improves spell DC calculation logic.

### Gunnery Skill for NPC Starships
You can now add Gunnery as a skill to NPC starships, simplifying setting up NPC gunners. Firing a starship weapon on an NPC starship will use the gunner's Gunnery Modifier, rather than the old hacky method of using their Piloting Ranks. Note that a migration will be performed on all NPC starships in your item directory that will move the gunner's piloting ranks to their gunnery modifier (Yes, two migrations in one update 😛). Lastly, all NPC starships in the compendium have been updated to use the new Gunnery skill.

### Skill Notes
We've added a notes field for skills that can be used to denote special abilities or additional checks needed when rolling a skill. You can also use the inline roll syntax in this field so you can roll any additional checks with the click of a button. You can access this field by right clicking on a skill in the skill list.

### Compendium
* A few missing class features and items from the Armory have been added.
* Hazards have been added as their own compendium!
* Precog ability names have had their names made consistent with the rest of the items.
* Skills compendium received many spelling error corrections.
* Various aliens have been updated.
* Updated various items to be inline with latest errata.
* Added action targets to all starship weapons.
* Updated all NPCs and NPC starships to have correct action targets on their weapons.
* Fixed everday clothing price. (Thanks Teo-CD!)
* Updated the levels of the Culinary Synthesizer Mark 2 and 3.
* Added some missing Envoy class features from Galatic Magic

## Bugfixes and small improvements
* French localization has been updated. (Thanks Aldarion!)
* Missing icons when hovering over items in sheets have been restored. (Thanks mkahvi!)
* Added missing reference to `src/module/actor/mixins/actor-damage.js` file which was causing issues with resolving damage from the chat cards.
* Clicking the name of a starship action will now expand with the action description.
* A skill notes field has been added to all skills, allowing you to note features like Theme Knowledge on skill checks.
* Fixed shield dex caps not working correctly.
* Removed the old Solarian Attunement special trait selector.
* Archaic weapons now automatically include a -5 penalty to damage.
* Added ability activation cost of 1 Round.
* Profession skill checks were not adding the name of the profession in the title on the chat card.

# v0.18.3 - Precog Pioneers

This is a hotfix release to fix an issue where it was imposible to apply damage to a starship from the chat card.

# v0.18.2 - Precog Pioneers

This is a hotfix to re enable backwards compatability to v0.8.9. 

_**NOTE:** This will be the last version that will support any Foundry VTT version less than v9._

# v0.18.1 - Precog Pioneers

This is a bugfix update to address some issues introduced with v0.18.

## Bugfixes and small improvements
* Added support for initiative roll tiebreakers. Fixes #547
* Damage vulnerability is now applied at 50% extra instead of double damage. Fixes #544
* Initiative now properly adds the character's initiative bonus again. Fixes #543
* Spells with saving throws can be cast again. Fixes #542
* Spells with saving throws can provide damage again. Fixes #545
* Wall of Steam spell has a proper link to Wall of Fog. Fixes #546


# v0.18.0 - Precog Pioneers

This behemoth of an update is super packed with lots of stuff, take your time to read through the changelist! Thanks to the combined efforts of the #starfinder community we have a ton of cool new features, like the damage system integration, and so much compendium work. And as a cherry on top, the Precog class is now available in the compendium!

We hope you have fun with the latest and greatest!

## New Features
### Attack Roll update
It is now possible to define the action target for any item that has an action, such as weapons, feats, etc. This will then be listed in the chat as "17 against KAC", for example, when making an attack with that item. Currently supported targets are nothing, KAC, KAC +8, EAC, and Other.

The action target will have to be manually updated on any items already on characters, as it is impossible for us to detect changes based on fusions, homebrew, spell effects, and other reasons for the damage types to be different. All weapons in the equipment compendium come with some target preconfigured.

### Damage System updates
Starfinder v0.13 introduced a major damage system overhaul. A small amount of functionality was still pending, and have now been wrapped up. These changes now add the damage type to the damage roll's text, making it easier than ever to see which damage types your damage applies. Additionally, items can now support multiple damage sections, so you can either pick one, or multiple. This is particularly handy for spells like Call Cosmos which causes separate cold and fire damage rolls, or items with fusions that change a damage type to your choice. Now, the UI will allow you to check which damage type you want to roll.

Finally, applying damage with damage types will now try to properly address vulnerabilities, resistances, and immunities. Please take care that this does not cover all edge cases of the damage, but the vast majority of damage rolls should function properly. Please be aware this does not work for the old style NPCs either. You will have to upgrade your NPCs to the new style to make it work. Future work is expected with regards to how edge cases can be tackled, feel free to give feedback on the Discord channel.

A new setting has been made available to do the rounding of split odd damage in the advantage of the attacker or the defender. For example, if you take 9 acid and piercing damage, you would take 4.5 acid and 4.5 piercing damage, with one rounded up and one rounded down. Now, if you had 5 acid resistance, the rounding of the split damage could mean that if acid is rounded up to 5, and piercing to 4 (advantage defender), you would take 4 damage, while if it was the other way around (advantage attacker), it would round acid to 4 and piercing to 5, and you would take 5 damage. The default setting is advantage attacker, but this can be changed in the settings screen.

### Alien Archive Browser
To make finding aliens a little easier, we've integrated the work started by rrenna and took it from there to finally provide you with an in-engine alien archive browser. You can filter by CR, HP, Size, Type, and, of course, name.

### Galactic Magic
* Added all items, including the errata.
* Added all the spells.
* Added Biohacker class features.
* Added Precog class and class features.
* Added Precog as a spellcasting class to the spell settings.

### Compendium
* Added Mountain Eel from AA1 to Alien Archives.
* Added most, if not all, of the class features from Galaxy Exploration Manual.
* Added most, if not all, of the class features from Tech Revolution.
* Assigned action target to weapons in the compendium.
* Several compendium links from various compendium items to various other compendium items were updated to point to the correct item.
* Updated a few class features with proper modifier support.
* Updated all of the spells in the compendium.
* Updated the compendium definitions to match Foundry v9 requirements.
* Updated several operative class features to include proper and correct modifier support.
* Updated several vanguard class features to include proper and correct modifier support.

## Bugfixes and small improvements
* Activating a feat now obeys the chat roll mode setting, instead of always rolling publicly.
* Activating a feat with a saving throw DC no longer resets the DC after the first activation.
* Added a link to this changelist inside the settings tab.
* Added base int and cha to drone chassis.
* Added resistance as a bonus type for modifiers, such as a "+2 Resistance bonus to saving throws against..".
* Added spell resistance and activation/action to drone mods.
* Casting an innate spell now consumes that spell's uses if it has any.
* Casting a spell now obeys the chat roll mode setting, instead of always rolling publicly.
* Consumables no longer use up the entire quantity when used once.
* Creating a new actor resource modifier no longer requires you to save, close, and re-open the modifier panel to enter the affected actor resource.
* Creating a new player character or drone sheet now automatically sets the token linked for that sheet. This does not apply to NPCs, Starships, and Vehicles.
* Currency format is now a client-side configurable locale that can be changed in the system settings, it defaults to en-US.
* Disabled modifiers no longer affect their actor's spell save DC.
* Disabling modifiers on the roll dialog are remembered for future rolls again.
* Dropping items as a non-GM player with create token rights no longer fails.
* Initiative rolls no longer ignore the roll mode setting of the roll dialog.
* Introducing damage reduction and energy resistance modifiers, these do exactly what's on the can; add DR and ER to an actor.
* Localized roll dialogs now properly respond to the Critical damage button. (Fixes #290 and #500)
* Nested containers now list their contained wealth correctly.
* NPCs can now access their level as @details.level.value as well as @details.cr, to aid with modifier consistency.
* Magic items now have a checkbox defining whether or not they count towards the worn magical items limit.
* Reloading a weapon that has a short description will now roll the short description into chat instead.
* Rolls that include the -4 penalty when attacking with a weapon the owning character is not proficient with now explains the -4 is caused by the lack of proficiency.
* Rolls using the Custom Starfinder Chat Cards made by actors with wildcard tokens no longer have a broken image.
* Saving throws on consumables are now displayed when the consumable is used.
* Special materials can now be selected on armor, ammunition, shields, weapons, starship armor, starship defensive countermeasures, starship sensors, starship thrusters, and starship weapons.
* Starship actions correctly pull in crew actor data again. Fixes #539
* Starship critical damage rolls no longer double their damage. Deflector shields still take 1 extra damage from a critical hit however.
* The max dex allowed by armor is now available as an attribute for player characters as @attributes.eac.maxDex or @attributes.kac.maxDex.
* The keyAbilityMod property on a PC sheet's class attributes is now updated correctly. (e.g. @classes.mechanic.keyAbilityMod)
* The token configuration of Starships and Vehicles that contained a crew can now be opened again.
* The token configuration for a player character can now be opened again after opening a class item sheet for a character containing at least 1 caster class. Fixes #538
* Wealth label on the inventory panel now displays how it was calculated, as well as the wealth by character level and estimated level by wealth values, following CRB pg. 391.
* Updated a few class features with proper modifier support.

* Module support: Rolls that are made without involving the UI now receive a data flag called skipUI.

# v0.17.0 - Starfinder

This release contains a few quality of life fixes and various small bug fixes.

## Bugfixes and small improvements
* Added Critical Fumble / Hit tables to the tables compendium. (Thanks Iankid!)
* Added Dynamic Hacking rules to the rules compendium. (Thanks Iankid!)
* Added Society starships to the starship compendium.
* Added some alternate class features, feats, and spells from Tech Revolution, Galaxy Exploration Manual, Alien Archive 3, and a few AP's. (Thanks LebombJames!)
* Added spell save DCs and how it was calculated to the spells on the spellbook.
* Added support for wearing multiple armor types, it will select the best EAC and KAC, and the worst Dex and ACP. This specifically applies to Light Armor underneath Heavy Armor.
* Fixed a minor Foundry v0.9 compatibility warning.
* Fixed an issue preventing items being dragged onto the macro hotbar. (Fixes #495)
* Fixed an issue preventing the editing of power armor details.
* Fixed an issue preventing the casting of certain spells. (Fixes #486)
* Fixed some broken Weapon Specialization links in the classes compendiums. (Thanks LebombJames)
* Fusions, weapon accessories, and armor upgrades installed on the appropriate item are now providing modifiers.
* Preventing drag and dropping of item types onto actor sheets that do not support them, e.g. starship actions onto a player character.
* The activate button for feats without an action type should now be visible.
* The new NPC style sheet will now display all movement types at once, rather than use the main movement type style.
* Vanguard aspects have been updated to include the appropriate skill point modifiers.
* Various changes to the rules and UCR compendium entries.
* Various minor compendium entry mistakes have been corrected.

# v0.16.1 - Starfinder

These are some small bugfixes and improvements that have been uncovered recently.

## Bugfixes and small improvements
* Fixed an issue where old style NPC sheets would no longer open if an actor resource's calculation stage was set to late.
* Fixed an issue where spells without an action type could not be cast.
* Migrated all of the alien archive aliens to the new NPC type, removing the need of manual conversion.
* Removed the condition warning from the new NPC sheet, and updated the text on the old style NPC sheet.

# v0.16.0 - Starfinder

This update brings, amongst other things, some much needed GM lovin', with a new NPC type that supports conditions and modifiers, and roll notes so you can add reminders to that annoying DR circumventing NPC attack.

## NPC Conditions
A new NPC actor is introduced which properly supports modifiers for NPCs. You can easily convert your existing NPCs into the new format by opening the NPC sheet, scrolling down, and clicking the "Duplicate as new style NPC" button. This will generate a new NPC actor sheet, so you can check for yourself if everything is still correct. Once you are happy, you can make a pass on your scenes and replace the tokens derived from, or linked to it. And finally, remove the old style NPC actor sheet altogether.

Please keep in mind that if you delete the old NPC sheet any tokens of it you have on various maps will be invalidated. Make sure to update your tokens before deleting the sheet!

The old style NPCs will remain in existence, this way we can guarantee we do not break your worlds.

## Late Actor Resources
A much requested feature improvement for Actor Resources has been implemented. It is now possible to perform the modifier calculations for certain actor resources at the end of all the calculations, so that your actor resource can be modified by computed values such as strength modifier, etc.

## Additional Math functions available in rolls
Because data entry is a pain, we added two new math functions available to rolls, lookup and lookupRange. These are a little tricky to understand, but once you get them, they are quite powerful for writing lookup tables in rolls that do not require a mathematics degree to figure out. 'lookup' is great for sets with a lot of unique values, 'lookupRange' is for bigger data sets that do not have a lot of unique values.

'lookup' takes a key and a series of key:value pair arguments, and will return a value for a matching key, if it finds it. If none is found, it will return 0.
Example:
lookup(@details.level.value, 1, 1, 2, 1, 3, 1, 4, 2, 5, 2, 6, 2, 7, 3, 8, 3, 9, 3, 10, 4, 11, 4, 12, 4, 13, 5, 14, 5, 15, 5, 16, 6, 17, 6, 18, 6, 19, 7, 20, 7)

'lookupRange' takes a key, a lowest value, and a series of key:value pair arguments which must be provided in a sorted order, and will return the value within the range.
Example:
lookupRange(@details.level.value, 1, 4, 2, 7, 3, 10, 4, 13, 5, 16, 6, 19, 7)

This can help with data entry, especially when dealing with level tables.

## FoundryVTT v9 Compatibility
This version has been marked as being compatible with FoundryVTT v9. We've tested this version in v9 and haven't noticed any major issues. Those of you still on FoundryVTT v0.8.x can still update to this version as well. Our system wasn't affected by the big changes in Foundry for version 9, and the few minor issues that cropped up were easy to fix. And, they didn't break backwards compatibility. For now, Starfinder will be backwards compatible with the v0.8.x branch of Foundry, but there are a few pieces of deprecated code that we'll need to address once we get closer to Foundry v10.

## Bugfixes and small improvements
* Added a lot of Tech Revolution items to the items compendium. Thanks Iankid!
* Added a tooltip to Pack Size in item details, explaining what it does.
* Added a tooltip to NPC CR value.
* Added ability DC and spell save DC fields to NPC sheets, and connected them to the spells and feats.
* Added roll and damage notes to item actions. This is helpful for reminders on your attacks or damage rolls, for example, in case a specific damage type ignores DR, etc.
* Augmentations now have to be equipped specifically before the modifiers apply. This way you can now carry augmentations in your inventory without them automatically functioning.
* Fixed a minor issue with css styling in preparation of Foundry v9.
* Fixed an issue preventing you from casting spells from a character sheet without any spellslots.
* Fixed an issue preventing you from dragging a container into another container.
* Fixed an issue preventing you from dragging ammunition items into the starship inventory.
* Fixed an issue where dragging items didn't always correctly check whether or not the target container was full, allowing you to circumvent container limits by accident.
* Fixed inconsistencies in the spell save DC calculation when casting at different levels with consume slot enabled and disabled.
* Updated all Alien Archive compendium entries for aliens starting with the letters D, E, and F, completing the work on bringing in the complete collection of the Alien Archive aliens! Thanks ThroughlyDruxy!
* Updated class specific Weapon Specialization feats to have modifiers. Thanks Iankid!
* Updated Mind Thrust compendium entry to use proper spell level scaling in the formula, enabled variable spell, and updated the description.

# v0.15.0 - Starfinder

With this update we introduce a few nice features to the Starfinder system.

## Token HUD improvements

The small array of little images you'd get right-clicking a token and checking the status effects was always difficult to navigate. So now we've extended them with names, and added a convenient "Remove all" button. These also link to the proper condition items and will activate or remove the appropriate condition modifiers.

Please be aware that modifiers are still mostly unimplemented for NPCs.

Thanks to CptTwinkie for building this.

## Spell Save DC modifier

It is now possible to create modifiers for spell save DC, useful for feats like Spell Focus, or various diseases.

## Bugfixes and small improvements
* Added a setting to containers to ignore the value of contained items during the character wealth calculation.
* Added buttressing and thruster weapon special properties to the list of weapon properties.
* Added charge usage setting of 10 minutes, for some Tech Revolution items.
* Added container support to the following items: augmentations, fusions, hybrid items, magic items, technological items, armor upgrades.
* Added gadgeteer and utility belt to the class features compendium. Thanks sturteva!
* Added nanites as an ammunition type.
* Converted the global attack roll modifiers field into a configuration array so modules can make custom global attack roll modifiers. Thanks Sputt!
* Disabling actor resources no longer breaks the actor sheet.
* Fixed an issue where rolls would not work if there were situational bonuses available, but none were selected.
* Fixed a broken prone link on the goblin race. Thanks sturteva!
* Removed attack and damage features from confused condition. We're still confused about how that happened.
* Removing critical damage formulas from weapons no longer deletes their normal damage instead.
* Updated Spell Focus feat to include spell save DC modifier.
* Spells now adjust their item level also for damage calculations. Please note that this will only count for spell chat cards that aren't already in the chat.

# v0.14.3 - Starfinder

A small update to mostly correct issues with NPC's having temporary HP pre set in the compendiums, which caused issues with token attribute bars to appear incorrect.

## Bugfixes
* Fixed an error caused by the starship sensor's modifier being empty.
* Updated NPC's in the compendium to remove any temporary hit points they might have had. This caused an issue where a tokens attribute bar would make it seem that there health wasn't full even though they were at full health.
* Fixed `Actor#getResourceBaseValue()` not returning the correct value.

# v0.14.2 - Starfinder

A small bugfix patch to address any issues caused by v0.14.1

## Bugfixes
* Fixed player character spells set to Always Available or Innate Spellcasting.
* Fixed Innate Spellcasting and Always Available headers on spellbook to no longer take two rows.

# v0.14.1 - Starfinder

Hello World to Starfinder v0.14, where we introduce the latest improvements to the system. This update is primarily great for spellcasters and people making macros and custom things, but there are little things for everyone else as well.

## Actor Resources
The latest extension to our modifier system is the ability to give characters 'Actor Resources'. These Actor Resources are all-purpose numeric fields that you can use for macros and other automation purposes. An example is provided as 'Stellar Mode (Su)' in the 'Class Features' compendium, that lets you affect your character based on how attuned they are. Actor Resources are available for every actor, PCs, NPCs, Drones, Starships, and Vehicles.

You can use actor resources in modifiers and rolls like any actor value. Mouse over the Actor Resource for a tooltip showcasing the fields you can use in your formula.

Actor resources can also be listed in the combat tracker, and you can provide conditional texts and images for specific values. Finally, they can be set up to only display on the combat tracker for the actor's owner and the GM, or for everyone.

### Special note for Solarian and Vanguard players
In addition to creating Actor Resources, we have removed the old system for tracking stellar mode attunement and replaced it with the new system. If you want to have a combat tracker element tracking your Stellar Mode, remove your old Stellar Mode feat, and drag the new Stellar Mode feat from the compendium. For Vanguards, you want to pull out Entropic Pool again.

## Spellcaster updates
One of the long time coming updates is to the spellcasting implementation. The old spell casting implementation was a very minorly adapted 5e system implementation, but Starfinder has different rules. These new rules have been reflected in the system now. Spellcasting classes now provide separate spells known, spells per day, and bonus spells per day calculations, and the spellbook will inform you which classes' spellslots are available or used. The spellbook will now also show which spells require concentration.

Additionally, it is now possible to downcast spells correctly, though keep in mind that automatic damage calculation adjustments do not work at this time, the spell's level is otherwise correctly adjusted. Casting a spell with a higher level spell slot no longer adjusts the spell's level up either.

Finally, spell level descriptions now support item description filtering based on spell level. You can use the [level_#] .. [/level_#] tags in descriptions to show text up to the level the spell is cast. You can use [level_#_only] .. [/level_#_only] to show text only when cast at that level.

Future work is planned, such as a more elegant way of having spells identify which class they belong to (or multiple, if you really insist on picking the same spell for your multiclassed caster), as well as proper damage scaling support.

## Full rest changes
Full rest has also received a little update. Partially because the new spells per day setup required it, and partly because it simply hadn't been set up for proper localization yet. The full rest chat card will now provide a more complete summary of recovered character stats and items.

## Nanocyte added
With the release of Tech Revolution, a new class has been added, the Nanocyte. Thanks to the efforts of Iankid, this has now been added to the system.

## Bugfixes
* Damage rolls now display the modifier names properly. Fixes #428
* Feats with charges now send chat messages when deactivated. Fixes #446
* Renamed Apply Damage roll context menu items to be consistent with each other, and added a warning when no token is selected.
* Added a safety check around rolls to prevent character sheets from becoming inaccessible when a roll formula contains invalid terms.
* Added a safety check to prevent incorrect shield data from rendering character sheets inaccessible.
* Added a setting to only show rounds and turns during combat. Fixes #403
* Added a weapon property for the Nanocyte's Gear Array created weaponry.
* Removed modifier tab from the ammunition sheet, it wasn't implemented correctly and misleading in its existence.
* Removed max height constraint from item sheets, it is now possible to resize them vertically as much as you like.
* Fixed a small mistake with wielding bonus' calculation causing character sheets to break.
* Fixed bulk calculation for items contained by other items.
* Fixed hobgoblin speed, it was listed as able to run 3025 ft per round which is a little speedier than intended.
* Fixed missing capacity on starship weapons.
* Fixed NPC spellcasting always taking intelligence into account. (Thanks J-Dawe!)

## System Hooks
* Added a hook to alter rolls before rolling them.

# v0.13.1 - Starfinder

This is a small hotfix release that updates some missing localization keys that got missed in the last update.

# v0.13.0 - Starfinder

Hello everyone, here is the latest Starfinder system release. Coming to you with an overhauled damage type tracking system, updated chat cards to go along with it, and some small bugfixes, this update shouldn't cause too much problems with your game. Though, as always, make a backup before hitting that update button!

## New Features
### Damage Type Overhaul
The original damage type system relied on a hardcoded set of damage type combinations, now you can combine however you want. Perfect for that homebrewed Fire and Cold damage weapon!

**NOTE:** The damage type overhaul does introduce some breaking changes. The system should migrate all of your actors, items, and items on your actors. Be aware that this migration can take some time, depending on the number of things that need to be migrated in your world. Please be patient, but if you do have problems, please don't hesitate to jump into discord and ask for help.

### NPC Sheet Changes
The NPC sheet received some minor changes. Subtype is now listed in the header instead of aura, and aura has moved to the traits list. The default values for reach and space have now been set to 5 feet, as the majority of NPCs use these values. You can still change them, of course.

### New aliens
All aliens whose names start with G have been added to the alien archive compendium.

## Bugfixes
* NPCs no longer list weapons inside a container in their features tab.
* Fixed entering formulas into a skill's misc modifier breaking the actor sheet.
* Fixed the Apply Damage context menu not showing.

## System Hooks
* Added hook for actor resting.

# v0.12.0 - Starfinder

Here we are with the latest update to the Starfinder system. We have it packed with features and bugfixes. This is the first in a small series of updates that will close out our development cycle for FoundryVTT v0.8.x compatibility. After the next couple of releases, our attention will go towards ensuring we are FoundryVTT v0.9.x compatible.

## New Features
## Speed Tracking
Characters, Drones, and NPCs now have more granular speed support implemented into the game. You can now specify speeds for land, flying, swimming, burrowing, climbing, and other. There is support for modifiers for each of these, and the conditions have been updated to reflect it.

## Archetypes
LebombJames has filled up a compendium of Archetypes, so you no longer need to create these from scratch. Thanks LebombJames!

## Bugfixes
* Added references to various text elements inside compendium items, such as references to poison and disease rules.
* Added support for item automation, with the first implementation computing saving throw DCs.
* Added support for leveling up a character by dragging a class onto your sheet.
* Fixed an erroneous access to entity id in the crew update logic.
* Fixed capacity and usage not visible on newly created items.
* Fixed capacity test for ammunition.
* Fixed macro call to setCondition not checking the condition boxes on the character sheets.
* Fixed trick attack description.

## System Hooks
* Added hook for item reload.
* Added hook for item activation.

## Expanded Support for Module Developers
In an effort to make it easier for module developers to extend the system, I have added several things to the `game.sfrpg` namespace. Here is the list:
```js
game.sfrpg = {
        applications: {
            // Actor Sheets
            ActorSheetSFRPG,
            ActorSheetSFRPGCharacter,
            ActorSheetSFRPGDrone,
            ActorSheetSFRPGHazard,
            ActorSheetSFRPGNPC,
            ActorSheetSFRPGStarship,
            ActorSheetSFRPGVehicle,
            // Item Sheets
            ItemSheetSFRPG,
            // Misc
            ActorSheetFlags,
            ChoiceDialog,
            DroneRepairDialog,
            AddEditSkillDialog,
            InputDialog,
            ItemCollectionSheet,
            ItemDeletionDialog,
            SFRPGModifierApplication,
            ActorMovementConfig,
            NpcSkillToggleDialog,
            ShortRestDialog,
            SpellCastDialog,
            TraitSelectorSFRPG
        },
        config: SFRPG,
        dice: DiceSFRPG,
        documents: { ActorSFRPG, ItemSFRPG, CombatSFRPG },
        engine,
        entities: { ActorSFRPG, ItemSFRPG },
        generateUUID,
        migrateWorld,
        rollItemMacro,
        RPC,
        SFRPGEffectType,
        SFRPGModifier,
        SFRPGModifierType,        
        SFRPGModifierTypes
};
```

If any module developers have any questions on what these are and what they are used for, please reach out to us in the `#starfinder` channel on the officail FoundryVTT discord server.

# v0.11.4 - Starfinder

This is a bug fix release that corrects a couple of major issues that were discovered by the community. The recent changes to the Foundry VTT Roll API caused some unforeseen issues that weren't obvious when we initially updated the system for Foundry v0.8.x compatibility. 

## New Features
### Ammunition Tracking
Weapons now have a setting "Ammunition Type", which if set to anything other than None makes the weapon try to reload using the type of ammunition you selected. Various compendium items such as batteries, rounds, shells, etc. have been updated to have their ammunition type set so that the weapons can correctly reload this ammo.

### Additional Items
Steel_Wind has gone through all the missing equipment and created items for the compendium. Everything that was missing should now be there. Thanks Steel_Wind!

### Scrollbars on Filters
The compendium browsers had a list of filters on the side, these were sometimes outside the screen. Now you can scroll them, hurray!

## Bugfixes
* Fixes an issue that was preventing starship actions from working correctly when critical status was to display only on crits.
* Item container tokens should now be accessible to players again.
* Fixed duplicate items vanishing when removed from a container.
* Solarian attunment tracker broke during the update. It's been fixed.
* PC and NPC conditions should now toggle properly again.
* Optimized the tooltip system to hopefully not load 1,000,000 duplicates.
* Fixed the dreaded "Negative Dexterity Modifier" bug. Somewhat. Kind of. Maybe.

There is still an outstanding issue with the save DC calculations with feats and spell that hasn't been corrected yet. We had hoped to include a fix for that in this release, but the solution to the problem is not yet ready.

## System Hooks
The Starfinder system provides a couple of hooks that allow module and macro developers to react to events that happen in the game. There is documentation for the new `Hooks` that have been added to the system. See `system-hooks.md` for details.

# v0.11.3 - Starfinder

This is another in a round of updates to correct issues encountered with the latest version of foundry. 

* Modifiers couldn't be deleted, this has been corrected. Fixes #400 .
* Fixed some warnings that were occurring when creating starships.
* Fixed an issue that was causing starship AC to be incorrect.
* Fixed power and BP calculations
* Fixed some issues with conditions not applying or toggling the token effects properly.
* System migrations were triggering every time a world was loaded, which caused some weird effects. This has been corrected.
* Added a "1.5x Damage" option to the chat card context menu when trying to apply damage to a selected token.
* Localized the labels for the chat card context menu.
* Fixed issues with combat's hanging on the first round.

# v0.11.2 - Starfinder

This is a hotfix release to correct some issues that were not found during beta testing. 

* Fixes modifiers not working for feats, weapons, and a few other item types.
* Measured templates weren't working correctly.

## Note to Starfinder Contributors

I have updated some of the development dependencies, as well are removed a few unused ones. You'll need to run `npm install` when you pull in the current changes to the `development` branch.

# v0.11.1 - Starfinder

This release updates Starfinder to be compatible with the new stable branch for the Foundry VTT. Most of the updates are back-end changes to get the codebase working on Foundry v0.8.6, though there were a few typo corrections and one or two bug fixes.

* Updated some of the French translations.
* Updated the Burning fusion to be a level 4 item instead of level 2.
* The shaken condition was misspelled.
* Added a starship compendium to the system (Thanks to `@Steel_Wind#5114` for the work on this)

Even though this is a stable release, there is always the potential for data corruption when updating from one stable version to another, so _please_ make backups before updating! And, if you downloaded the beta version for starfinder, you'll need to manually install this version, because the manifest link will be different.

# v0.11.0 [Beta] - Starfinder

This is a beta version that updates Starfinder to be compatible with Foundry v0.8.x.

**Important**
You will have to install this update through the package browser using a manifest URL. 

* **Make a backup of your data!**
* Uninstall the current version of the system. Skip this if this is a fresh install of Foundry VTT v0.8.5
* Navigate to "Game Systems" in the Foundry setup screen, then click on the "Install System" button at the bottom of the menu.
* Paste `https://raw.githubusercontent.com/wildj79/foundryvtt-starfinder/v0.11.0/src/system.json` into the "Manifest URL" field at the bottom of the dialog.
* Click "Install"

There is not any new functionality beyond just updating the system to work with the newest major release of Foundry. Most things should be working, but we need fresh eyes on the system to make sure that is the case. There are a few known issues, but they shouldn't be game breaking:

1) The loot sheet's have some known issues. 
2) The Equipment browser isn't working quite the way I'd expect it to in Firefox. When selecting options on the left side of the dialog, it's not creating a vertical scroll bar. I'm not 100% sure if it's a browser issue or not.
3) The system will run a migration every time a world is loaded currently. We're still investigating this issue.

We are specifically looking for bug reports on this one. Feature requests are fine, but we are really trying to make sure the system is going to work with the latest version of Foundry. Please create an issue with any bugs you find.

# v0.10.0 - Starfinder

This is mostly a content update, with a few back end feature updates that won't have any impact on users, but will be useful for developers contributing to the system.

- Updates various compendium items to fix typos, or to correct stats
- Updated the source field on most items to be more in line with our preferred method of attributing items to what book they came from
- Added weapon accessories to the compendium
- Added some aliens from the Fly Free or Die AP
- Added planets to the compendiums
- Added feats from Fly Free or Die
- Added the Starfinder Society pre-filled iconic characters to the compendiums
- Added races from the alien character cards
- Added better validation to some of our back end scripts used in validating compendium `json` files
- Added some methods to our `gulpfile.js` to enable better support for docker.
- Added Brazilian Portuguese localization
- Fixed a bug where deleting crew members broke the starship sheets
- Added some verbiage to `CONTRIBUTING.md` to make it clear that you should remove any already installed version of the system before setting up a development environment.

I'd like to thank first time contributors for there contributions! There were a few things that I would have like to include in this release, but didn't include, one of those things being a conversion of all of the included images to `webp`. This will be the final release that supports the current stable version of Foundry (v0.7.9 at the time of this release), and I didn't want to introduce any potential bugs at this time. But, with v0.8.x of Foundry hitting in the fairly near future, we'll see if we can get those things included.

# v0.9.0 - Starfinder

This is a big release for the Starfinder system, predominantly focused on adding improvements to vehicles.

## Vehicle Sheet overhaul
After the completion of the Starship Sheets, the vehicle sheet now got its turn. 

First, vehicles now have systems, weapons, passengers (broken into pilot, complement & passengers) and hangar bays. Passengers function similarly to the way they work for Starships. Vehicles now also have Vehicle Systems which can be used to roll piloting checks (like Autopilot), or provide additional senses for passengers. It is also possible for vehicles to contain starship expansion bays, if they have expansion bay systems.

For combat, vehicles now list their primary skill for control (none, piloting, athletics or survival) and they now list their attack modifiers used when firing mounted weapons, or character weapons while a character is on top.

To top it all off, all vehicles from the CRB, the books, and the adventure paths, have been added to the compendium. So go forth, and have some epic vehicle chases!

## Compendium
* Added AA3 and AP playable races.
* Added AA4 gear, feats, and mechanic tricks.
* Added aliens from AA2, AA3, and AA4.
* Added all vehicles.
* Added items, feats, themes, spells, and aliens from Fly Free or Die #1 and #2.
* Added items from the Food and Drinks, Medicinals, Personal Items, and Trade Goods categories.
* Added Pact Worlds systems and deities to settings compendium.
* Added Pact Worlds equipment to equipment compendium.
* Added settlement rules to rules compendium.
* Fixed a lot of class features.
* Fixed CRB Weapons.
* Fixed CRB Armors.

## Sheets
* Added a new, optional, system setting to enable Galactic Trade, this will enable BPs as a currency on Starship Sheets, as well as raise the max spent BP limit by 5%.
* Added character full body image and vitals to actor sheets biography.
* Added environment and organization fields to NPC biography.
* Added level tooltip entries for class level reference, i.e. @classes.soldier.levels.
* Added short description to items that gets rolled into chat and displayed in the inventory tab fold-out.
* Added support for GM Notes to actor and item sheets.
* Added tooltip to an item's limited uses field.
* Added tooltips to the weapon properties.
* Changed the Spell item sheet header style to be a little more consistent with the rest of the items.
* Clicking the names of crew in starships will now open the appropriate actor sheet.
* Fixed items overwriting their save DC field.
* Fixed incorrect capacity check leaving Capacity and Usage fields blank on new weapons.

## Automations
* Activating a feat with a limited number of uses now decrements the uses remaining.
* Added the Weapon Property Attack Rolls modifier.
* Attempting to activate a feat with 0 uses remaining now displays a warning dialog.
* Enabled support for Ability Check modifiers to NPCs.
* Feats will no longer hide their limited uses counter when the value reaches 0.
* Fixed a bug where clicking 'Cast anyway' cleared the item's spell level.
* Fixed Armor penalty check breaking calculations when unequipping armor.
* Fixed Feats with limited uses not counting usage.
* Fixed Power Core critical Damage applying the wrong penalties to all actions.
* Fixed short and long rest not recharging feats with limited uses properly.

## Inventory
* Added equippable checkbox for items, so that you can now equip items of a different subtype than equipment.
* Fixed dragging items from the Item Directory onto other items not working.

## Other changes
* Added new damage type combinations.
* Added new weapon properties like One Handed, Two Handed, and Shatter.
* Fixed additional bonus from roll dialog not allowing operators at the start, including negative modifiers.
* Fixed additional bonus not showing up properly in the roll explanation popout.

## Localization
* Added Italian localization.
* Updated French localization.

# v0.8.2 - Starfinder

This is a small bugfix patch to address issues in the release of Starfinder v0.8.1.

## Changelist
### General Improvements
- Added a warning displayed when players attempt to pick up an item from a loot collection token but there is no GM logged in.
- Fixed dragging items from the compendium onto containers not properly going into the container.

### Starship Improvements:
- Fixed sensor bonus not applying to the scan action.
- Fixed starships not gaining AC from NPC crew's piloting bonus.
- Fixed starships not gaining TL from NPC crew's piloting bonus.
- Fixed TL incorrectly adding the frame's piloting modifier to the calculation.

### Compendium Improvements
- Fixed the Hidden Soldier Armor incorrectly having 10 upgrade slots where it should have only had 1.
- Fixed the Basic Shields 10 starship component's values for BP Cost, PCU usage, Shield, and Regeneration Rate.
- Fixed the typo in the names of the Launch Tubes and Pheromone System starship components.

# v0.8.1 - Starfinder

Welcome to the FoundryVTT Starfinder system v0.8.1! Another big update has come to the system, where we continue the Starship work that we started in the previous release, introduce the new Roll Explanation system, and many other changes.

## Main Features
### Starship Overhaul phase 2
In this release we bring you the next phase of the Starship overhaul. Now fully equipped with a fleshed out compendium and support for deflector shields, ablative armor, as well as other starship features brought by the Starship Operations Manual. It is now also easier to set up NPC crew for the GM, you no longer need to create NPC actors to fill up the crew roster, you can simply check NPC crew and fill in the skills directly. Future work on the starship sheets will include implementing support for modifiers.

### Roll Explanation
Additionally, we have implemented Roll Explanations. When you previously made a roll, you would see something like 1d20 + 5 + 6 + 2, but you would have to really search to figure out where these numbers were coming from. Now, when you expand the roll card, you will see a list of all the contributors to the roll, and if you hover your mouse over skills and abilities you will see the details of what builds up the number.

## Changelist
There are also numerous other improvements made to the system, so be sure to read the rest of the changelist for the details.

### General Improvements
- Implemented Roll Explanations to the various rolls made by the system. To view the roll explanation, simply click on the roll card and fold it open.
- Major performance improvements to the inventory management.
- Quick Roll is now prevented from triggering in situations where the user must make a selection, such as a gunnery check for a ship with multiple gunners.
- Weapon attack flavor text is now treated as a message sent by the attacking actor, including a chat bubble if this setting is enabled.
- Added a Contained Wealth label to container items if expanded in the inventory screen.
- Added a setting to toggle always displaying item quantity, even if it is 0 or 1.
- Added damage metadata to damage roll cards, so you can see whether it was a critical hit, what weapon properties apply, etc.
- Fixed a bug in the drag-and-drop handling that prevented item sorting to work properly.
- Fixed a bug that prevented damage rolls that include a d20 in the roll from working.
- Fixed a bug where a freshly dropped item was sometimes inaccessible to players until they refreshed their window.
- Fixed various scenarios where the Starfinder Custom Chat Cards did not function correctly.

### Character Improvements
- Improved support for shields, with correct AC and ACP calculations, including support for multiple shields.
- The @classes variable can now be accessed in all modifiers, not only chat rolls.
- Applying Massive Damage will now show a local notification informing you if your character dies.
- Fixed an issue where certain item types were not properly included in the wealth calculation.
- Fixed a bug where BAB could calculate incorrectly.

### NPC Improvements
- Drone features now go into the Features tab instead of the Inventory tab.

### Starship Improvements:
- Converted all of the Starship's systems into component items. They are is no longer hardcoded as a collection of drop-down boxes, instead, you configure your ship by dragging items onto the sheet, similar to creating characters and drones.
- Implemented damage rolls' "Apply Damage" context menu functionality for starships, it includes support for deflector shields, but does not yet handle vortex weapons 1d4 damage to deflector shield value, nor attacks that ignore some fraction of shields.
- Weapon headers now show when you mount a weapon that is of an unsupported size.
- Added speed and/or ammunition capacity to the following starship weapons: Tracking weapons, weapons with the Limited Fire, Mine, Transposition, Orbital, Rail, or Forcefield properties.
- Added build point calculation.
- Added critical damage integration.
- Added ECM Module and Melee Weapon to starship weapon types.
- Added Spinal mount to starship weapons and frames.
- Added support for SOM modules like deflector shields and ablative armor.
- Added support for easier NPC crew settings for GMs.
- Fixed Starship initiative rolls using piloting ranks instead of piloting modifier.

### Compendium Improvements
- Added all known starship components to the starship components compendium.
- Added starship component browser.
- Added Alien Archive 1, 2, and 3 entries K through M.
- Added Alien Archive 4 spells.
- Renamed "Infared Sensors" to "Infrared Sensors".
- Updated all spell entries in the spells compendium for correctness.

### Localization Improvements
- French localization has been updated.

# v0.7.1.4 - Starfinder

Just fixing the fix that fixed the other fix. Last time today, I swear 😄! 

# v0.7.1.3 - Starfinder

Hotfix to pull in missing `import` statement which was causing an issue for starship actions.

# v0.7.1.2 - Starfinder

This is another hotfix release for the v0.7.x branch of Starfinder.

## Changelist:
- Fixed an error preventing spell damage from rolling that was caused by having an operative weapon property damage modifier.
- Fixed several mistakes in the combat tracker's skipping of dead actors.
- Fixed roll mode in roll dialogs always displaying public roll, instead of the selected value in the chat box.
- No longer hiding the limited uses counter from spells when their count goes to 0. It now hides if there is no max value set.
- Weapon attack chat flavor now included in the attack roll chat card.
- (API) Introduced a `useStarshipAction()` to the actor object. It takes the item ID from the starship actions compendium.

# v0.7.1.1 - Starfinder

This is a hotfix release, to address some of the most jarring issues people encountered in the Starfinder v0.7.1 release.

## Fixes
- Added 4 more common attack roll modifiers.
- Disabled custom chat cards by default. You can re-enable them in the system settings dialogue if you really want them.
- Fixed rolls not working when using custom chat cards.
- Fixed vehicle notes not working.
- Piloting checks now use the full piloting modifier of the pilot, no longer just the ranks.
- Skills now ellipsis so they should no longer span multiple rows for particularly long professions.
- The explorer frame now has the correct amount of forward arc weapons.

# v0.7.1 - Starfinder

Welcome to Starfinder v0.7.1! This is a big release, with content gathered over a long period of time. There's features and fixes for everyone here, so sit down and enjoy reading through all the stuff that's new in this release!

## Main Features
### Contextual Roll system
In order to integrate all the various bonuses and effects that can affect your roll under specific conditions, we have implemented a new way of doing rolls. Now, when you attempt to make a roll that is affected by modifiers of the type Roll Formula, it will list all these modifiers so you can choose which ones apply to your roll. For example, Full Attack's -4 penalty on attack rolls, or Toughness' +4 to saving throws against heat, are now easily selected. Additionally, when you have situations in which multiple actors may be involved, such as starship rolls with their crew, the ship itself, etc. it is now possible to create rolls that reflect this information.

### Hazard Actors
GMs have been asking for a Hazard (trap) actor for a while now, and now it's here! It follows the suggested statblock settings from the CRB, play around with it and if you have any QOL requests for the Hazard actor, do let us know!

### Starship Upgrades have started
The starship sheet has been ignored for a long time, and with the introduction of the Starship Operations Manual requests for updating the starship sheet have started flowing in. This update does the first base steps at upgrading the starship sheet and start preparing it for the new systems introduced in the SOM, though it is not yet complete. Work on the starships will continue with future releases as always.

### Compendium updates
Spells and feats have been thoroughly looked at and updated where applicable. Modifiers have been set up and properties updated. Remember that you will have to manually update your spells and feats by dragging them anew from the Compendium onto your character sheets, as these are not automatically updated.

## Changelist
### General:
- Added Contextual Roll system, allowing you to include modifiers into your rolls.
- Added client-side setting for automatically opening the damage roll dialogue after making an attack roll.
- Added an item type for Weapon Accessories.
- Added toggling of containers.
- Critical damage rolls now correctly double the damage.
- Critical damage rolls now include additional damage effects in their output on the chat card.
- Deleting items inside containers no longer breaks the container's internal item count.
- Resolved those pesky 'attributes.dex.mod cannot be found' warnings.
- Solved several 'Could not find dex.mod' warnings.
- Some fonts have had their weights adjusted in places.

### Characters:
- Added a variable for Caster Level, accessible as @details.cl.value.
- Added automatic skill point counting on the player character sheet.
- Added label at the bottom of the skills sheet explaining how to configure skills.
- Added modifiers for skill points and skill ranks.
- Armor upgrade modifiers only work once the armor upgrade is attached to an equipped armor.
- Deprecated @attributes.bab in favor of the more complete @attributes.baseAttackBonus.value field.
- Feats can now be activated/deactivated, and will drop a line in chat to this state.
- Fusions and Weapon Upgrade modifiers only work once the fusion or weapon upgrade is attached to an equipped weapon. (Note, this will apply it regardless of which weapon you are attacking with, so multi-wielding players beware!)
- Players can now remove custom professions from their own character sheets.
- Reloading weapons will now drop a line in chat.
- The 'off-kilter', 'flat-footed', and 'off-target' condition checkboxes now correctly apply the appropriate condition.
- The skill rank variable was added to the skill tooltips, i.e. @skills.per.ranks.
- Theme is now automatically filled in when a theme is dropped onto the character sheet, and no theme is manually entered yet.

### Hazards:
- Added a new actor type called Hazard. This can be used for Traps.

### Items:
- Added new item types for Hybrid items and Magic items.
- Added support for modifiers to consumables, fusions, goods, hybrid items, magic items, technological items, and weapon upgrades.
- Added support for equipping/attuning/etc. to hybrid, magic, and technological items.
- Consumables can now also be the consumable type 'Food & Drink'.
- Renamed 'equipment' to 'armor', as is more correctly represents the data.
- Shields will now display their equipped status on their own sheet as well, similar to armors and weapons.

### NPCs:
- Added label at the bottom of the skills sheet explaining how to configure skills.

### Drones:
- Added label at the bottom of the skills sheet explaining how to configure skills.
- Now supports base attack bonus modifiers.

### Starships:
- AC and TL now take pilot's piloting ranks into account.
- Added item types for starship computers and starship frames.
- Added starship actions.
- Starships now have an inventory sheet, so it can function as a party inventory.
- Updated Crew to include all the starship roles.

### Compendium:
- Added default modifiers for Bypass, Visual Data Processor, Weapon Specialization (Mechanic), Weapon Focus, and Weapon Specialization.
- Alien Archive now has aliens for the letters N-R.
- Updated all the spells, including the new ones from Alien Archive 4. Re-drag them to your character sheet to update.
- Updated all the feats, they should now apply proper modifiers. Re-drag them to your character sheet to update.
- Updated priest, mercenary, and giantblood themes.

# v0.6.2.0 - Starfinder

This is a bugfix release for the Starfinder system. There were a few big bugs that were causing some breakage, so we've fix a few of the major ones that have been reported thus far.

- Fixed an issue where an annoying warning toast would pop up on the screen complaining about items missing a dexterity modifier.
- Fixed an issue where the attackBonus field on starship weapons wasn't being accounted for in the attack roll.
- Adjusted the new custom Combat class to allow for a "none" turn
- Fixed an issue where the ACP calculations were using the absolute value of modifiers.
- Created new chat card settings for the new combat tracker so that you can turn them on or off.
- Fixed an issue where adding the lowest or highest value was being calculated incorrectly.
- Tweaked the limited character sheet styling.
- Added code that should update a characters proficiencies from there class automatically.

# v0.6.1.0 - Starfinder

This is a hot fix release. There was an issue with class, theme, and race entries not outputting their chat cards when clicked on. This fixes that.

# v0.6.0.0 - Starfinder

This is mostly an update to bring the system into compatibility with the newest version of Foundry VTT, v0.7.5. There are a few bug fixes and new features, though:

- Added enhancements to the combat tracker. This allows for smoother starship combat! Please test this thoroughly and let us know how it's working out!
- A bunch of updates to put Starfinder back in line with the FoundryVTT API
- Fixed some issues with conditions not linking properly. There's still some known funkiness with conditions, so we'll be keeping an eye on these.
- More additions to the Alien Archive compendiums
- Added German translation
- Fix that wasn't allowing augmentations from adding in modifiers
- Localized the drop down items on the create Actor and create Item dialogs
- Added the `DiceSFRPG` class to the global `game.sfrpg` object. Module and macro developers can access this at `game.sfrpg.dice`
- Modified the `DiceSFRPG.d20Roll()` and `DiceSFRPG.damageRoll()` methods to return a `Promise` that resolves to a `Roll` object.
- The `DiceSFRPG` methods no longer require an `Event` object to be passed into them. This will make it easier for modules and macros to use these methods
- Added an Auto Fast-Forward setting to the systems configuration
- Removed the old traits from the Trait Selector. These have been replaced by the modifiers system.

**IMPORTANT** Due to breaking API changes made in the core Foundry VTT, this release breaks backwards compatibility. It *will* not function correctly on versions of Foundry less then v0.7.5. If you have sessions coming up in the next few days, it is *strongly* advised that you hold off on updating to both this version and to Foundry v0.7.5 until you have some time to do some testing. Though it appears that Starfinder is working fine with the new version, it is very possible that many modules will not. Be prepared to do some trouble shooting!

# v0.5.1.0 - Starfinder

This is a hotfix release to correct some issues with broken conditions.

# v0.5.0.0 - Starfinder

Sorry for taking so long to get this one out the door, but real life things got in the way 😄. This is another huge release, one that many have been waiting semi patiently for. Here is a quick rundown of what's included:

- Containers! Items can now be associated with other items. Useful for things like backpacks and *Null Space Chambers.* You can also use these to place things like weapon fusions on weapons and armor upgrades on armor.
- Added a "loot" type actor. This allows you to drop items on the map, and you're PC's can interact with them.
- Classes from Character Operations Manual added to the compendiums.
- Fixed a bug that locked character sheets if you dropped an item that they weren't allowed to carry onto them.
- Ability score now calculates theme and race ability mods
- Added ability check and ability check modifiers.
- Updates some of the Japanese translation strings.
- Fixed a bug where right clicking on a spell would duplicate it.
- Fixed a bug where you could delete a skill from a sheet and couldn't restore it.
- First batch of Aliens from the Alien Archives added to the compendiums.
- Added a field to classes that allows them to be flagged as a spell caster class.
- Fixes to some issues with items.
- Added an Item browser.
- Fix for roll formula's not working for skills.
- Added fields to items to track HP, hardness, and AC
- Changes to how the DC fields in items work.
- Added support for inline roll data to item descriptions when rolled to chat.
- Enabled reload button for NPC's
- Added support for adding items with a type selection screen.
- Bug fix for damage buttons in chat card not working when rolling from an actor sheet from the sidebar with no actor selected on the canvas.
- Fix for feats not supporting attack/damage buttons.
- Shields! Added shields as an item type
- Ability Score Increases are now handled with an item.

I'd like to thank everyone for there contributions for this round of updates (there wouldn't be much otherwise!). 

This will most likely be the last update for the current stable branch of Foundry (v0.6.6). After this release, we will switch our focus to bringing the Starfinder system inline with the current beta (v0.7.3). Because of how module and system releases are handled in foundry, the next couple of releases won't come through the normal update channels, so be watching discord to see when the next release of Starfinder comes out. Once the v0.7.x branch of Foundry hits stable, we will do a proper release at that time. Thanks for all of the support, it is appreciated!

# v0.4.1.0 - Starfinder

This is a huge release, with a lot of new added features and a ton of added and updated content for the compendiums.

- Added new Class Features compendium
- Fixed a bug adding modifiers to all intelligence based skills if you assigned a modifier to the intimidate skill because they both started with the letters "int".
- Overrode the core foundry measured templates for cones and sphere's to be more in line with the Starfinder rules set
- Updated the spells compendium
- Added a ton of new icons
- Fixed an issue where NPC's were adding in there ability bonus to weapon attacks
- The usage field for weapon capacity is now a drop down field with the allowed values
- Drone sheets now allow a way to configure if a module is free or not, so you can load free modules you get at drone creation without them taking up module slots
- Added a method that calculates total wealth based on carried items
- Added some error messages to the Drone sheet that tells you if you don't have a chassis installed
- Added auto calculation of Hit points based on race and class
- Added auto calculation of Stamina points based on class and constitution bonus
- Added auto calculation of Resolve points
- Added ability to add modifiers to base attack bonus
- Added ability to add roll formulas to modifiers
- Added ability to add modifiers to Attack rolls and damage
- Fixes Drone sheets not adding in AC correctly
- Updates to the race compendium
- Fixes an issue where the `rollMode` on the roll dialog boxes wasn't being honored
- Fix for an issue where the Maximum Dexterity modifier was being calculated correctly on a piece of armor that has a max dex of 0
- A few of the chat cards where not allowing the descriptive text to be collapsed, this has been fixed
- Added a bunch of localization strings
- Added a bunch of new weapons and armor to the equipment compendium
- Fix issue with the roll mode in dice dialogs not being honored
- Corrected a few weapons that had incorrect capacity and usage information
- Added a few fields to the NPC sheet for values like Aura, grafts, race, etc...
- Added space and reach as values in the data template
- Added a universal Creature Rules compendium for NPC's
- Added all theme's to the compendium

I'd like to thank everyone that has contributed to this release. What I thought was going to be a fairly mediocre release turned into a gargantuan one because of all the help we got from the community.

# v0.4.0.1 Beta - Starfinder

This is a beta snapshot of the current development branch. This release should be fairly stable, but there is a chance there are some game breaking bugs, so download and use at your own risk! 

This being a beta release, it will not appear in the foundry module browser, nor will you get a message in foundry that there is an update available. If you are adventurous and wouldn't mind helping us find some bugs, you can download the update from here:

`https://raw.githubusercontent.com/wildj79/foundryvtt-starfinder/v0.4.0.1/src/system.json`

There are a lot of juicy new things in here, so here is the change log:

- Added new Class Features compendium
- Fixed a bug adding modifiers to all intelligence based skills if you assigned a modifier to the intimidate skill because they both started with the letters "int".
- Overrode the core foundry measured templates for cones and sphere's to be more in line with the Starfinder rules set
- Updated the spells compendium
- Fixed an issue where NPC's were adding in there ability bonus to weapon attacks
- The usage field for weapon capacity is now a drop down field with the allowed values
- Drone sheets now allow a way to configure if a module is free or not, so you can load free modules you get at drone creation without them taking up module slots
- Added a method that calculates total wealth based on carried items
- Added some error messages to the Drone sheet that tells you if you don't have a chassis installed
- Added auto calculation of Hit points based on race and class
- Added auto calculation of Stamina points based on class and constitution bonus
- Added auto calculation of Resolve points
- Added ability to add modifiers to base attack bonus
- Added ability to add roll formulas to modifiers
- Added ability to add modifiers to Attack rolls and damage
- Fixes Drone sheets not adding in AC correctly
- Updates to the race compendium 
- Fixes an issue where the `rollMode` on the roll dialog boxes wasn't being honored
- Fix for an issue where the Maximum Dexterity modifier was being calculated correctly on a piece of armor that has a max dex of 0
- A few of the chat cards where not allowing the descriptive text to be collapsed, this has been fixed

Behind the scenese, @TimToxopeus has added a really cool feature that should help with content submissions greatly. It's still early days with this new system, but I'm confident that it will help make content submissions a much more smoother experience for both contributors and developers.

I'd like to thank @TimToxopeus for the tremendous amount of work he put into this release. I'd also like to thank @Juxtaposedwords, `@cmd`, and @decad7never for there content contributions this cycle. And, if I missed mentioning anyone, I apologize.

# v0.3.5 - Starfinder

Hotfix release to fix a copy paste error.

# v0.3.4 - Starfinder

This release adds a new setting, a new actor sheet type, and various bug fixes.

- Adds a world setting that can be used to disable the new custom chat cards.
- Adds several new translation strings
- Updated some development dependencies. Contributing developers, you might need to run `npm install`
- Adds a modifiers tab to items. Modifiers added to certain items will automatically transfer to a character.
- Adds a drone actor type and a new sheet for drones
- [Bugfix] Fixes an issue where the `attackBonus` field wasn't being used in dice rolls correctly
- Refactored the character sheet modifiers tab to remove unneeded subtabs. Any custom modifiers that you had in the "Misc" or "Item" tab will show up under the "Temporary" tab
- [Bugfix] The counter management system was throwing an error on world startup because combatants aren't completely setup when that class initializes
- Added a "Force" damage type to the damage type dropdown for weapons
- [Bugfix] The "capacity" issue with certain items that were miss configured should now be fixed
- Spell ranges have been normalized in the spells compendium pack
- Cleaned up the character sheet a little. Most of these changes will be unnoticable.
    - Equipment is now equip able from the character sheet; no need to edit the item to equip it

I'd like to thank `@Deepflame#0875`, `@Decad7never#6538`, and `@Juxtaposedwords#9985` for there contributions for this release.

# v0.4.0-alpha - Starfinder

This is an out of band release that should work with Foundry v0.7.0. You'll need to manually install this one.

# v0.3.3 - Starfinder

We've been given the green light by Paizo to use the community use policy, so this release mostly returns some things I had to remove in the last update. The *system* name will remain as `sfrpg`, and if you're coming from a version prior to v0.3.2, you'll need to adjust your `world.json` file and change the `system` field to `sfrpg`. But, the public facing name will return to "Starfinder", so that's what it will show up as in the module browser in foundry. Here are other hightlights for this update:

- Changed SFRPG back Starfinder in the README
- Added legal blurb at the end of the README about how this system is using some images and names as allowed under Paizo's community use policy
- Added a ton of images that were provided by community members. 
- Added images that are available from the Paizo community use packages for Starfinder
- Includes some grammatical corrections
- New custom dice roll chat cards
- Fixes for the custom Solarian counter management system
- Fields added to weapons for critical effects
- Added a Theme comendium
- Updates to the Equipment compendium
- Updates to the Spells compendium
- Added roll data to item chat messages so the inline rolls work correctly in item descriptions
- Fix for an issue that would occur if a piece of armor didn't have a maximum DEX modifier set
- Added the Starfinder ascii art back in the main js file, where it belongs
- Adds a way to track Ability damage
- Adds a way to track Ability drain
- Adds a way to track Ability penalties

I want to thank both Logmelna and Deepflame for their contributions to the system in my absence. Without them, this would be a very sad release with little to no real meaningful updates.

# v0.3.2 - SFRPG

This is a maintenance release that I'm not particularity happy about. But it must be done. Recent events surrounding copyright issues within the community have prompted the Foundry staff to take a look at all of the systems and modules to see if they are compliant. The staff reached out to us to let us know that our system might not be in full compliance with the terms of the Open Game License. This release gets us to that point, but it's going to be painful. This release is going to require that you completely uninstall the system and reinstall it from the module browser. You will also need to edit your `world.json` file in your world and replace `starfinder` with `sfrpg`. I've tried to make this release as painless as possible to upgrade too, but unfortunately the name change is kind of forcing this to be harder than it should be.

It's not all bad news, though. There are two new features and a few bugfixs that snuck there way into the release.

# v0.3.0 - SF1e

**SF1e** - v0.3.0

This is a major release milestone for the SF1e system. This update is jam packed with awesomeness!! First up, here is a list of imporvements that everyone will be interested in:

* Added custom icon images for conditions. I'm not married to these, so if someone has better images to contribute, please do.
* Added initial implementation for the new modifier system.

    This is the first of several updates for this system. It is now possible to add modifiers to Player Characters for skills, saves, AC vs Combat Maneuvers, Electric Armor Class, Kinetic Armor Class, Initiative, and Armor Check Penalty. These are toggable items that are easy to turn on or off. This also adds the ablity to toggle conditions on or off (this doesn't auto add the associated modifiers yet, but it does toggle the status icons on the actor's token). Modifier type is being considered, and modifier bonus stacking should be working correctly. Future updates will add these to all of the actor types (Starships, NPC's, and Vehicles) as well as being able to add modifiers to items and those being auto applied to actors that have those items equipped.

* Added new Modifiers tab to the Player Character sheet.
* Added tracking for Damage Reduction.
* Added tracking for Spell Resistance.
* Changed the "Damage Resistances" label to "Energy Resistances"
* Adjusted energy resistances to correctly model how it should work, buy adding a field to them where you set a numeric value that represents the amount of resistance you have to that energy type.
* Added support for Archetypes.
* Added a new tooltip system that shows modifier breakdowns for skills, abilities, saves, etc... Also shows the syntax needed to use these values in rolls.
* Removed most auto calculations from NPC actors and made skills for NPC's toggable. This means that most fields for NPC's are free from and should make it easier to input data from stat blocks. This is an initial step towards refactoring the NPC sheet so that they resemble a stat block more than a character sheet.
* Fixed a few typo's
* Fixed a bug in initiative calculations where they were being caluculated using the wrong property from the actors data.
* Added a ton of new localization strings.
* First attempt at using a migration script. Please let me know if things aren't working correctly. (Migration on affects NPC's at the moment, since they are the only entities that would really need it currently.)
* Added a Conditions compendium pack. Thanks to @Beans#0464 for the putting this together!
* Added a Rules compendium pack. Thanks to @Logmelna#6538 for putting this together!
* Added a support for the French language. Thanks to @Logmelna#6538 for putting this together!
* Added more equipment to the equipment compendium.
* Added additional weapons properties from Pact Worlds, Near Space, Armory, Character Operations Manual, and any other sources that I can't think of at the moment. This should bring weapon properties up-to-date with all published material to date.
* Bumped the compatibleCoreVersion number to 0.6.3
* Updated OGL to add additional copyright notices for better compliance with that license.
* BUGFIX: Saving throw button was staying disabled if no target was selected when attempting a save.
* Added a warning to the user if an item has no ammunition left.
* BUGFIX: Dragging a crew member to a different role on the starship sheet after reloading or restarting the application was throwing an error.

And for those that are interested in contributing:

* Added a CONTRIBUTING.md file that should give a pretty decent rundown of how you can contribute code.

I'd like to thank @Logmelna#6538, @Beans#0464, @Maximus#6001, and @Athenos#1514 for their awesome contributions for this release.

# v0.2.5 - Starfinder

This is a big update with a few bug fixes and a lot of new features and content.

* Updated OGL to conform to the license a little better.
* Added a legal section to the README
* Added community use images provided by Paizo
* More localization additions.
* Made some minor style changes.
* Added a `classes` property when you call `actor.getRollData()`. This will allow players to use `@classes.<class-name>.levels` syntax in roll formulas
* Added some code abstractions to the back end that should help with the upcoming modifiers system.
* BUGFIX: Fixed a piece of deprecated code that should have been updated a while a go but got missed.
* Refactored starship drag & drop code.
* Added multiple damage types (where there is the ability to add more than one damage type to a weapon) to the `STARFINDER.damageTypes` object
* Fixed the critical and fail dice highlighting.
* Item chat card description text can now be toggled to be open or closed.
* Added a system setting that allows a player to auto close Item chat card descriptions.
* Enhanced the class item 
* Enhanced the race item
* Added a new classes compendium item with all of the core classes from the Core Rulebook
* Added a new races compendium item with all of seven of the core races, as well as all six of the Pathfinder legacy races.
* Added a new starship weapons compendium item with all of the starship weapons from the Core Rulebook.

# v0.2.4 - Starfinder

This is a hot fix release that removes several deprecated Foundry API calls that were still in the code base. This was done to make the system compatible with the v0.6.0 release of Foundry.

# v0.2.3 - Starfinder

This compatibility release for FoundryVTT v0.5.6+

* Fixes diagonal measurement.
* Updated to Tabsv2.
* Added scrollY to the sheet default options so that scroll remembers where it was on form submission.

# v0.2.2 - Starfinder

Hot fix release to fix consumable items.

# v0.2.1 - Starfinder

This update fixes a few things, adds some new features, and adds a lot of new content!

* Fix for #33 and #32. It is now possible to add weapons manually to starship actors. 
* Adds feature request for #30. Adds an attack and damage button to items that can make attacks on the inventory tab. This is the initial release of the feature, so how and where it functions might change.
* Partial implementation for #22. This adds some ability to track the number of available hands that a character has, but doesn't go much further than that. I will consider implementing the rest of the request at a later date.
* Moves the starship data values to the `STARFINDER` configuration object.
* Lots of localization strings added.
* Adds weapon property tags in chat messages.
* Adds a lot of new items to the compendium
* Adds spells to the compendium (A-D)
* Adds feats to the compendium
* Adds more images for items. Thanks @overdox !

# v0.2.0 - Starfinder

This is a big release. The release adds some new stuff and changes a few other things.

* New icons for some equipment. Thanks to @overdox for contributing them.
* Adds several equipment items to the compendium. Again, thanks @overdox .
* Adds a feat pack to the compendium. Thanks to @overdox .
* Character sheets now auto calculate Base Attack Bonus.
* Character sheets now auto calculate base Fortitude, Reflex, and Will save bonus.
* Overall character level is now computed based on class levels.
* Skill list on the character sheet has been re styled. I made it wider and added the ranks field back in for each skill. This should make it easier to edit skills. The right click to edit skills function is still available.
* Localized most of the labels on the character sheet.

_Note to users. You will need to edit any classes that you have on your character. Once you do this, bab, fort, reflex, and will saves should calculate correctly. Also, doing this should set your overall character level._

# v0.1.12 - Starfinder

Quick hot fix for some misspelled localization stuff.

# v0.1.11 - Starfinder

This is a minor update to ensure comparability with FoundryVTT v0.5.5. Also fixes a styling issue that prevented the rest buttons from being able to be clicked on chrome.

# v0.1.10 - Starfinder

This is mostly a cosmetic release. I've changed out fonts to give the system a more science fictiony feel. I've also added a new background image for the sheets instead of the gradient background I was using. I've also attempted to unify the UI a bit by changing some of the overall foundry UI to use the same header and background that the Starfinder sheets are using.

# v0.1.9 - Release

This is mostly a bugfix release. I'm sorry that I haven't been doing more releases lately, but I've been caught up in other projects outside of Foundry. I'm still around and plan to start doing more releases soon. In the mean time, this fixes a bug in starfinder the prevents the system from working on the newest release of Foundry VTT. When creating new actor's, you aren't able to access the token's properties. This release fixes that. This release also adds localization for Japanese. Thanks Brother Sharp!

# v0.1.8 - Release

This is release fixes an issue where user's using screen resolutions less than 1920 x 1080px had the bottom of the character sheet cutoff, and they had no way of adjusting it. This is an imperfect solution, but a quick one that allows user's to use the sheet on lower resolutions. Future updates will see the sheets redesigned a little.

# v0.1.7 - Release

This release updates the system to be compatible with the new embedded entity api in the core Foundry VTT. This release is not compatible with versions of Foundry below v0.4.4. Any one still on v0.4.3 or lower should not update to this release.

Some notable changes:

* Overrode some core styling that was adding extra margin to `img` tags 
* Added the ability to drag items for the character sheet into the new Macro hot bars

# v0.1.6 - Release

This release adds all of the basic melee, advanced melee, and small arms weapons to the compendium.

# v0.1.5 - Starfinder

This is the newest release for the Starfinder system for Foundry Virtual Tabletop.

This update adds auto calculation of EAC and KAC based on Equipped armor. It also adds some compendium items. The compendium will be an on going process that will take some time to implement.

# v0.1.4 - Starfinder

This adds support for v0.4.2+ of the Foundry Virtual Tabletop.

# v0.1.3 - Starfinder system

This fixes an issue with how damage was being applied when using the apply damage context menu in the chat panel. Starfinder has different rules for this than 5e because there are two damage tracks instead of one. I also updated the README.

# v0.1.1 - Initial Release of the Starfinder system
This is the first release for the Starfinder system for the awesome Foundry Virtual Tabletop. This version isn't close to being feature complete, but I wanted to get it out there so people could start using it. 

## Bugs and Issues

If you have any issues or concerns, please don't hesitate to open an issue on the tracker [https://github.com/wildj79/foundryvtt-starfinder/issues](https://github.com/wildj79/foundryvtt-starfinder/issues) or reach out to us on the Foundry discord server: #starfinder, where either the community or `wildj79#0980` and `Deepflame#0875` can help out.

## Legal

_This game system definition uses trademarks and/or copyrights owned by Paizo Inc., which are used under Paizo's Community Use Policy. We are expressly prohibited from charging you to use or access this content. This game system definition is not published, endorsed, or specifically approved by Paizo Inc. For more information about Paizo's Community Use Policy, please visit paizo.com/communityuse. For more information about Paizo Inc. and Paizo products, please visit paizo.com._<|MERGE_RESOLUTION|>--- conflicted
+++ resolved
@@ -1,13 +1,3 @@
-<<<<<<< HEAD
-# v0.20.0 - Starfinder Update
-
-* Fixed a long standing bug where pressing enter on a character sheet would cause the add profession skill dialog to pop open.
-* Fixed a UI bug that would cause certain images on the PC iventory and features tab to repeat vertically if they weren't perfectly square or when the name of the item was too long and caused it to wrap the text to the next line.
-* Updated the wording on the "Use Quick Rolls by Default" system setting to make it clearer on how it works and updated the logic to make it work correctly.
-* Fixed "undefined" showing in the flavor text on damage chat card if damage section has no name.
-
-=======
->>>>>>> d2574932
 # v0.19.1 - Starfinder Update
 
 This update includes a quick fix for some container items in the compendiums cuasing a migration on every world start.
